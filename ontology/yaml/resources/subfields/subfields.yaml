--- conflicted
+++ resolved
@@ -230,11 +230,8 @@
   sweeper: "Action performed in a sump to prevent sediment build-up via water turbulence."
   sync: "The simultaneous operation or activity of two or more things."
   tertiary: "Associated with the tertiary (peripheral) loops of a production process."
-<<<<<<< HEAD
   totaldissolvedsolids: "Total dissolved solids (TDS) is the amount of minerals, metals, organic material and salts that are dissolved in a certain water volume."
-=======
   transducer: "A device that converts energy from one form to another (e.g., sound energy to electrical energy in a microphone, electrical energy to sound energy in a speaker, etc.)."  
->>>>>>> 2ba78db8
   ultraviolet: "A short wavelength type of light that is beyond the visible spectrum. It is damaging to DNA and cells, and is commonly used to sterilize surfaces."
   unoccupied: "State of being outside of scheduled (time of day or week) run-time parameters."
   use: "A descriptor for how the entity in question is used (e.g. zone_use_label = 'office') "
