# Copyright 2020 Google LLC
#
# Licensed under the Apache License, Version 2.0 (the License);
# you may not use this file except in compliance with the License.
# You may obtain a copy of the License at
#
#    https://www.apache.org/licenses/LICENSE-2.0
#
# Unless required by applicable law or agreed to in writing, software
# distributed under the License is distributed on an AS IS BASIS,
# WITHOUT WARRANTIES OR CONDITIONS OF ANY KIND, either express or implied.
# See the License for the specific language governing permissions and
# limitations under the License.

WM_STANDARD:
  id: "440559603281821696"
  description: "Standard building water meter."
  implements:
  - WM
  is_canonical: true
  uses:
  - water_volume_accumulator
  opt_uses:
  - failed_alarm
  - flowrate_sensor

WM_WF:
  id: "5379261270530719744"
  description: "Water supply flow rate meter with counter."
  implements:
  - WM
  is_canonical: true
  uses:
  - supply_water_flowrate_sensor
  opt_uses:
<<<<<<< HEAD
  - supply_water_volume_accumulator
=======
  - water_linearvelocity_sensor
  - water_volume_accumulator
>>>>>>> ec0402ca
<|MERGE_RESOLUTION|>--- conflicted
+++ resolved
@@ -33,9 +33,6 @@
   uses:
   - supply_water_flowrate_sensor
   opt_uses:
-<<<<<<< HEAD
   - supply_water_volume_accumulator
-=======
   - water_linearvelocity_sensor
-  - water_volume_accumulator
->>>>>>> ec0402ca
+  - water_volume_accumulator