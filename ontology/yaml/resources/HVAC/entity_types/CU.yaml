# Copyright 2020 Google LLC
#
# Licensed under the Apache License, Version 2.0 (the License);
# you may not use this file except in compliance with the License.
# You may obtain a copy of the License at
#
#    https://www.apache.org/licenses/LICENSE-2.0
#
# Unless required by applicable law or agreed to in writing, software
# distributed under the License is distributed on an AS IS BASIS,
# WITHOUT WARRANTIES OR CONDITIONS OF ANY KIND, either express or implied.
# See the License for the specific language governing permissions and
# limitations under the License.

########################
### Canonical Types  ###
########################

CU_SFSS_SFVSC_CHWSC_HTSC_SSPC_SARC_MTM:
  guid: "60fc5e98-246f-4ddd-8bd7-b14468680455"
  description: "Compartment unit with a chilled water valve, heater, and mixed air temperature monitoring."
  is_canonical: true
  implements:
  - CU
  - SFSS
  - SFVSC
  - CHWSC
  - HTSC
  - SSPC
  - SARC
  - MTM

CU_DFSS_DFVSC_CHWZTC_HWZTC_RTM_ZHM:
  guid: "e17b91f8-99be-4870-8ee3-50250999e6d6"
  description: "Compartment unit on discharge side with start/stop, status, cooling and heating (zone temp control)."
  is_canonical: true
  implements:
  - CU
  - DFSS
  - DFVSC
  - CHWZTC
  - HWZTC
  - RTM
  - ZHM

CU_DFSS_DFVSC_CHWZTC_HWZTC_RTM_ZHM_CO2CDSP_PDSCV_RDC:
  guid: "a87cc63c-9cea-4889-b3fe-e56a1554a57e"
  description: "Compartment unit on discharge side with start/stop, status, cooling and heating (zone temp control), CO2 control with supply and return dampers."
  is_canonical: true
  implements:
  - CU
  - DFSS
  - DFVSC
  - CHWZTC
  - HWZTC
  - RTM
  - ZHM
  - CO2CDSP
  - PDSCV
  - RDC

CU_SFSS_SFVSC_CHWSC_HTSC_SSPC_SARC_MTM_FDPM_CAM:
  guid: "9b820d7b-ab93-4fde-aee9-f92ecd41cb0b"
  description: "Chilled water compartment unit on supply side with start/stop, status, cooling and heating (supply temp control)."
  is_canonical: true
  implements:
  - CU
  - SFSS
  - SFVSC
  - CHWSC
  - HTSC
  - SSPC
  - SARC
  - MTM
  - FDPM
  - CAM

CU_SFSS_SFVSC_CHWSDC_HTSDC_SSPC_RTM:
  guid: "cc27b007-3427-4d17-b07b-31f4cdcbf700"
  description: "Chilled water compartment unit on supply side with start/stop, status, cooling and heating (dual setpoint supply temp control)."
  is_canonical: true
  implements:
  - CU
  - SFSS
  - SFVSC
  - CHWSDC
  - HTSDC
  - SSPC
  - RTM

CU_SFSS_SFVSC_CHWSC_CHWDT_HTSC_SSPC_SARC_MTM_RTM:
  guid: "15e39197-05fa-4b52-9473-5e0bccb883e5"
  description: "Chilled water compartment unit on supply side with start/stop, status, cooling and heating (supply temp control), and differential temperature monitoring."
  is_canonical: true
  implements:
  - CU
  - SFSS
  - SFVSC
  - CHWSC
  - HTSC
  - SSPC
  - SARC
  - MTM
  - RTM
  - CHWDT

CU_SFSS_SFVSC_CHWSC_HTSC_SSPC_MTM_RTM:
  guid: "6b48ff18-d05c-427e-8315-a792c01be753"
  description: "Chilled water compartment unit with start/stop, status, cooling and heating (supply temp control)."
  is_canonical: true
  implements:
  - CU
  - SFSS
  - SFVSC
  - CHWSC
  - HTSC
  - SSPC
  - MTM
  - RTM

CU_SFSS_SFVSC_CHWSC_CHWDT_HTSC_SSPC_SARC_MTM:
  guid: "bb90002e-fe38-41b8-b9ba-5094928f676b"
  description: "Chilled water compartment unit on supply side with start/stop, status, cooling and heating (supply temp control), and differential temperature monitoring."
  is_canonical: true
  implements:
  - CU
  - SFSS
  - SFVSC
  - CHWSC
  - CHWDT
  - HTSC
  - SSPC
  - SARC
  - MTM

CU_SFSS2X_SFVSC2X_CHWSC_CHWDT_HTSC_SSPC_MTM:
  guid: "bccd555b-864f-4b66-a084-fa29ce28e770"
  description: "Chilled water compartment unit with two fan start/stop, status, cooling and heating (supply temp control), and differential temperature monitoring."
  is_canonical: true
  implements:
  - CU
  - SFSS2X
  - SFVSC2X
  - CHWSC
  - CHWDT
  - HTSC
  - SSPC
  - MTM

CU_DSP_DFSS_DFVSC_CHW2XDC_HTDC_FDPM_MTM_CAM_CO2M:
  guid: "8af7abce-3d69-4380-bb90-d8690050b238"
  description: "Single zone chilled water compartment unit with start/stop, status, cooling and heating (discharge temp control)."
  is_canonical: true
  implements:
  - CU
  - DSP
  - DFSS
  - DFVSC
  - CHW2XDC
  - HTDC
  - FDPM
  - MTM
  - CAM
  - CO2M

CU_DSP_DFSS_DFVSC_CHWDC_HTDC_RTM_CO2M:
<<<<<<< HEAD
  guid: "eeef0b8c-db87-48f5-94ea-44d21d61653a"
=======
  guid: "9d20f63b-05c4-45f9-bde4-fe206013eb73"
>>>>>>> 1eb55b5f
  description: "Single zone chilled water compartment unit with start/stop, status, cooling and heating (discharge temp control)."
  is_canonical: true
  implements:
  - CU
  - DSP
  - DFSS
  - DFVSC
  - CHWDC
  - HTDC
  - RTM
  - CO2M

###################################
### Existing Non-standard Types ###
###################################

CU_NONCANONICAL_1:
  guid: "15d1f104-7000-4849-9d09-d21c7961aa6c"
  description: "Non-standard type."
  is_canonical: false
  implements:
  - CU
  uses:
  - chilled_water_valve_percentage_command
  - supply_fan_speed_percentage_command
  - heating_percentage_command
  - heater_run_command
  - supply_fan_run_command
  - chilled_return_water_temperature_sensor
  - chilled_supply_water_temperature_sensor
  - return_air_temperature_sensor
  - supply_air_static_pressure_sensor_1
  - supply_air_static_pressure_sensor_2
  - supply_air_static_pressure_setpoint
  - supply_air_temperature_sensor
  - supply_air_temperature_setpoint
  - pressurization_request_count
  - cooling_request_count
  - supply_air_flowrate_sensor
  - supply_fan_run_status_1
  - supply_fan_run_status_2<|MERGE_RESOLUTION|>--- conflicted
+++ resolved
@@ -164,11 +164,7 @@
   - CO2M
 
 CU_DSP_DFSS_DFVSC_CHWDC_HTDC_RTM_CO2M:
-<<<<<<< HEAD
-  guid: "eeef0b8c-db87-48f5-94ea-44d21d61653a"
-=======
   guid: "9d20f63b-05c4-45f9-bde4-fe206013eb73"
->>>>>>> 1eb55b5f
   description: "Single zone chilled water compartment unit with start/stop, status, cooling and heating (discharge temp control)."
   is_canonical: true
   implements:
