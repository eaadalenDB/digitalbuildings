# Copyright 2020 Google LLC
#
# Licensed under the Apache License, Version 2.0 (the License);
# you may not use this file except in compliance with the License.
# You may obtain a copy of the License at
#
#    https://www.apache.org/licenses/LICENSE-2.0
#
# Unless required by applicable law or agreed to in writing, software
# distributed under the License is distributed on an AS IS BASIS,
# WITHOUT WARRANTIES OR CONDITIONS OF ANY KIND, either express or implied.
# See the License for the specific language governing permissions and
# limitations under the License.

########################
### Canonical Types  ###
########################

WEATHER_OA:
  guid: "51b4f69c-e48a-4f0a-b47e-ecbbd11435d5"
  description: "Typical weather station."
  is_canonical: true
  implements:
  - WEATHER
  - OA

WEATHER_OA_OAQM:
<<<<<<< HEAD
  guid: "d944e31f-025a-43ed-abf2-381b8b887158"
=======
  guid: "9980bb62-f2e0-4893-8649-e4587e6b096c"
>>>>>>> b6bbbd01
  description: "Outside temperature, humidity and air quality monitoring."
  is_canonical: true
  implements:
    - WEATHER
    - OA
    - OAQM<|MERGE_RESOLUTION|>--- conflicted
+++ resolved
@@ -25,11 +25,7 @@
   - OA
 
 WEATHER_OA_OAQM:
-<<<<<<< HEAD
-  guid: "d944e31f-025a-43ed-abf2-381b8b887158"
-=======
   guid: "9980bb62-f2e0-4893-8649-e4587e6b096c"
->>>>>>> b6bbbd01
   description: "Outside temperature, humidity and air quality monitoring."
   is_canonical: true
   implements:
