--- conflicted
+++ resolved
@@ -377,7 +377,6 @@
   - PWDT
   - BYPVPM
 
-<<<<<<< HEAD
 HWS_THCWDPC_RWCHVVM_SWCHVVM_PWDT_SESWTC_PWRFM_SEWDPC_RWISOVM_SWISOVM:
   guid: "1e93608a-b5ce-4ebf-9626-7dc8196b0e8f"
   description: "The heating water system with thermally conditioned water valve, primary supply temperature and flowrate monitoring, boiler supply and return isolation valves, and differential pressure monitoring."
@@ -393,7 +392,7 @@
   - SEWDPC
   - RWISOVM
   - SWISOVM
-=======
+
 HWS_PWDT_SESWTC_SEWDPC_SERWFRM_SEWTM:
   guid: "0d0a9b91-81a7-4aa2-b80b-515109b275c1"
   description: "Heating water system with primary water temperature differential monitoring, secondary loop supply water temperature and differential pressure control, and secondary flowrate monitoring."
@@ -405,7 +404,6 @@
   - SEWDPC
   - SERWFRM
   - SEWTM
->>>>>>> cb61b1e2
 
 ###################################
 ### Existing Non-standard Types ###
