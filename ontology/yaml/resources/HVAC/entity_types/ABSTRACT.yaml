# Copyright 2020 Google LLC
#
# Licensed under the Apache License, Version 2.0 (the License);
# you may not use this file except in compliance with the License.
# You may obtain a copy of the License at
#
#    https://www.apache.org/licenses/LICENSE-2.0
#
# Unless required by applicable law or agreed to in writing, software
# distributed under the License is distributed on an AS IS BASIS,
# WITHOUT WARRANTIES OR CONDITIONS OF ANY KIND, either express or implied.
# See the License for the specific language governing permissions and
# limitations under the License.

### ABSTRACT TYPES

# This defines subtypes by function. They are not necessarily specific to any type of equipment.
# TODO: Variable speed compressors?
# TODO: For types which use multiple sensors as control points (e.g. differential_pressure_sensor_1
# and _2) they should be reconstructed using virtual points (and the 2X types should be deprecated).

SD:
  id: "11449987124388954112"
  description: "Single duct VAV type, with basic airflow control."
  is_abstract: true
  opt_uses:
  - run_command
  - supply_air_ventilation_flowrate_requirement
  - supply_air_cooling_flowrate_capacity
  - supply_air_heating_flowrate_capacity
  - cooling_thermal_power_capacity
  - supply_air_temperature_sensor
  uses:
  - supply_air_flowrate_sensor
  - supply_air_flowrate_setpoint
  - supply_air_damper_percentage_command
  implements:
  - CONTROL

DD:
  id: "8927971333061476352"
  description: "Dual duct flow control (hot deck, cold deck)."
  is_abstract: true
  opt_uses:
  - supply_air_ventilation_flowrate_requirement
  - supply_air_cooling_flowrate_capacity
  - supply_air_heating_flowrate_capacity
  - cooling_thermal_power_capacity
  - heating_thermal_power_capacity
  - discharge_air_temperature_sensor
  - run_command
  uses:
  - cooling_air_damper_percentage_command
  - cooling_air_flowrate_sensor
  - cooling_air_flowrate_setpoint
  - heating_air_damper_percentage_command
  - heating_air_flowrate_sensor
  - heating_air_flowrate_setpoint
  implements:
  - CONTROL

RDM:
  description: "Very basic system run duration monitoring. "
  is_abstract: true
  uses:
  - run_time_accumulator
  implements:
  - MONITORING

SRC:
  description: "Very basic run scheduling command. "
  is_abstract: true
  uses:
  - schedule_run_command
  implements:
  - CONTROL  

# Not deprecated but probably not useful
OADM:
  id: "13985513714598543360"
  description: "Outside air damper monitoring."
  uses:
  - outside_air_damper_command

MOAFC:
  id: "1519549946037010432"
  description: "Minimum (ventilation) outside air flow control."
  is_abstract: true
  opt_uses:
  - economizer_mode
  uses:
  - ventilation_outside_air_damper_percentage_command
  - ventilation_outside_air_flowrate_setpoint
  - ventilation_outside_air_flowrate_sensor
  implements:
  - CONTROL

OAFC:
  id: "12724505818934804480"
  description: "Outside Air Flow Control"
  is_abstract: true
  opt_uses:
  - economizer_mode
  - mixed_air_temperature_sensor
  uses:
  - outside_air_flowrate_setpoint
  - outside_air_flowrate_sensor
  - outside_air_damper_percentage_command
  implements:
  - CONTROL

ZTM:
  id: "5662861603217866752"
  description: "Zone temperature monitoring."
  is_abstract: true
  opt_uses:
  - discharge_air_temperature_sensor
  uses:
  - zone_air_temperature_sensor
  implements:
  - MONITORING

REFM:
  id: "18151343369916252160"
  description: "Refrigerant leak monitoring."
  is_abstract: true
  implements:
  - MONITORING
  uses:
  - zone_air_refrigerant_concentration_sensor

CSP:
  id: "2456298668530073600"
  description: "Single cooling setpoint control (IDF room typically)."
  is_abstract: true
  implements:
  - OPERATIONAL
  opt_uses:
  - zone_air_relative_humidity_sensor
  - discharge_air_temperature_sensor
  uses:
  - zone_air_temperature_sensor
  - zone_air_cooling_temperature_setpoint

ZTC:
  id: "10742921982891786240"
  description: "Single control setpoint with deadband."
  is_abstract: true
  implements:
  - OPERATIONAL
  opt_uses:
  - zone_air_deadband_temperature_setpoint
  - zone_air_relative_humidity_sensor
  uses:
  - zone_air_temperature_setpoint
  - zone_air_temperature_sensor

DSARC:
  id: "9767289031682424832"
  description: "AHU dual supply air reset control."
  is_abstract: true
  opt_uses:
  - supply_air_flowrate_sensor
  - heating_request_count
  uses:
  - supply_air_cooling_temperature_setpoint
  - supply_air_heating_temperature_setpoint
  - supply_air_static_pressure_setpoint
  - cooling_request_count
  - pressurization_request_count
  implements:
  - CONTROL

DFMSS:
  id: "15946227720434745344"
  description: "Discharge fan Start Stop with uneven statuses."
  is_abstract: true
  implements:
  - OPERATIONAL
  opt_uses:
  - discharge_air_flowrate_capacity
  - discharge_fan_power_capacity
  - discharge_fan_current_sensor
  - discharge_fan_power_sensor
  uses:
  - discharge_fan_run_command
  - discharge_fan_run_status_1
  - discharge_fan_run_status_2

DX2RC:
  id: "14529282687673303040"
  description: "Compressor run control on retun side (RC)."
  is_abstract: true
  opt_uses:
  - discharge_air_temperature_sensor
  - leaving_cooling_coil_temperature_sensor
  - cooling_thermal_power_capacity
  - cooling_percentage_command
  - compressor_speed_percentage_command
  uses:
  - return_air_temperature_setpoint
  - return_air_temperature_sensor
  - compressor_run_command_1
  - compressor_run_command_2
  - compressor_run_status_1
  - compressor_run_status_2
  implements:
  - CONTROL

DFSMC:
  id: "2774887660236308480"
  description: "Discharge fan multi-speed control."
  is_abstract: true
  uses:
  - discharge_fan_run_command
  - discharge_fan_speed_mode

DSP:
  id: "8112819800507416576"
  description: "Dual setpoint control (heating/cooling thresholds with deadband in between)."
  is_abstract: true
  implements:
  - OPERATIONAL
  opt_uses:
  - discharge_air_temperature_sensor
  - zone_air_relative_humidity_sensor
  uses:
  - zone_air_temperature_sensor
  - zone_air_cooling_temperature_setpoint
  - zone_air_heating_temperature_setpoint

DDSP:
  id: "15044396188704964608"
  description: "Dual setpoint control (heating/cooling thresholds with deadband in between) with two zone temp sensors."
  is_abstract: true
  implements:
  - OPERATIONAL
  opt_uses:
  - discharge_air_temperature_sensor
  uses:
  - zone_air_temperature_sensor_1
  - zone_air_temperature_sensor_2
  - zone_air_cooling_temperature_setpoint
  - zone_air_heating_temperature_setpoint

CO2C:
  id: "14886233640072642560"
  description: "Carbon dioxide control."
  is_abstract: true
  implements:
  - OPERATIONAL
  uses:
  - zone_air_co2_concentration_sensor
  - zone_air_co2_concentration_setpoint

COC:
  id: "11679670705384849408"
  description: "Carbon monoxide control."
  is_abstract: true
  implements:
  - OPERATIONAL
  uses:
  - zone_air_co_concentration_sensor
  - zone_air_co_concentration_setpoint

BPC:
  id: "16869691043929391104"
  description: "Building pressure control (stand-alone fan)."
  is_abstract: true
  uses:
  - building_air_static_pressure_sensor
  - building_air_static_pressure_setpoint
  implements:
  - OPERATIONAL

EDPM:
  id: "18075318737925308416"
  description: "Exhaust air damper percentage monitoring."
  is_abstract: true
  uses:
  - exhaust_air_damper_percentage_command
  - exhaust_air_damper_percentage_sensor

EDM:
  id: "3621015733879701504"
  description: "Exhaust air damper monitoring."
  is_abstract: true
  uses:
  - exhaust_air_damper_command
  - exhaust_air_damper_status

EDBPC:
  id: "15769475728711614464"
  description: "Building static control with exhaust damper."
  is_abstract: true
  opt_uses:
  - exhaust_air_differential_pressure_sensor
  - exhaust_air_damper_percentage_sensor
  uses:
  - building_air_static_pressure_sensor
  - building_air_static_pressure_setpoint
  - exhaust_air_damper_percentage_command
  implements:
  - CONTROL

EFFC:
  id: "3108154032661725184"
  description: "Exhaust fan flow control."
  is_abstract: true
  uses:
  - speed_percentage_command
  - exhaust_air_flowrate_setpoint
  - exhaust_air_flowrate_sensor
  implements:
  - CONTROL

BSPC:
  id: "6131235964464398336"
  description: "Building static pressure control (as part of a composite device)."
  is_abstract: true
  opt_uses:
  - exhaust_air_damper_percentage_command
  - exhaust_fan_run_status
  uses:
  - building_air_static_pressure_sensor
  - building_air_static_pressure_setpoint
  - exhaust_fan_run_command
  implements:
  - CONTROL

VSC:
  id: "3357018594004172800"
  description: "Variable speed control generic."
  is_abstract: true
  opt_uses:
  - current_sensor
  - speed_percentage_sensor
  - speed_frequency_sensor
  - power_sensor
  - voltage_sensor
  uses:
  - speed_percentage_command
  - run_status
  - run_command
  implements:
  - OPERATIONAL

EFVSC:
  id: "12580390630858948608"
  description: "Variable speed control for exhaust fans."
  is_abstract: true
  opt_uses:
  - exhaust_fan_speed_frequency_sensor
  - exhaust_fan_speed_percentage_sensor
  - exhaust_fan_current_sensor
  - exhaust_fan_power_sensor
  uses:
  - exhaust_fan_run_command
  - exhaust_fan_run_status
  - exhaust_fan_speed_percentage_command
  implements:
  - OPERATIONAL

VSFC:
  id: "17941929285778407424"
  description: "Variable speed control or monitor in frequency"
  is_abstract: true
  uses:
  - speed_frequency_command
  - speed_frequency_sensor
 

SFVSC:
  id: "16291356723812237312"
  description: "Variable speed control for supply fans."
  is_abstract: true
  opt_uses:
  - supply_fan_speed_frequency_sensor
  - supply_fan_speed_percentage_sensor
  - supply_fan_current_sensor
  - supply_fan_power_sensor
<<<<<<< HEAD
=======
  - supply_fan_power_status
>>>>>>> c2ef4de8
  - supply_fan_voltage_sensor
  - supply_fan_failed_alarm
  - supply_fan_energy_accumulator
  uses:
  - supply_fan_run_command
  - supply_fan_run_status
  - supply_fan_speed_percentage_command
  implements:
  - OPERATIONAL

DFVSC:
  id: "3825392955250704384"
  description: "Variable speed control for discharge fans."
  is_abstract: true
  opt_uses:
  - discharge_fan_current_sensor
  - discharge_fan_power_sensor
  - discharge_fan_speed_frequency_sensor
  - discharge_fan_speed_percentage_sensor
  - discharge_fan_lost_power_alarm
  - discharge_fan_voltage_sensor
  - discharge_fan_energy_accumulator  
  uses:
  - discharge_fan_speed_percentage_command
  - discharge_fan_run_status
  - discharge_fan_run_command
  implements:
  - OPERATIONAL

DFVSC2X:
  id: "2339665773590478848"
  description: "Variable speed control for discharge fans for 2 separate zones."
  is_abstract: true
  opt_uses:
  - discharge_fan_current_sensor_1
  - discharge_fan_power_sensor_1
  - discharge_fan_speed_frequency_sensor_1
  - discharge_fan_speed_percentage_sensor_1
  - discharge_fan_lost_power_alarm_1
  - discharge_fan_current_sensor_2
  - discharge_fan_power_sensor_2
  - discharge_fan_speed_frequency_sensor_2
  - discharge_fan_speed_percentage_sensor_2
  - discharge_fan_lost_power_alarm_2
  uses:
  - discharge_fan_speed_percentage_command_1
  - discharge_fan_run_status_1
  - discharge_fan_run_command_1
  - discharge_fan_speed_percentage_command_2
  - discharge_fan_run_status_2
  - discharge_fan_run_command_2
  implements:
  - OPERATIONAL


DFVSFC:
  id: "3819485279274663936"
  description: "Variable speed control with frequency setting for discharge fans."
  is_abstract: true
  uses:
  - discharge_fan_speed_frequency_command
  - discharge_fan_run_status
  - discharge_fan_run_command
  opt_uses:
  - discharge_fan_speed_frequency_sensor
  implements:
  - OPERATIONAL

DFMSC:
  id: "13122696153957138432"
  description: "Discharge fan multi-speed control."
  is_abstract: true
  uses:
  - discharge_fan_run_command
  - discharge_fan_run_status
  - discharge_fan_speed_mode
  opt_uses:
  - discharge_fan_run_mode
  - schedule_run_command 
  
 

ZHM:
  id: "17192076649286336512"
  description: "Zone humidity monitoring."
  is_abstract: true
  implements:
  - MONITORING
  uses:
  - zone_air_relative_humidity_sensor

DTM:
  id: "7968704612431560704"
  description: "Discharge temperature monitoring."
  is_abstract: true
  opt_uses:
  - discharge_air_relative_humidity_sensor
  - discharge_air_specificenthalpy_sensor
  uses:
  - discharge_air_temperature_sensor
  implements:
  - MONITORING

SS:
  id: "2875133433875529728"
  description: "Basic combination of run command and status (start/stop)."
  is_abstract: true
  implements:
  - /SS
  - OPERATIONAL
  opt_uses:
  - power_capacity
  - flowrate_capacity
  - powerfactor_sensor
  - current_sensor
  - power_sensor
  
SSPC:
  id: "10526749200778002432"
  description: "Supply static pressure control via supply fan speed"
  is_abstract: true
  opt_uses:
  - supply_fan_speed_frequency_sensor
  - supply_fan_run_command
  - supply_fan_run_status
  - pressurization_request_count
  - supply_air_damper_percentage_command
  - supply_air_flowrate_sensor
  - supply_fan_speed_percentage_command
  uses:
  - supply_air_static_pressure_sensor
  - supply_air_static_pressure_setpoint
  implements:
  - OPERATIONAL

SPSS:
  id: "8029265712889462784"
  description: "Spray pump start stop monitoring."
  is_abstract: true
  uses:
  - spray_pump_run_command
  - spray_pump_run_status
  implements:
  - OPERATIONAL

EFSS:
  id: "618830020562911232"
  description: "Basic combination of exhaust fan run command and status (start/stop)."
  is_abstract: true
  implements:
  - OPERATIONAL
  opt_uses:
  - exhaust_fan_current_sensor
  - exhaust_fan_power_sensor
  - exhaust_air_flowrate_capacity
  - exhaust_fan_power_capacity
  uses:
  - exhaust_fan_run_command
  - exhaust_fan_run_status

DFSS:
  id: "8437078973678092288"
  description: "Basic combination of discharge fan run command and status (start/stop)."
  is_abstract: true
  implements:
  - OPERATIONAL
  opt_uses:
  - discharge_air_flowrate_capacity
  - discharge_fan_power_capacity
  - discharge_fan_current_sensor
  - discharge_fan_power_sensor
  - discharge_air_static_pressure_sensor
  - discharge_fan_lost_power_alarm
<<<<<<< HEAD
=======
  - schedule_run_command
>>>>>>> c2ef4de8
  - discharge_fan_run_time_accumulator
  uses:
  - discharge_fan_run_command
  - discharge_fan_run_status

HT2RC:
  id: "12331526069516500992"
  description: "Two gas or electric heater control on zone side (HSP, DSP)."
  is_abstract: true
  opt_uses:
  - discharge_air_temperature_sensor
  - heating_thermal_power_capacity
  - heating_percentage_command
  uses:
  - heater_run_command_1
  - heater_run_command_2
  - return_air_temperature_setpoint
  - return_air_temperature_sensor
  implements:
  - CONTROL

HTZTC:
  id: "4417012674366275584"
  description: "Gas or electric heater control on zone side (ZC)."
  is_abstract: true
  opt_uses:
  - heating_thermal_power_capacity
  - discharge_air_temperature_sensor
  - heating_percentage_command
  - heater_run_status
  uses:
  - heater_run_command
  - zone_air_temperature_setpoint
  - zone_air_temperature_sensor
  implements:
  - CONTROL

HT3ZTC:
  id: "5155603013255036928"
  description: "Two gas or electric heater control on zone side (HSP, ZTC)."
  is_abstract: true
  opt_uses:
  - discharge_air_temperature_sensor
  - heating_thermal_power_capacity
  - heating_percentage_command
  uses:
  - heater_run_command_1
  - heater_run_command_2
  - heater_run_command_3
  - zone_air_temperature_setpoint
  - zone_air_temperature_sensor
  implements:
  - CONTROL

HSOUC:
  id: "3000067641604833280"
  description: "Heating occupied/unoccupied setpoint control."
  is_abstract: true
  uses:
  - zone_air_unoccupied_heating_temperature_setpoint
  - zone_air_occupied_heating_temperature_setpoint
  - zone_air_temperature_sensor
  implements:
  - CONTROL

HTZOUC:
  id: "11998259697091084288"
  description: "Gas or electric heater control on zone side (ZC)."
  is_abstract: true
  opt_uses:
  - heater_run_status
  uses:
  - heater_run_command
  - zone_air_unoccupied_heating_temperature_setpoint
  - zone_air_occupied_heating_temperature_setpoint
  - zone_air_temperature_sensor
  implements:
  - CONTROL

LCC:
  id: "7719840051089113088"
  description: "Leaving coil temperature control."
  is_abstract: true
  uses:
  - leaving_cooling_coil_temperature_sensor
  - leaving_cooling_coil_temperature_setpoint
  - chilled_water_valve_percentage_command
  implements:
  - CONTROL

LCC2X:
  id: "13640384711221051392"
  description: "Double valve leaving coil temperature control."
  is_abstract: true
  uses:
  - leaving_cooling_coil_temperature_sensor
  - leaving_cooling_coil_temperature_setpoint
  - chilled_water_valve_percentage_command_1
  - chilled_water_valve_percentage_command_2
  implements:
  - CONTROL

SFSS:
  id: "5180976443089223680"
  description: "Basic combination of supply fan run command and status (start/stop)."
  is_abstract: true
  implements:
  - OPERATIONAL
  opt_uses:
  - supply_air_flowrate_capacity
  - supply_fan_power_capacity
  - supply_fan_current_sensor
  - supply_fan_power_sensor
  - supply_fan_run_time_accumulator
  uses:
  - supply_fan_run_command
  - supply_fan_run_status

RHM:
  id: "14781568929201389568"
  description: "Return air humidity monitoring."
  is_abstract: true
  implements:
  - MONITORING
  uses:
  - return_air_relative_humidity_sensor

RTM:
  id: "2924673029776605184"
  description: "Return air temperature monitoring"
  implements:
  - MONITORING
  opt_uses:
  - return_air_relative_humidity_sensor
  - return_air_specificenthalpy_sensor
  uses:
  - return_air_temperature_sensor

DTC:
  id: "14404348479943999488"
  description: "Discharge air temperatore control"
  is_abstract: true
  implements:
  - OPERATIONAL
  uses:
  - discharge_air_temperature_setpoint
  - discharge_air_temperature_sensor

STC:
  id: "2204097089397325824"
  description: "Supply air temperature control"
  is_abstract: true
  opt_uses:
  - heating_request_count
  - cooling_request_count
  uses:
  - supply_air_temperature_setpoint
  - supply_air_temperature_sensor
  implements:
  - OPERATIONAL

RTC:
  id: "7486819452302917632"
  description: "Return air temperature control"
  is_abstract: true
  implements:
  - OPERATIONAL
  uses:
  - return_air_temperature_sensor
  - return_air_temperature_setpoint

# Rename to OTM
OA:
  id: "15138435219205390336"
  description: "Basic weather station (drybulb temp and humidity)."
  is_abstract: true
  opt_uses:
  - outside_air_relative_humidity_sensor
  - outside_air_dewpoint_temperature_sensor
  - outside_air_wetbulb_temperature_sensor
  - outside_air_specificenthalpy_sensor
  - outside_air_pressure_sensor
  uses:
  - outside_air_temperature_sensor
  implements:
  - MONITORING

ZA:
  id: "3244379125296660480"
  description: "Grouped type for zone air psychrometric conditions (RH and temp)"
  is_abstract: true
  uses:
  - zone_air_temperature_sensor
  - zone_air_relative_humidity_sensor

WDT:
  id: "12148045066631380992"
  description: "Temperature differential across water."
  is_abstract: true
  implements:
  - MONITORING
  uses:
  - return_water_temperature_sensor
  - supply_water_temperature_sensor

CHWDT:
  id: "6815783107824713728"
  description: "Temperature differential across chilled water."
  is_abstract: true
  implements:
  - MONITORING
  uses:
  - chilled_return_water_temperature_sensor
  - chilled_supply_water_temperature_sensor

CHWDPSC:
  id: "9028698692793663488"
  description: "Chilled water valve controlling supply air dewpoint temperature."
  is_abstract: true
  opt_uses:
  - leaving_cooling_coil_temperature_sensor
  - cooling_thermal_power_capacity
  - chilled_supply_water_temperature_sensor
  uses:
  - supply_air_dewpoint_temperature_sensor
  - supply_air_dewpoint_temperature_setpoint
  - chilled_water_valve_percentage_command
  implements:
  - CONTROL

CHWDPSC2X:
  id: "14378975050109812736"
  description: "Chilled water valves (2x) controlling supply air dewpoint temperature."
  is_abstract: true
  opt_uses:
  - leaving_cooling_coil_temperature_sensor
  - cooling_thermal_power_capacity
  uses:
  - supply_air_dewpoint_temperature_sensor
  - supply_air_dewpoint_temperature_setpoint
  - chilled_water_valve_percentage_command_1
  - chilled_water_valve_percentage_command_2
  implements:
  - CONTROL

CWDT:
  id: "16710191489157693440"
  description: "Temperature differential across condenser water."
  is_abstract: true
  implements:
  - MONITORING
  uses:
  - condensing_return_water_temperature_sensor
  - condensing_supply_water_temperature_sensor

# Rename SFN TOTAL_
SWTC:
  id: "3609220173136920576"
  description: "Supply water temperature control."
  is_abstract: true
  implements:
  - OPERATIONAL
  opt_uses:
  - cooling_request_count
  - heating_request_count
  - return_water_temperature_sensor
  - run_command
  uses:
  - supply_water_temperature_setpoint
  - supply_water_temperature_sensor

RWTC:
  id: "4684780039613448192"
  description: "Return water temperature control."
  is_abstract: true
  implements:
  - OPERATIONAL
  opt_uses:
  - supply_water_temperature_sensor
  - run_command
  uses:
  - return_water_temperature_setpoint
  - return_water_temperature_sensor


PSWTC:
  id: "10474579573063286784"
  description: "Process water temperature control."
  is_abstract: true
  opt_uses:
  - process_return_water_temperature_sensor
  uses:
  - process_supply_water_temperature_sensor
  - process_supply_water_temperature_setpoint
  implements:
  - OPERATIONAL

SCHWTC:
  id: "10166461230588362752"
  description: "Supply chilled water temperature control."
  is_abstract: true
  implements:
  - OPERATIONAL
  opt_uses:
  - cooling_request_count
  - chilled_return_water_temperature_sensor
  - cooling_percentage_command
  uses:
  - chilled_supply_water_temperature_setpoint
  - chilled_supply_water_temperature_sensor

WDPC:
  id: "7536359048203993088"
  description: "Differential pressure control in whichever system."
  is_abstract: true
  implements:
  - OPERATIONAL
  opt_uses:
  - pressurization_request_count
  uses:
  - differential_pressure_sensor
  - differential_pressure_setpoint

CGRWTC:
  id: "8601082128077160448"
  description: "Cogeneration return water temperature control."
  is_abstract: true
  implements:
  - OPERATIONAL
  opt_uses:
  - cogeneration_supply_water_temperature_sensor
  uses:
  - cogeneration_return_water_temperature_sensor
  - cogeneration_return_water_temperature_setpoint

WDPC2X:
  id: "14149516868997611520"
  description: "Differential pressure control in whichever system, 2 sensors."
  is_abstract: true
  implements:
  - OPERATIONAL
  opt_uses:
  - pressurization_request_count
  - run_command
  uses:
  - differential_pressure_sensor_1
  - differential_pressure_sensor_2
  - differential_pressure_setpoint

# Change to low_limit_flowrate_setpoint
MINFC:
  id: "16039155144679489536"
  description: "Minimum flow control for entire loop."
  is_abstract: true
  implements:
  - CONTROL
  uses:
  - bypass_valve_percentage_command
  - min_flowrate_setpoint
  - flowrate_sensor

# Rename to CPSS
CPC:
  id: "1722211929268682752"
  description: "Circulation pump control"
  is_abstract: true
  uses:
  - circulation_pump_run_status
  - circulation_pump_run_command


### NET NEW TYPES
ETM:
  id: "13050638559919210496"
  description: "Basic exhaust temperature monitoring."
  is_abstract: true
  uses:
  - exhaust_air_temperature_sensor
  implements:
  - MONITORING

ED:
  id: "8438952541491822592"
  description: "Exhaust air flow control."
  is_abstract: true
  opt_uses:
  - exhaust_air_damper_percentage_sensor
  - exhaust_air_static_pressure_sensor
  uses:
  - exhaust_air_flowrate_setpoint
  - exhaust_air_flowrate_sensor
  - exhaust_air_damper_percentage_command
  implements:
  - CONTROL

RD:
  id: "17662324578346598400"
  description: "Return damper flow control."
  is_abstract: true
  uses:
  - return_air_flowrate_setpoint
  - return_air_flowrate_sensor
  - return_air_damper_percentage_command
  implements:
  - CONTROL

MTM:
  id: "944962761547317248"
  description: "Mixed air temperature monitoring."
  is_abstract: true
  opt_uses:
  - mixed_air_relative_humidity_sensor
  - mixed_air_dewpoint_temperature_sensor
  uses:
  - mixed_air_temperature_sensor
  implements:
  - MONITORING

MTC:
  id: "10168334798402093056"
  description: "Mixed air temperature control."
  is_abstract: true
  uses:
  - mixed_air_temperature_sensor
  - mixed_air_temperature_setpoint
  implements:
  - OPERATIONAL

STM:
  id: "5556648779974705152"
  description: "Basic supply temperature monitoring."
  is_abstract: true
  uses:
  - supply_air_temperature_sensor
  implements:
  - MONITORING

STDSPC:
  id: "14780020816829480960"
  description: "Supply temperature control dual setpoint."
  is_abstract: true
  opt_uses:
  - heating_request_count
  - cooling_request_count
  uses:
  - supply_air_cooling_temperature_setpoint
  - supply_air_heating_temperature_setpoint
  - supply_air_temperature_sensor
  implements:
  - OPERATIONAL

DSPRTC:
  id: "3250805770761011200"
  description: "Dual setpoint return air temp control."
  is_abstract: true
  opt_uses:
  - discharge_air_temperature_sensor
  - return_air_relative_humidity_sensor
  uses:
  - return_air_temperature_sensor
  - return_air_cooling_temperature_setpoint
  - return_air_heating_temperature_setpoint
  implements:
  - OPERATIONAL

ZHC:
  id: "7286031036884975616"
  description: "Zone relative humidity control."
  is_abstract: true
  uses:
  - zone_air_relative_humidity_sensor
  - zone_air_relative_humidity_setpoint
  implements:
  - OPERATIONAL

RHC:
  id: "2169941860192092160"
  description: "Return air relative humidity control."
  is_abstract: true
  uses:
  - return_air_relative_humidity_sensor
  - return_air_relative_humidity_setpoint
  implements:
  - OPERATIONAL

RHDHC:
  id: "18310842924687949824"
  description: "Return humidification/dehumidification control."
  is_abstract: true
  opt_uses:
  - economizer_mode
  - humidification_percentage_command
  uses:
  - return_air_relative_humidity_sensor
  - return_air_relative_humidity_setpoint
  - dehumidification_run_command
  - humidification_run_command
  implements:
  - CONTROL

ZHDHC:
  id: "4475784869405786112"
  description: "Zone humidification/dehumidification control."
  is_abstract: true
  opt_uses:
  - humidification_percentage_command
  uses:
  - zone_air_relative_humidity_sensor
  - zone_air_relative_humidity_setpoint
  - dehumidification_run_command
  - humidification_run_command
  implements:
  - CONTROL

RHHC:
  id: "8019953948913827840"
  description: "Zone humidification control."
  is_abstract: true
  opt_uses:
  - humidification_percentage_command
  uses:
  - humidification_run_command
  - return_air_relative_humidity_setpoint
  - return_air_relative_humidity_sensor

SHC:
  id: "12474177807615787008"
  description: "Supply air relative humidity control."
  is_abstract: true
  opt_uses:
  - humidification_percentage_command
  uses:
  - dehumidification_run_command
  - humidification_run_command
  - supply_air_dehumidification_relative_humidity_setpoint
  - supply_air_humidification_relative_humidity_setpoint
  - supply_air_relative_humidity_sensor
  implements:
  - OPERATIONAL

SHM:
  id: "2378937030399754240"
  description: "Supply air relative humidity monitoring."
  is_abstract: true
  uses:
  - supply_air_relative_humidity_sensor
  implements:
  - MONITORING

REFC:
  id: "3034632988647227392"
  description: "Refrigerant leak control."
  is_abstract: true
  uses:
  - zone_air_refrigerant_concentration_setpoint
  - zone_air_refrigerant_concentration_sensor
  implements:
  - OPERATIONAL

EPC:
  id: "11105083520895156224"
  description: "Exhaust pressure control."
  is_abstract: true
  uses:
  - exhaust_air_static_pressure_sensor
  - exhaust_air_static_pressure_setpoint
  opt_uses:
  - exhaust_air_flowrate_sensor
  implements:
  - OPERATIONAL

CO2M:
  id: "7862491789188399104"
  description: "Basic carbon dioxide monitoring."
  is_abstract: true
  uses:
  - zone_air_co2_concentration_sensor
  implements:
  - MONITORING

VOCM:
  id: "17085863826043174912"
  description: "Volatile organic compound monitoring."
  is_abstract: true
  uses:
  - zone_air_voc_concentration_sensor
  implements:
  - MONITORING

VOCC:
  id: "2097884266154164224"
  description: "Volatile organic compound control."
  is_abstract: true
  uses:
  - zone_air_voc_concentration_setpoint
  - zone_air_voc_concentration_sensor
  implements:
  - OPERATIONAL

VOCPC:
  id: "668891884487180288"
  description: "Volatile organic compound percentage control."
  is_abstract: true
  uses:
  - zone_air_voc_percentage_setpoint
  - zone_air_voc_percentage_sensor
  implements:
  - OPERATIONAL

BFSS:
  id: "11321256303008940032"
  description: "Booster fan start-stop and feedback."
  is_abstract: true
  uses:
  - boost_fan_run_command
  - boost_fan_run_status
  implements:
  - OPERATIONAL

DFHLC:
  id: "3539036146912722944"
  description: "Discharge fan three-speed (high/low/off) speed control."
  is_abstract: true
  opt_uses:
  - discharge_fan_run_status
  - discharge_fan_run_command
  uses:
  - low_discharge_fan_speed_command
  - high_discharge_fan_speed_command
  implements:
  - OPERATIONAL
  - REMAP_REQUIRED

DFHMLC:
  id: "8727182917643534336"
  description: "Discharge fan three-speed (high/medium/low/off) speed control."
  is_abstract: true
  opt_uses:
  - discharge_fan_run_status
  - discharge_fan_run_command
  uses:
  - low_discharge_fan_speed_command
  - medium_discharge_fan_speed_command
  - high_discharge_fan_speed_command
  implements:
  - OPERATIONAL
  - REMAP_REQUIRED

ESPC:
  id: "6709570284581552128"
  description: "Exhaust air static pressure control."
  is_abstract: true
  uses:
  - exhaust_air_damper_percentage_command
  - exhaust_fan_run_command
  - exhaust_fan_run_status
  - exhaust_fan_speed_percentage_command
  - exhaust_air_static_pressure_sensor
  - exhaust_air_static_pressure_setpoint
  implements:
  - OPERATIONAL

SSPM:
  id: "15932942321436327936"
  description: "Supply static pressure monitoring."
  is_abstract: true
  uses:
  - supply_air_static_pressure_sensor
  implements:
  - MONITORING

ZSPC:
  id: "4403727275367858176"
  description: "Zone static pressure control."
  is_abstract: true
  uses:
  - zone_air_static_pressure_setpoint
  - zone_air_static_pressure_sensor
  implements:
  - OPERATIONAL

ZSPM:
  id: "13627099312222633984"
  description: "Zone static pressure monitoring."
  is_abstract: true
  uses:
  - zone_air_static_pressure_sensor
  implements:
  - MONITORING

RSPC:
  id: "9015413293795246080"
  description: "Return air static pressure control."
  is_abstract: true
  uses:
  - return_air_static_pressure_sensor
  - return_air_static_pressure_setpoint
  implements:
  - OPERATIONAL

PWDPC:
  id: "18238785330650021888"
  description: "Process water differential pressure control."
  is_abstract: true
  uses:
  - process_water_differential_pressure_sensor
  - process_water_differential_pressure_setpoint
  implements:
  - OPERATIONAL

PWDT:
  id: "289266803299844096"
  description: "Primary-side water delta-T monitoring."
  is_abstract: true
  uses:
  - primary_supply_water_temperature_sensor
  - primary_return_water_temperature_sensor


CHPM:
  id: "224386821168037888"
  description: "Chiller pressure monitoring."
  is_abstract: true
  uses:
  - evaporator_pressure_sensor
  - condenser_pressure_sensor
  - differential_pressure_sensor # consider removing or renaming, may not be descriptive enough for WCC
  implements:
  - MONITORING

FDPM:
  id: "9447758858022813696"
  description: "Filter pressure monitoring."
  is_abstract: true
  uses:
  - filter_differential_pressure_sensor
  implements:
  - MONITORING

# Chilled water valve control

CHWDC:
  id: "16581460667777679360"
  description: "Chilled water valve monitoring on discharge side."
  is_abstract: true
  opt_uses:
  - leaving_cooling_coil_temperature_sensor
  - cooling_thermal_power_capacity
  - chilled_water_valve_percentage_sensor
  - chilled_water_flowrate_sensor
  uses:
  - discharge_air_temperature_sensor
  - discharge_air_temperature_setpoint
  - chilled_water_valve_percentage_command
  implements:
  - CONTROL

CHWSC:
  id: "4836072839595425792"
  description: "Chilled water valve monitoring on supply side."
  is_abstract: true
  opt_uses:
  - leaving_cooling_coil_temperature_sensor
  - cooling_thermal_power_capacity
  - chilled_supply_water_temperature_sensor
  - chilled_water_valve_percentage_sensor
  - cooling_request_count
  uses:
  - supply_air_temperature_sensor
  - supply_air_temperature_setpoint
  - chilled_water_valve_percentage_command
  implements:
  - CONTROL

CHWSDC:
  id: "2207518769582964736"
  description: "Chilled water valve monitoring on supply side."
  is_abstract: true
  opt_uses:
  - leaving_cooling_coil_temperature_sensor
  - cooling_thermal_power_capacity
  - chilled_water_valve_percentage_sensor
  uses:
  - supply_air_temperature_sensor
  - supply_air_heating_temperature_setpoint
  - supply_air_cooling_temperature_setpoint
  - chilled_water_valve_percentage_command
  implements:
  - CONTROL

CHW2XSC:
  id: "14565396147087605760"
  description: "Two chilled water valves."
  is_abstract: true
  opt_uses:
  - leaving_cooling_coil_temperature_sensor
  - cooling_thermal_power_capacity
  - chilled_supply_water_temperature_sensor
  - chilled_water_valve_percentage_sensor
  - cooling_request_count
  uses:
  - supply_air_temperature_sensor
  - supply_air_temperature_setpoint
  - chilled_water_valve_percentage_command_1
  - chilled_water_valve_percentage_command_2
  implements:
  - CONTROL

CHWRC:
  id: "10816853144743444480"
  description: "Chilled water valve monitoring on return side."
  is_abstract: true
  opt_uses:
  - discharge_air_temperature_sensor
  - leaving_cooling_coil_temperature_sensor
  - cooling_thermal_power_capacity
  - return_air_relative_humidity_sensor
  - chilled_water_valve_percentage_sensor
  - chilled_water_flowrate_sensor
  uses:
  - return_air_temperature_setpoint
  - return_air_temperature_sensor
  - chilled_water_valve_percentage_command
  implements:
  - CONTROL

CHWZC:
  id: "2746402612495515648"
  description: "Chilled water valve monitoring on zone side (DSP, CSP)."
  is_abstract: true
  opt_uses:
  - discharge_air_temperature_sensor
  - leaving_cooling_coil_temperature_sensor
  - cooling_thermal_power_capacity
  - chilled_water_valve_percentage_sensor
  - chilled_supply_water_isolation_valve_command
  - chilled_supply_water_isolation_valve_status
  - chilled_supply_water_temperature_sensor
  uses:
  - zone_air_cooling_temperature_setpoint
  - zone_air_temperature_sensor
  - chilled_water_valve_percentage_command
  implements:
  - CONTROL

CHWZTC:
  id: "14203560064526057472"
  description: "Chilled water valve monitoring on zone side (ZTC)."
  is_abstract: true
  opt_uses:
  - discharge_air_temperature_sensor
  - leaving_cooling_coil_temperature_sensor
  - cooling_thermal_power_capacity
  - chilled_water_flowrate_sensor
  - chilled_water_valve_percentage_sensor
  uses:
  - zone_air_temperature_setpoint
  - zone_air_temperature_sensor
  - chilled_water_valve_percentage_command
  implements:
  - CONTROL

CHWPVM:
  id: "10410116305838407680"
  description: "Chilled water pressure valve command and position monitoring (without regard to what controls it)."
  is_abstract: true
  opt_uses:
  - chilled_water_flowrate_sensor
  uses:
  - chilled_water_valve_percentage_sensor
  implements:
  - OPERATIONAL

CHWZTC2X:
  id: "12977168093439590400"
  description: "Chilled water valve control on zone side (ZTC) for two separate zones. Chilled water valve controls to the worst zone."
  is_abstract: true
  opt_uses:
  - discharge_air_temperature_sensor_1
  - discharge_air_temperature_sensor_2
  - leaving_cooling_coil_temperature_sensor
  - cooling_thermal_power_capacity
  - chilled_water_flowrate_sensor
  - chilled_water_valve_percentage_sensor
  uses:
  - zone_air_temperature_setpoint_1
  - zone_air_temperature_setpoint_2
  - zone_air_temperature_sensor_1
  - zone_air_temperature_sensor_2
  - chilled_water_valve_percentage_command
  implements:
  - CONTROL

# DX Control

DXZTC:
  id: "13699156906260561920"
  description: "Compressor run control on zone side (ZTC)."
  is_abstract: true
  opt_uses:
  - discharge_air_temperature_sensor
  - leaving_cooling_coil_temperature_sensor
  - cooling_thermal_power_capacity
  - cooling_percentage_command
  - compressor_speed_percentage_command
  - compressor_run_time_accumulator
  uses:
  - zone_air_temperature_setpoint
  - zone_air_temperature_sensor
  - compressor_run_command
  - compressor_run_status
  implements:
  - CONTROL

DX2ZTC:
  id: "7764960709758156800"
  description: "Compressor run control on zone side (ZTC)."
  is_abstract: true
  opt_uses:
  - discharge_air_temperature_sensor
  - leaving_cooling_coil_temperature_sensor
  - cooling_thermal_power_capacity
  - cooling_percentage_command
  - compressor_speed_percentage_command
  - compressor_run_time_accumulator_1
  - compressor_run_time_accumulator_2   
  uses:
  - zone_air_temperature_setpoint
  - zone_air_temperature_sensor
  - compressor_run_command_1
  - compressor_run_command_2
  - compressor_run_status_1
  - compressor_run_status_2
  implements:
  - CONTROL

DXZC:
  id: "5052245621709209600"
  description: "Compressor run control on zone side (DSP, CSP)."
  is_abstract: true
  opt_uses:
  - discharge_air_temperature_sensor
  - leaving_cooling_coil_temperature_sensor
  - cooling_thermal_power_capacity
  - cooling_percentage_command
  - compressor_speed_percentage_command
  uses:
  - zone_air_cooling_temperature_setpoint
  - zone_air_temperature_sensor
  - compressor_run_command
  - compressor_run_status
  implements:
  - CONTROL


DXDSPRTC:
  id: "13463632719497920512"
  description: "Compressor run control with dual return temp control."
  is_abstract: true
  opt_uses:
  - discharge_air_temperature_sensor
  - leaving_cooling_coil_temperature_sensor
  - cooling_thermal_power_capacity
  - cooling_percentage_command
  - compressor_speed_percentage_command
  uses:
  - return_air_cooling_temperature_setpoint
  - return_air_heating_temperature_setpoint
  - return_air_temperature_sensor
  - compressor_run_command
  - compressor_run_status
  implements:
  - CONTROL


DX2ZC:
  id: "5844879156126416896"
  description: "Two compressor run control on zone side (DSP, CSP)."
  is_abstract: true
  opt_uses:
  - discharge_air_temperature_sensor
  - leaving_cooling_coil_temperature_sensor
  - cooling_thermal_power_capacity
  - cooling_percentage_command
  - compressor_speed_percentage_command
  uses:
  - zone_air_cooling_temperature_setpoint
  - zone_air_temperature_sensor
  - compressor_run_command_1
  - compressor_run_command_2
  - compressor_run_status_1
  - compressor_run_status_2
  implements:
  - CONTROL

DX3ZC:
  id: "14059444876450201600"
  description: "Three compressor run control on zone side."
  is_abstract: true
  opt_uses:
  - discharge_air_temperature_sensor
  - leaving_cooling_coil_temperature_sensor
  - cooling_thermal_power_capacity
  - cooling_percentage_command
  - compressor_speed_percentage_command
  uses:
  - compressor_run_command_1
  - compressor_run_command_2
  - compressor_run_command_3
  - compressor_run_status_1
  - compressor_run_status_2
  - compressor_run_status_3
  - zone_air_temperature_sensor
  - zone_air_cooling_temperature_setpoint
  implements:
  - CONTROL

DX4ZC:
  id: "7395665540313776128"
  description: "Four compressor run control on zone side."
  is_abstract: true
  opt_uses:
  - discharge_air_temperature_sensor
  - leaving_cooling_coil_temperature_sensor
  - cooling_thermal_power_capacity
  - cooling_percentage_command
  - compressor_speed_percentage_command
  uses:
  - compressor_run_command_1
  - compressor_run_command_2
  - compressor_run_command_3
  - compressor_run_command_4
  - compressor_run_status_1
  - compressor_run_status_2
  - compressor_run_status_3
  - compressor_run_status_4
  - zone_air_temperature_sensor
  - zone_air_cooling_temperature_setpoint
  implements:
  - CONTROL

DX2ZC2X:
  id: "2288583562875633664"
  description: "Two compressor run control on zone side (DSP, CSP) with two zone temp sensors."
  is_abstract: true
  opt_uses:
  - discharge_air_temperature_sensor
  - leaving_cooling_coil_temperature_sensor
  - cooling_thermal_power_capacity
  - cooling_percentage_command
  - compressor_speed_percentage_command
  uses:
  - zone_air_cooling_temperature_setpoint
  - zone_air_temperature_sensor_1
  - zone_air_temperature_sensor_2
  - compressor_run_command_1
  - compressor_run_command_2
  - compressor_run_status_1
  - compressor_run_status_2
  implements:
  - CONTROL

DXSC:
  id: "2530229830381731840"
  description: "Compressor run control on supply air side (STC)."
  opt_uses:
  - leaving_cooling_coil_temperature_sensor
  - cooling_thermal_power_capacity
  - cooling_percentage_command #Serves as a duty cycle for single-stage DX sections.
  - compressor_speed_percentage_command
  - cooling_request_count
  uses:
  - compressor_run_status
  - compressor_run_command
  - supply_air_temperature_sensor
  - supply_air_temperature_setpoint
  implements:
  - CONTROL

DX2SC:
  id: "11753601867236507648"
  description: "Two compressor run control on supply air side."
  is_abstract: true
  opt_uses:
  - leaving_cooling_coil_temperature_sensor
  - cooling_thermal_power_capacity
  - cooling_percentage_command
  - compressor_speed_percentage_command
  - cooling_request_count
  uses:
  - compressor_run_command_1
  - compressor_run_command_2
  - compressor_run_status_1
  - compressor_run_status_2
  - supply_air_temperature_sensor
  - supply_air_temperature_setpoint
  implements:
  - CONTROL

DX3SC:
  id: "7141915848809119744"
  description: "Three compressor run control on supply air side."
  is_abstract: true
  opt_uses:
  - leaving_cooling_coil_temperature_sensor
  - cooling_thermal_power_capacity
  - cooling_percentage_command
  - compressor_speed_percentage_command
  - cooling_request_count
  uses:
  - compressor_run_command_1
  - compressor_run_command_2
  - compressor_run_command_3
  - compressor_run_status_1
  - compressor_run_status_2
  - compressor_run_status_3
  - supply_air_temperature_sensor
  - supply_air_temperature_setpoint
  implements:
  - CONTROL

DX4SC:
  id: "16365287885663895552"
  description: "Four compressor run control on supply air side."
  is_abstract: true
  opt_uses:
  - leaving_cooling_coil_temperature_sensor
  - cooling_thermal_power_capacity
  - cooling_percentage_command
  - compressor_speed_percentage_command
  - cooling_request_count
  uses:
  - compressor_run_status_1
  - compressor_run_status_2
  - compressor_run_status_3
  - compressor_run_status_4
  - compressor_run_command_1
  - compressor_run_command_2
  - compressor_run_command_3
  - compressor_run_command_4
  - supply_air_temperature_sensor
  - supply_air_temperature_setpoint
  implements:
  - CONTROL


DX2SDC:
  id: "17195498329471975424"
  description: "Two compressor run control on supply air side (dual temp setpoint)."
  is_abstract: true
  opt_uses:
  - leaving_cooling_coil_temperature_sensor
  - cooling_thermal_power_capacity
  - cooling_percentage_command
  - compressor_speed_percentage_command
  uses:
  - compressor_run_command_1
  - compressor_run_command_2
  - compressor_run_status_1
  - compressor_run_status_2
  - supply_air_temperature_sensor
  - supply_air_heating_temperature_setpoint
  - supply_air_cooling_temperature_setpoint
  implements:
  - CONTROL


DX4SWC:
  id: "1377308325774884864"
  description: "Four compressor run control on supply water side."
  is_abstract: true
  opt_uses:
  - cooling_thermal_power_capacity
  - cooling_percentage_command
  - compressor_speed_percentage_command
  - compressor_speed_percentage_sensor
  uses:
  - compressor_run_command_1
  - compressor_run_command_2
  - compressor_run_command_3
  - compressor_run_command_4
  - compressor_run_status_1
  - compressor_run_status_2
  - compressor_run_status_3
  - compressor_run_status_4
  - supply_water_temperature_sensor
  - supply_water_temperature_setpoint
  implements:
  - CONTROL

DX2SWC:
  id: "8232701752307089408"
  description: "Two compressor run control on supply water side."
  is_abstract: true
  opt_uses:
  - cooling_thermal_power_capacity
  - cooling_percentage_command
  - compressor_speed_percentage_command
  - compressor_speed_percentage_sensor
  uses:
  - compressor_run_command_1
  - compressor_run_command_2
  - compressor_run_status_1
  - compressor_run_status_2
  - supply_water_temperature_sensor
  - supply_water_temperature_setpoint
  implements:
  - CONTROL


DXSWC:
  id: "11457067979271831552"
  description: "Compressor run control on supply water side."
  is_abstract: true
  opt_uses:
  - cooling_thermal_power_capacity
  - cooling_percentage_command
  - compressor_speed_percentage_command
  - compressor_speed_percentage_sensor
  uses:
  - compressor_run_command
  - compressor_run_status
  - supply_water_temperature_sensor
  - supply_water_temperature_setpoint
  implements:
  - CONTROL

DX5SC:
  id: "10600680362629660672"
  description: "Five compressor run control on supply side."
  is_abstract: true
  opt_uses:
  - leaving_cooling_coil_temperature_sensor
  - cooling_thermal_power_capacity
  - cooling_percentage_command
  - compressor_speed_percentage_command
  - cooling_request_count
  uses:
  - compressor_run_command_1
  - compressor_run_command_2
  - compressor_run_command_3
  - compressor_run_command_4
  - compressor_run_command_5
  - compressor_run_status_1
  - compressor_run_status_2
  - compressor_run_status_3
  - compressor_run_status_4
  - compressor_run_status_5
  - supply_air_temperature_sensor
  - supply_air_temperature_setpoint
  implements:
  - CONTROL

DXRC:
  id: "5628706374012633088"
  description: "Compressor run control on return air side (RC)."
  opt_uses:
  - discharge_air_temperature_sensor
  - leaving_cooling_coil_temperature_sensor
  - cooling_thermal_power_capacity
  - cooling_percentage_command
  - compressor_speed_percentage_command
  uses:
  - return_air_temperature_setpoint
  - return_air_temperature_sensor
  - compressor_run_command
  - compressor_run_status
  implements:
  - CONTROL

DXDC:
  id: "5988994344202272768"
  description: "Compressor run control on discharge air side (DTC)."
  opt_uses:
  - leaving_cooling_coil_temperature_sensor
  - cooling_thermal_power_capacity
  - cooling_percentage_command
  - compressor_speed_percentage_command
  uses:
  - compressor_run_status
  - compressor_run_command
  - discharge_air_temperature_sensor
  - discharge_air_temperature_setpoint
  implements:
  - CONTROL

DX2DC:
  id: "8944903812129226752"
  description: "Two compressor run control on discharge side (DTC)."
  is_abstract: true
  opt_uses:
  - leaving_cooling_coil_temperature_sensor
  - cooling_thermal_power_capacity
  - cooling_percentage_command
  - compressor_speed_percentage_command
  uses:
  - discharge_air_temperature_sensor
  - discharge_air_temperature_setpoint
  - compressor_run_command_1
  - compressor_run_command_2
  - compressor_run_status_1
  - compressor_run_status_2
  implements:
  - CONTROL

DX3DC:
  id: "13988935394784182272"
  description: "Three compressor run control on discharge side (DTC)."
  is_abstract: true
  opt_uses:
  - leaving_cooling_coil_temperature_sensor
  - cooling_thermal_power_capacity
  - cooling_percentage_command
  - compressor_speed_percentage_command
  uses:
  - discharge_air_temperature_sensor
  - discharge_air_temperature_setpoint
  - compressor_run_command_1
  - compressor_run_command_2
  - compressor_run_command_3
  - compressor_run_status_1
  - compressor_run_status_2
  - compressor_run_status_3
  implements:
  - CONTROL

HPSC:
  id: "15212366381057048576"
  description: "Supply side heat pump control."
  is_abstract: true
  opt_uses:
  - cooling_thermal_power_capacity
  - heating_thermal_power_capacity
  - compressor_speed_percentage_command
  - cooling_request_count
  - heating_request_count
  uses:
  - supply_air_temperature_sensor
  - supply_air_temperature_setpoint
  - compressor_run_command
  - compressor_run_status
  - reversing_valve_command
  implements:
  - CONTROL

HP2SC:
  id: "3360440274189811712"
  description: "Supply side heat pump control."
  is_abstract: true
  opt_uses:
  - cooling_thermal_power_capacity
  - heating_thermal_power_capacity
  - compressor_speed_percentage_command
  - cooling_request_count
  - heating_request_count
  uses:
  - supply_air_temperature_sensor
  - supply_air_temperature_setpoint
  - compressor_run_command_1
  - compressor_run_command_2
  - compressor_run_status_1
  - compressor_run_status_2
  - reversing_valve_command
  implements:
  - CONTROL

HPDC:
  id: "3683151334988578816"
  description: "Discharge side heat pump control."
  is_abstract: true
  opt_uses:
  - cooling_thermal_power_capacity
  - heating_thermal_power_capacity
  - compressor_speed_percentage_command
  uses:
  - discharge_air_temperature_sensor
  - discharge_air_temperature_setpoint
  - compressor_run_command
  - compressor_run_status
  - reversing_valve_command
  implements:
  - CONTROL

HPZTC:
  id: "4115496899216146432"
  description: "Zone temp heat pump control (ZTC)."
  is_abstract: true
  opt_uses:
  - discharge_air_temperature_sensor
  - cooling_thermal_power_capacity
  - heating_thermal_power_capacity
  - compressor_speed_percentage_command
  uses:
  - zone_air_temperature_setpoint
  - zone_air_temperature_sensor
  - compressor_run_command
  - compressor_run_status
  - reversing_valve_command
  implements:
  - CONTROL

HPZC:
  id: "15428539163170832384"
  description: "Zone temp heat pump control (CSP or DSP)."
  is_abstract: true
  opt_uses:
  - discharge_air_temperature_sensor
  - cooling_thermal_power_capacity
  - heating_thermal_power_capacity
  - compressor_speed_percentage_command
  uses:
  - zone_air_cooling_temperature_setpoint
  - zone_air_heating_temperature_setpoint
  - zone_air_temperature_sensor
  - compressor_run_command
  - compressor_run_status
  - reversing_valve_command
  implements:
  - CONTROL

HP2ZC:
  id: "16221172697588039680"
  description: "Zone temp heat pump control with two compressors."
  is_abstract: true
  opt_uses:
  - discharge_air_temperature_sensor
  - cooling_thermal_power_capacity
  - heating_thermal_power_capacity
  - compressor_speed_percentage_command
  uses:
  - zone_air_cooling_temperature_setpoint
  - zone_air_heating_temperature_setpoint
  - zone_air_temperature_sensor
  - compressor_run_command_1
  - compressor_run_command_2
  - compressor_run_status_1
  - compressor_run_status_2
  - reversing_valve_command
  implements:
  - CONTROL

HWDC:
  id: "16507327195786510336"
  description: "Heating water valve monitoring on discharge air side."
  is_abstract: true
  opt_uses:
  - heating_water_valve_percentage_sensor
  - heating_thermal_power_capacity
  - discharge_air_relative_humidity_sensor
  - heating_water_flowrate_sensor
  uses:
  - heating_water_valve_percentage_command
  - discharge_air_temperature_setpoint
  - discharge_air_temperature_sensor
  implements:
  - CONTROL

HWRC:
  id: "17386253701286461440"
  description: "Heating water valve monitoring on discharge air side."
  is_abstract: true
  opt_uses:
  - heating_water_valve_percentage_sensor
  - heating_thermal_power_capacity
  - discharge_air_relative_humidity_sensor
  - heating_water_flowrate_sensor
  uses:
  - heating_water_valve_percentage_command
  - return_air_temperature_setpoint
  - return_air_temperature_sensor
  implements:
  - CONTROL

HWSC:
  id: "12906523371843354624"
  description: "Heating water valve monitoring on supply air side."
  is_abstract: true
  opt_uses:
  - heating_water_valve_percentage_sensor
  - heating_thermal_power_capacity
  - leaving_heating_coil_temperature_sensor
  - heating_request_count
  uses:
  - heating_water_valve_percentage_command
  - supply_air_temperature_setpoint
  - supply_air_temperature_sensor
  implements:
  - CONTROL

HW2SC:
  id: "15111346551231873024"
  description: "Two heating water valves on supply air side."
  is_abstract: true
  opt_uses:
  - heating_thermal_power_capacity
  - leaving_heating_coil_temperature_sensor
  - heating_request_count
  uses:
  - heating_water_valve_percentage_command_1
  - heating_water_valve_percentage_command_2
  - supply_air_temperature_setpoint
  - supply_air_temperature_sensor
  implements:
  - CONTROL

HWZC:
  id: "12546235401653714944"
  description: "Heating water valve monitoring on zone side (DSP/CSP)."
  is_abstract: true
  opt_uses:
  - discharge_air_temperature_sensor
  - heating_water_valve_percentage_sensor
  - heating_thermal_power_capacity
  - heating_supply_water_isolation_valve_command
  - heating_supply_water_isolation_valve_status
  uses:
  - heating_water_valve_percentage_command
  - zone_air_heating_temperature_setpoint
  - zone_air_temperature_sensor
  implements:
  - CONTROL

HWZTC:
  id: "2674345018457587712"
  description: "Heating water valve monitoring on zone side (ZTC)."
  is_abstract: true
  opt_uses:
  - discharge_air_temperature_sensor
  - heating_water_valve_percentage_sensor
  - heating_thermal_power_capacity
  - heating_water_flowrate_sensor
  uses:
  - heating_water_valve_percentage_command
  - zone_air_temperature_setpoint
  - zone_air_temperature_sensor
  implements:
  - CONTROL

HWSWC:
  id: "8294837353415966720"
  description: "Heating water valve monitoring on supply water side."
  is_abstract: true
  opt_uses:
  - heating_water_valve_percentage_sensor
  - heating_thermal_power_capacity
  - return_water_temperature_sensor
  uses:
  - heating_water_valve_percentage_command
  - supply_water_temperature_setpoint
  - supply_water_temperature_sensor
  implements:
  - CONTROL

PHWSC:
  id: "17518209390270742528"
  description: "Preheating water valve monitoring on supply air side."
  is_abstract: true
  opt_uses:
  - leaving_air_preheating_coil_temperature_sensor
  uses:
  - preheating_water_valve_percentage_command
  - supply_air_temperature_setpoint
  - supply_air_temperature_sensor
  implements:
  - CONTROL
  
HWPVM:
  id: "5829955484802613248"
  description: "Heating water pressure valve command and position monitoring (without regard to what controls it)."
  is_abstract: true
  opt_uses:
  - heating_water_flowrate_sensor
  uses:
  - heating_water_valve_percentage_sensor
  implements:
  - OPERATIONAL
  

HTDC:
  id: "656732385395605504"
  description: "Gas or electric heater control on discharge side."
  is_abstract: true
  opt_uses:
  - heating_thermal_power_capacity
  - heating_percentage_command
  - heater_run_status
  uses:
  - heater_run_command
  - discharge_air_temperature_setpoint
  - discharge_air_temperature_sensor
  implements:
  - CONTROL

HT2DC:
  id: "5268418403822993408"
  description: "Two gas or electric heater control on discharge control."
  is_abstract: true
  opt_uses:
  - heating_thermal_power_capacity
  - heating_percentage_command
  - leaving_heating_coil_temperature_sensor
  uses:
  - heater_run_command_1
  - heater_run_command_2
  - discharge_air_heating_temperature_setpoint
  - discharge_air_temperature_sensor
  implements:
  - CONTROL


HTSC:
  id: "800847573471461376"
  description: "Gas or electric heater control on supply side."
  is_abstract: true
  opt_uses:
  - heating_thermal_power_capacity
  - heating_percentage_command
  - heater_run_status
  - heating_request_count
  uses:
  - heater_run_command
  - supply_air_temperature_setpoint
  - supply_air_temperature_sensor
  implements:
  - CONTROL


HTSDC:
  id: "16700102370461220864"
  description: "Gas or electric heater control on supply side."
  is_abstract: true
  opt_uses:
  - heating_thermal_power_capacity
  - heater_run_status
  - heating_percentage_command
  uses:
  - heater_run_command
  - supply_air_heating_temperature_setpoint
  - supply_air_cooling_temperature_setpoint
  - supply_air_temperature_sensor
  implements:
  - CONTROL



HTRC:
  id: "80271633092182016"
  description: "Gas or electric heater control on return side (RC)."
  is_abstract: true
  opt_uses:
  - heating_thermal_power_capacity
  - discharge_air_temperature_sensor
  - heating_percentage_command
  - heater_run_status
  uses:
  - heater_run_command
  - return_air_temperature_setpoint
  - return_air_temperature_sensor
  implements:
  - CONTROL

HTZC:
  id: "2386114642305875968"
  description: "Gas or electric heater control on zone side (ZC)."
  is_abstract: true
  opt_uses:
  - heating_thermal_power_capacity
  - discharge_air_temperature_sensor
  - heating_percentage_command
  - heater_run_status
  uses:
  - heater_run_command
  - zone_air_heating_temperature_setpoint
  - zone_air_temperature_sensor
  implements:
  - CONTROL

HT2ZC:
  id: "6997800660733263872"
  description: "Two gas or electric heater control on zone side (HSP, DSP)."
  is_abstract: true
  opt_uses:
  - discharge_air_temperature_sensor
  - heating_thermal_power_capacity
  - heating_percentage_command
  uses:
  - heater_run_command_1
  - heater_run_command_2
  - zone_air_heating_temperature_setpoint
  - zone_air_temperature_sensor
  implements:
  - CONTROL

HT2XZTC2X:
  id: "18111271668641955840"
  description: "Two separate heating sections going to two different zones on the device, with independent heating control."
  is_abstract: true
  opt_uses:
  - heating_percentage_command_1
  - discharge_air_temperature_sensor_1
  - heating_percentage_command_2
  - discharge_air_temperature_sensor_2
  uses:
  - zone_air_temperature_setpoint_1
  - zone_air_temperature_sensor_1
  - heater_run_command_1
  - heater_run_status_1
  - zone_air_temperature_setpoint_2
  - zone_air_temperature_sensor_2
  - heater_run_command_2
  - heater_run_status_2
  implements:
  - CONTROL

HT3ZC:
  id: "3504555462265667584"
  description: "Two gas or electric heater control on zone side (HSP, DSP)."
  is_abstract: true
  opt_uses:
  - discharge_air_temperature_sensor
  - heating_thermal_power_capacity
  uses:
  - heater_run_command_1
  - heater_run_command_2
  - heater_run_command_3
  - zone_air_heating_temperature_setpoint
  - zone_air_temperature_sensor
  implements:
  - CONTROL



HTSWC:
  id: "2162764248285970432"
  description: "Two gas or electric heater control on supply water side."
  is_abstract: true
  opt_uses:
  - heating_thermal_power_capacity
  - heating_percentage_command
  uses:
  - heater_run_command
  - supply_water_temperature_sensor
  - supply_water_temperature_setpoint
  implements:
  - CONTROL


HT2SWC:
  id: "10024219610326237184"
  description: "Two gas or electric heater control on supply water side."
  is_abstract: true
  opt_uses:
  - heating_thermal_power_capacity
  - heating_percentage_command
  uses:
  - heater_run_command_1
  - heater_run_command_2
  - supply_water_temperature_sensor
  - supply_water_temperature_setpoint
  implements:
  - CONTROL

HT4SWC:
  id: "15090909928606400512"
  description: "Four gas or electric heater control on supply water side."
  is_abstract: true
  opt_uses:
  - heating_thermal_power_capacity
  - heating_percentage_command
  uses:
  - heater_run_command_1
  - heater_run_command_2
  - heater_run_command_3
  - heater_run_command_4
  - supply_water_temperature_sensor
  - supply_water_temperature_setpoint
  implements:
  - CONTROL


HT2SC:
  id: "5412533591898849280"
  description: "Two gas or electric heater control on supply side."
  is_abstract: true
  opt_uses:
  - heating_thermal_power_capacity
  - heating_percentage_command
  - heating_request_count
  uses:
  - heater_run_command_1
  - heater_run_command_2
  - supply_air_temperature_sensor
  - supply_air_temperature_setpoint
  implements:
  - CONTROL


HT3SC:
  id: "10953790720913178624"
  description: "Three gas or electric heater control on supply side."
  is_abstract: true
  opt_uses:
  - heating_thermal_power_capacity
  - heating_percentage_command
  - heating_request_count
  uses:
  - heater_run_command_1
  - heater_run_command_2
  - heater_run_command_3
  - supply_air_temperature_sensor
  - supply_air_temperature_setpoint
  implements:
  - CONTROL


HT4SC:
  id: "13793873235923697664"
  description: "Four gas or electric heater control on supply side."
  is_abstract: true
  opt_uses:
  - heating_thermal_power_capacity
  - heating_percentage_command
  - heating_request_count
  uses:
  - heater_run_command_1
  - heater_run_command_2
  - heater_run_command_3
  - heater_run_command_4
  - supply_air_temperature_sensor
  - supply_air_temperature_setpoint
  implements:
  - CONTROL

HT2SDC:
  id: "7476730333606445056"
  description: "Two gas or electric heater control on supply side (dual setpoint)."
  is_abstract: true
  opt_uses:
  - heating_thermal_power_capacity
  - heating_percentage_command
  uses:
  - heater_run_command_1
  - heater_run_command_2
  - supply_air_temperature_sensor
  - supply_air_heating_temperature_setpoint
  - supply_air_cooling_temperature_setpoint
  implements:
  - CONTROL

HTVSC:
  id: "14635905628753625088"
  description: "Variable gas to electric control on supply air side."
  is_abstract: true
  opt_uses:
  - heating_thermal_power_capacity
  - heating_request_count
  uses:
  - heater_run_command
  - heater_run_status
  - heating_percentage_command
  - supply_air_temperature_setpoint
  - supply_air_temperature_sensor
  implements:
  - CONTROL

ECON:
  id: "3106690582685155328"
  description: "Economizer mode control"
  is_abstract: true
  opt_uses:
  - low_limit_outside_air_damper_percentage_command
  - supply_air_temperature_sensor
  - outside_air_flowrate_sensor
  - outside_air_flowrate_setpoint
  - return_air_damper_percentage_command
  uses:
  - outside_air_temperature_sensor
  - economizer_mode
  - mixed_air_temperature_sensor
  - supply_air_temperature_setpoint
  - outside_air_damper_percentage_command
  - return_air_temperature_sensor
  implements:
  - CONTROL


ECOND:
  id: "2000353186723921920"
  description: "Economizer mode control - single zone"
  is_abstract: true
  opt_uses:
  - return_air_temperature_sensor
  - outside_air_flowrate_sensor
  - outside_air_flowrate_setpoint
  - mixed_air_temperature_sensor
  - outside_air_damper_percentage_sensor
  - low_limit_outside_air_damper_percentage_command
  - return_air_damper_percentage_command
  uses:
  - outside_air_temperature_sensor
  - economizer_mode
  - discharge_air_temperature_sensor
  - discharge_air_temperature_setpoint
  - outside_air_damper_percentage_command
  implements:
  - CONTROL

ECONM:
  id: "8728731030015442944"
  description: "Economizer mode control"
  is_abstract: true
  opt_uses:
  - outside_air_flowrate_sensor
  - outside_air_flowrate_setpoint
  - supply_air_temperature_sensor
  - outside_air_damper_percentage_sensor
  - low_limit_outside_air_damper_percentage_command
  - return_air_damper_percentage_command
  uses:
  - outside_air_temperature_sensor
  - economizer_mode
  - mixed_air_temperature_sensor
  - mixed_air_temperature_setpoint
  - outside_air_damper_percentage_command
  - return_air_temperature_sensor
  implements:
  - CONTROL

ECONM2X:
  id: "10998545242210172928"
  description: "Economizer mode control"
  is_abstract: true
  opt_uses:
  - outside_air_flowrate_sensor
  - outside_air_flowrate_setpoint
  - supply_air_temperature_sensor
  - outside_air_damper_percentage_sensor
  - low_limit_outside_air_damper_percentage_command
  - return_air_damper_percentage_command
  uses:
  - outside_air_temperature_sensor
  - economizer_mode
  - mixed_air_temperature_sensor_1
  - mixed_air_temperature_sensor_2
  - mixed_air_temperature_setpoint
  - outside_air_damper_percentage_command
  - return_air_temperature_sensor
  implements:
  - CONTROL

ECONMD:
  id: "15646260057656524800"
  description: "Economizer mode control - single zone"
  is_abstract: true
  opt_uses:
  - low_limit_outside_air_damper_percentage_command
  - discharge_air_temperature_sensor
  - outside_air_flowrate_sensor
  - outside_air_flowrate_setpoint
  - return_air_temperature_sensor
  - outside_air_damper_percentage_sensor
  - return_air_damper_percentage_command
  uses:
  - outside_air_temperature_sensor
  - economizer_mode
  - mixed_air_temperature_sensor
  - mixed_air_temperature_setpoint
  - outside_air_damper_percentage_command
  implements:
  - CONTROL

ECONZ:
  id: "10070803718971850752"
  description: "Economizer mode control - single room"
  is_abstract: true
  opt_uses:
  - low_limit_outside_air_damper_percentage_command
  - discharge_air_temperature_sensor
  - outside_air_flowrate_sensor
  - outside_air_relative_humidity_sensor
  - outside_air_flowrate_setpoint
  - return_air_temperature_sensor
  - mixed_air_temperature_sensor
  - outside_air_damper_percentage_sensor
  - return_air_damper_percentage_command
  uses:
  - outside_air_temperature_sensor
  - economizer_mode
  - zone_air_temperature_sensor
  - zone_air_cooling_temperature_setpoint
  - outside_air_damper_percentage_command
  implements:
  - CONTROL
VOADM:
  id: "12330062619539931136"
  description: "Variable outside air damper monitoring."
  is_abstract: true
  opt_uses:
  - economizer_mode
  - mixed_air_temperature_sensor
  - outside_air_damper_percentage_sensor
  - low_limit_outside_air_damper_percentage_command
  uses:
  - outside_air_temperature_sensor
  - outside_air_damper_percentage_command
  implements:
  - MONITORING

BYPDM:
  id: "7718376601112543232"
  description: "Bypass damper monitoring."
  is_abstract: true
  uses:
  - bypass_air_damper_percentage_command
  implements:
  - MONITORING


OAFM:
  id: "7386573678663696384"
  description: "Outside air flow monitoring"
  is_abstract: true
  opt_uses:
  - outside_air_temperature_sensor
  - outside_air_damper_percentage_sensor
  uses:
  - outside_air_flowrate_sensor
  implements:
  - MONITORING

OAFMC:
  id: "16941748637967319040"
  description: "Outside air flow control with minimum setpoint."
  is_abstract: true
  opt_uses:
  - economizer_mode
  - mixed_air_temperature_sensor
  uses:
  - ventilation_outside_air_flowrate_setpoint
  - outside_air_flowrate_sensor
  - outside_air_damper_percentage_command
  implements:
  - CONTROL

OAMC:
  id: "9583248377378766848"
  description: "Outside air flow control."
  is_abstract: true
  opt_uses:
  - outside_air_flowrate_sensor
  uses:
  - outside_air_damper_percentage_sensor
  - outside_air_damper_percentage_command
  implements:
  - CONTROL


OFC:
  id: "18252070729648439296"
  description: "Outside air flow control monitoring (without a damper)."
  is_abstract: true
  uses:
  - outside_air_flowrate_setpoint
  - outside_air_flowrate_sensor
  implements:
  - OPERATIONAL

SFM:
  id: "1953769078078308352"
  description: "Supply air flow monitoring."
  is_abstract: true
  uses:
  - supply_air_flowrate_sensor
  implements:
  - MONITORING

SFC:
  id: "11177141114933084160"
  description: "Supply air flow control."
  is_abstract: true
  uses:
  - supply_air_flowrate_setpoint
  - supply_air_flowrate_sensor
  implements:
  - OPERATIONAL

RFC:
  id: "6565455096505696256"
  description: "Return air flow control."
  is_abstract: true
  uses:
  - return_air_flowrate_setpoint
  - return_air_flowrate_sensor
  implements:
  - OPERATIONAL

SARC:
  id: "15788827133360472064"
  description: "AHU supply air reset control."
  is_abstract: true
  opt_uses:
  - supply_air_flowrate_sensor
  - heating_request_count
  uses:
  - supply_air_temperature_setpoint
  - supply_air_static_pressure_setpoint
  - cooling_request_count
  - pressurization_request_count
  implements:
  - CONTROL

RWISOVPC:
  id: "13482984124146778112"
  description: "Return water isolation valve percentage monitoring."
  is_abstract: true
  opt_uses:
  - run_command
  uses:
  - return_water_valve_percentage_sensor
  - return_water_valve_percentage_command
  implements:
  - OPERATIONAL

CHWISOVM:
  id: "8871298105719390208"
  description: "Chilled water isolation valve monitoring."
  is_abstract: true
  opt_uses:
  - run_command
  uses:
  - chilled_water_isolation_valve_command
  - chilled_water_isolation_valve_status
  implements:
  - MONITORING

CDWISOVM:
  id: "18094670142574166016"
  description: "Condensing water isolation valve monitoring."
  is_abstract: true
  opt_uses:
  - run_command
  uses:
  - condensing_water_isolation_valve_command
  - condensing_water_isolation_valve_status
  implements:
  - MONITORING

CDWISOVPM:
  id: "512617197319749632"
  description: "Condensing water isolation valve percentage monitoring."
  is_abstract: true
  opt_uses:
  - run_command
  uses:
  - condensing_water_isolation_valve_percentage_command
  - condensing_water_isolation_valve_percentage_sensor
  implements:
  - MONITORING

CDWPVM:
  id: "7446747751028621312"
  description: "Condensing water pressure valve command and position monitoring (without regard to what controls it)."
  is_abstract: true
  opt_uses:
  - condensing_water_flowrate_sensor
  uses:
  - condensing_water_valve_percentage_sensor
  implements:
  - OPERATIONAL

BYPVPM:
  id: "9735989234174525440"
  description: "Bypass water valve percentage monitoring."
  is_abstract: true
  opt_uses:
  - bypass_valve_percentage_sensor
  uses:
  - bypass_valve_percentage_command
  implements:
  - MONITORING

MWVPM:
  id: "5124303215747137536"
  description: "Make-up water valve percentage monitoring."
  is_abstract: true
  uses:
  - makeup_water_valve_percentage_command
  implements:
  - MONITORING

HXSWISOVPM:
  id: "11812289399880679424"
  description: "Heat exchanger supply isolation water valve percentage monitoring."
  is_abstract: true
  uses:
  - heat_exchange_supply_water_isolation_valve_percentage_command
  - heat_exchange_supply_water_isolation_valve_percentage_sensor
  implements:
  - MONITORING

HXRWISOVPM:
  id: "14124324858582007808"
  description: "Heat exchanger return isolation water valve percentage monitoring."
  is_abstract: true
  uses:
  - heat_exchange_return_water_isolation_valve_percentage_command
  - heat_exchange_return_water_isolation_valve_percentage_sensor
  implements:
  - MONITORING

HXSWISOVM:
  id: "18037952934766968832"
  description: "Heat exchanger supply isolation water valve monitoring."
  is_abstract: true
  uses:
  - heat_exchange_supply_water_isolation_valve_command
  - heat_exchange_supply_water_isolation_valve_status
  implements:
  - MONITORING

HXRWISOVM:
  id: "9182187217496309760"
  description: "Heat exchanger return isolation water valve monitoring."
  is_abstract: true
  uses:
  - heat_exchange_return_water_isolation_valve_command
  - heat_exchange_return_water_isolation_valve_status
  implements:
  - MONITORING

PWISOVM:
  id: "2818460206533443584"
  description: "Process water iso valve monitoring."
  is_abstract: true
  uses:
  - process_water_isolation_valve_command
  implements:
  - MONITORING

PWVPM:
  id: "12041832243388219392"
  description: "Process water valve percentage monitoring."
  is_abstract: true
  uses:
  - process_water_valve_percentage_command
  implements:
  - MONITORING

CHWBZC:
  id: "16609945715518472192"
  description: "Chilled water valve binary (open/closed) control."
  is_abstract: true
  implements:
  - OPERATIONAL
  uses:
  - chilled_water_valve_command
  - zone_air_temperature_sensor
  - zone_air_cooling_temperature_setpoint

CHWBYPVPM:
  id: "7430146224960831488"
  description: "Chilled water bypass valve percentage monitoring."
  is_abstract: true
  uses:
  - chilled_water_bypass_valve_percentage_sensor
  - chilled_water_bypass_valve_percentage_command
  implements:
  - MONITORING

MXVPM:
  id: "16653518261815607296"
  description: "Mixing valve percent monitoring."
  is_abstract: true
  uses:
  - mixing_valve_percentage_command
  implements:
  - MONITORING

WFRM:
  id: "1665538701926596608"
  description: "Water flowrate monitoring."
  is_abstract: true
  uses:
  - flowrate_sensor
  implements:
  - MONITORING

WFRC:
  id: "10888910738781372416"
  description: "Water flowrate control."
  is_abstract: true
  uses:
  - flowrate_sensor
  - flowrate_setpoint
  implements:
  - OPERATIONAL

MWFRC:
  id: "6277224720353984512"
  description: "Minimum water flowrate control."
  is_abstract: true
  uses:
  - flowrate_sensor
  - low_limit_flowrate_setpoint
  implements:
  - OPERATIONAL

CHWFRM:
  id: "15500596757208760320"
  description: "Chilled water flowrate monitoring."
  is_abstract: true
  uses:
  - chilled_water_flowrate_sensor
  implements:
  - MONITORING

SEPM:
  id: "3971381711140290560"
  description: "Shade extent monitoring."
  is_abstract: true
  uses:
  - shade_extent_percentage_command
  implements:
  - MONITORING

STPM:
  id: "13194753747995066368"
  description: "Shade tilt monitoring."
  is_abstract: true
  uses:
  - shade_tilt_percentage_command
  implements:
  - MONITORING

IGM:
  id: "8583067729567678464"
  description: "Inlet guidevane monitoring."
  is_abstract: true
  uses:
  - inlet_guidevane_percentage_sensor
  implements:
  - OPERATIONAL

CLPM:
  id: "17806439766422454272"
  description: "Cooling thermal monitoring."
  is_abstract: true
  uses:
  - cooling_thermal_power_sensor
  implements:
  - MONITORING

PCLPM:
  id: "1089077949623173120"
  description: "Process cooling thermal monitoring."
  is_abstract: true
  uses:
  - process_cooling_thermal_power_sensor
  implements:
  - MONITORING


### POTENTIALLY ONE-OFF TYPES ###
DDCO:
  id: "10312449986477948928"
  description: "Flow control - dual duct, but only cooling."
  is_abstract: true
  uses:
  - cooling_air_flowrate_setpoint_2
  - cooling_air_flowrate_setpoint_1
  - cooling_air_flowrate_sensor_2
  - cooling_air_flowrate_sensor_1
  - cooling_air_damper_percentage_command_2
  - cooling_air_damper_percentage_command_1
  implements:
  - CONTROL

FDPM2X:
  id: "871492295067697152"
  description: "Filter pressure monitoring (2 sensors)."
  is_abstract: true
  uses:
  - filter_differential_pressure_sensor_1
  - filter_differential_pressure_sensor_2
  implements:
  - MONITORING

FDPM3X:
  id: "16670119787883397120"
  description: "Filter pressure monitoring (3 sensors)."
  is_abstract: true
  uses:
  - filter_differential_pressure_sensor_1
  - filter_differential_pressure_sensor_2
  - filter_differential_pressure_sensor_3
  implements:
  - MONITORING

FDPM4X:
  id: "5700763968050561024"
  description: "Filter pressure monitoring (4 sensors)."
  is_abstract: true
  uses:
  - filter_differential_pressure_sensor_1
  - filter_differential_pressure_sensor_2
  - filter_differential_pressure_sensor_3
  - filter_differential_pressure_sensor_4
  implements:
  - MONITORING

CO2C2X:
  id: "14924136004905336832"
  description: "Carbon dioxide control with dual zone sensors."
  is_abstract: true
  uses:
  - zone_air_co2_concentration_setpoint
  - zone_air_co2_concentration_sensor_1
  - zone_air_co2_concentration_sensor_2
  implements:
  - OPERATIONAL

DSP3X:
  id: "3394920958836867072"
  description: "Dual setpoint zone temp control with 3 temp sensors."
  is_abstract: true
  opt_uses:
  - discharge_air_temperature_sensor
  uses:
  - zone_air_temperature_sensor_1
  - zone_air_temperature_sensor_2
  - zone_air_temperature_sensor_3
  - zone_air_cooling_temperature_setpoint
  - zone_air_heating_temperature_setpoint
  implements:
  - OPERATIONAL


EFSS2X:
  id: "12618292995691642880"
  description: "Exhaust fan start-stop and feedback with two fans."
  is_abstract: true
  opt_uses:
  - exhaust_fan_current_sensor_1
  - exhaust_fan_power_sensor_1
  - exhaust_fan_current_sensor_2
  - exhaust_fan_power_sensor_2
  - exhaust_air_flowrate_capacity
  - exhaust_fan_power_capacity
  uses:
  - exhaust_fan_run_command_1
  - exhaust_fan_run_status_1
  - exhaust_fan_run_command_2
  - exhaust_fan_run_status_2
  implements:
  - OPERATIONAL

EFSS3X:
  id: "8006606977264254976"
  description: "Exhaust fan start-stop and feedback with three fans."
  is_abstract: true
  opt_uses:
  - exhaust_fan_current_sensor_1
  - exhaust_fan_power_sensor_1
  - exhaust_fan_current_sensor_2
  - exhaust_fan_power_sensor_2
  - exhaust_fan_current_sensor_3
  - exhaust_fan_power_sensor_3
  - exhaust_air_flowrate_capacity
  - exhaust_fan_power_capacity
  uses:
  - exhaust_fan_run_command_1
  - exhaust_fan_run_status_1
  - exhaust_fan_run_command_2
  - exhaust_fan_run_status_2
  - exhaust_fan_run_command_3
  - exhaust_fan_run_status_3
  implements:
  - OPERATIONAL

EFSS4X:
  id: "17229979014119030784"
  description: "Exhaust fan start-stop and feedback with four fans."
  is_abstract: true
  opt_uses:
  - exhaust_air_flowrate_capacity
  - exhaust_fan_power_capacity
  - exhaust_fan_current_sensor_1
  - exhaust_fan_power_sensor_1
  - exhaust_fan_current_sensor_2
  - exhaust_fan_power_sensor_2
  - exhaust_fan_current_sensor_3
  - exhaust_fan_power_sensor_3
  - exhaust_fan_current_sensor_4
  - exhaust_fan_power_sensor_4
  uses:
  - exhaust_fan_run_command_1
  - exhaust_fan_run_status_1
  - exhaust_fan_run_command_2
  - exhaust_fan_run_status_2
  - exhaust_fan_run_command_3
  - exhaust_fan_run_status_3
  - exhaust_fan_run_command_4
  - exhaust_fan_run_status_4
  implements:
  - OPERATIONAL

DF2XSS:
  id: "9591874046098669568"
  description: "Discharge fan start-stop and feedback (2 pts)."
  is_abstract: true
  opt_uses:
  - discharge_fan_current_sensor
  - discharge_fan_power_sensor
  uses:
  - discharge_fan_run_status_1
  - discharge_fan_run_status_2
  - discharge_fan_run_command_1
  - discharge_fan_run_command_2
  implements:
  - OPERATIONAL

SFSS2X:
  id: "2241999454230020096"
  description: "Supply fan start-stop and feedback for two fans."
  is_abstract: true
  opt_uses:
  - supply_air_flowrate_capacity
  - supply_fan_power_capacity
  - supply_fan_current_sensor_1
  - supply_fan_current_sensor_2
  - supply_fan_power_sensor_1
  - supply_fan_power_sensor_2
  uses:
  - supply_fan_run_command_1
  - supply_fan_run_status_1
  - supply_fan_run_command_2
  - supply_fan_run_status_2
  implements:
  - OPERATIONAL

SFSS3X:
  id: "11465371491084795904"
  description: "Supply fan start-stop and feedback for three fans."
  is_abstract: true
  opt_uses:
  - supply_air_flowrate_capacity
  - supply_fan_power_capacity
  - supply_fan_current_sensor_1
  - supply_fan_current_sensor_2
  - supply_fan_current_sensor_3
  - supply_fan_power_sensor_1
  - supply_fan_power_sensor_2
  - supply_fan_power_sensor_3
  uses:
  - supply_fan_run_command_1
  - supply_fan_run_status_1
  - supply_fan_run_command_2
  - supply_fan_run_status_2
  - supply_fan_run_command_3
  - supply_fan_run_status_3
  implements:
  - OPERATIONAL

SFSS4X:
  id: "12662092041384099840"
  description: "Supply fan start-stop and feedback for four fans."
  is_abstract: true
  opt_uses:
  - supply_air_flowrate_capacity
  - supply_fan_power_capacity
  - supply_fan_current_sensor_1
  - supply_fan_current_sensor_2
  - supply_fan_current_sensor_3
  - supply_fan_current_sensor_4
  - supply_fan_power_sensor_1
  - supply_fan_power_sensor_2
  - supply_fan_power_sensor_3
  - supply_fan_power_sensor_4
  uses:
  - supply_fan_run_command_1
  - supply_fan_run_status_1
  - supply_fan_run_command_2
  - supply_fan_run_status_2
  - supply_fan_run_command_3
  - supply_fan_run_status_3
  - supply_fan_run_command_4
  - supply_fan_run_status_4
  implements:
  - OPERATIONAL

EFVSC2X:
  id: "6853685472657408000"
  description: "Exhaust fan variable speed control with feedback and sensoring for two fans."
  is_abstract: true
  opt_uses:
  - exhaust_fan_speed_frequency_sensor_1
  - exhaust_fan_speed_percentage_sensor_1
  - exhaust_fan_current_sensor_1
  - exhaust_fan_power_sensor_1
  - exhaust_fan_speed_frequency_sensor_2
  - exhaust_fan_speed_percentage_sensor_2
  - exhaust_fan_current_sensor_2
  - exhaust_fan_power_sensor_2
  uses:
  - exhaust_fan_run_command_1
  - exhaust_fan_run_status_1
  - exhaust_fan_speed_percentage_command_1
  - exhaust_fan_run_command_2
  - exhaust_fan_run_status_2
  - exhaust_fan_speed_percentage_command_2
  implements:
  - OPERATIONAL

EFVSC3X:
  id: "16077057509512183808"
  description: "Exhaust fan variable speed control with feedback and sensoring for three fans."
  is_abstract: true
  opt_uses:
  - exhaust_fan_speed_frequency_sensor_1
  - exhaust_fan_speed_percentage_sensor_1
  - exhaust_fan_current_sensor_1
  - exhaust_fan_power_sensor_1
  - exhaust_fan_speed_frequency_sensor_2
  - exhaust_fan_speed_percentage_sensor_2
  - exhaust_fan_current_sensor_2
  - exhaust_fan_power_sensor_2
  - exhaust_fan_speed_frequency_sensor_3
  - exhaust_fan_speed_percentage_sensor_3
  - exhaust_fan_current_sensor_3
  - exhaust_fan_power_sensor_3
  uses:
  - exhaust_fan_run_command_1
  - exhaust_fan_run_status_1
  - exhaust_fan_speed_percentage_command_1
  - exhaust_fan_run_command_2
  - exhaust_fan_run_status_2
  - exhaust_fan_speed_percentage_command_2
  - exhaust_fan_run_command_3
  - exhaust_fan_run_status_3
  - exhaust_fan_speed_percentage_command_3
  implements:
  - OPERATIONAL

EFVSC4X:
  id: "4547842463443714048"
  description: "Exhaust fan variable speed control with feedback and sensoring for four fans."
  is_abstract: true
  opt_uses:
  - exhaust_fan_speed_frequency_sensor_1
  - exhaust_fan_speed_percentage_sensor_1
  - exhaust_fan_current_sensor_1
  - exhaust_fan_power_sensor_1
  - exhaust_fan_speed_frequency_sensor_2
  - exhaust_fan_speed_percentage_sensor_2
  - exhaust_fan_current_sensor_2
  - exhaust_fan_power_sensor_2
  - exhaust_fan_speed_frequency_sensor_3
  - exhaust_fan_speed_percentage_sensor_3
  - exhaust_fan_current_sensor_3
  - exhaust_fan_power_sensor_3
  - exhaust_fan_speed_frequency_sensor_4
  - exhaust_fan_speed_percentage_sensor_4
  - exhaust_fan_current_sensor_4
  - exhaust_fan_power_sensor_4
  uses:
  - exhaust_fan_run_command_1
  - exhaust_fan_run_status_1
  - exhaust_fan_speed_percentage_command_1
  - exhaust_fan_run_command_2
  - exhaust_fan_run_status_2
  - exhaust_fan_speed_percentage_command_2
  - exhaust_fan_run_command_3
  - exhaust_fan_run_status_3
  - exhaust_fan_speed_percentage_command_3
  - exhaust_fan_run_command_4
  - exhaust_fan_run_status_4
  - exhaust_fan_speed_percentage_command_4
  implements:
  - OPERATIONAL

SFVSC2X:
  id: "13771214500298489856"
  description: "Supply fan variable speed control with feedback and sensoring with two fans."
  is_abstract: true
  opt_uses:
  - supply_fan_speed_frequency_sensor_1
  - supply_fan_speed_percentage_sensor_1
  - supply_fan_current_sensor_1
  - supply_fan_power_sensor_1
  - supply_fan_speed_frequency_sensor_2
  - supply_fan_speed_percentage_sensor_2
  - supply_fan_current_sensor_2
  - supply_fan_power_sensor_2
  uses:
  - supply_fan_run_command_1
  - supply_fan_run_status_1
  - supply_fan_speed_percentage_command_1
  - supply_fan_run_command_2
  - supply_fan_run_status_2
  - supply_fan_speed_percentage_command_2
  implements:
  - OPERATIONAL

SFVSC3X:
  id: "6519182149650743296"
  description: "Supply fan variable speed control with feedback and sensoring with three fans."
  is_abstract: true
  opt_uses:
  - supply_fan_speed_frequency_sensor_1
  - supply_fan_speed_percentage_sensor_1
  - supply_fan_current_sensor_1
  - supply_fan_power_sensor_1
  - supply_fan_speed_frequency_sensor_2
  - supply_fan_speed_percentage_sensor_2
  - supply_fan_current_sensor_2
  - supply_fan_power_sensor_2
  - supply_fan_speed_frequency_sensor_3
  - supply_fan_speed_percentage_sensor_3
  - supply_fan_current_sensor_3
  - supply_fan_power_sensor_3
  uses:
  - supply_fan_run_command_1
  - supply_fan_run_status_1
  - supply_fan_speed_percentage_command_1
  - supply_fan_run_command_2
  - supply_fan_run_status_2
  - supply_fan_speed_percentage_command_2
  - supply_fan_run_command_3
  - supply_fan_run_status_3
  - supply_fan_speed_percentage_command_3
  implements:
  - OPERATIONAL

SFVSC4X:
  id: "17733145221803278336"
  description: "Supply fan variable speed control with feedback and sensoring with four fans."
  is_abstract: true
  opt_uses:
  - supply_fan_speed_frequency_sensor_1
  - supply_fan_speed_percentage_sensor_1
  - supply_fan_current_sensor_1
  - supply_fan_power_sensor_1
  - supply_fan_speed_frequency_sensor_2
  - supply_fan_speed_percentage_sensor_2
  - supply_fan_current_sensor_2
  - supply_fan_power_sensor_2
  - supply_fan_speed_frequency_sensor_3
  - supply_fan_speed_percentage_sensor_3
  - supply_fan_current_sensor_3
  - supply_fan_power_sensor_3
  - supply_fan_speed_frequency_sensor_4
  - supply_fan_speed_percentage_sensor_4
  - supply_fan_current_sensor_4
  - supply_fan_power_sensor_4
  uses:
  - supply_fan_run_command_1
  - supply_fan_run_status_1
  - supply_fan_speed_percentage_command_1
  - supply_fan_run_command_2
  - supply_fan_run_status_2
  - supply_fan_speed_percentage_command_2
  - supply_fan_run_command_3
  - supply_fan_run_status_3
  - supply_fan_speed_percentage_command_3
  - supply_fan_run_command_4
  - supply_fan_run_status_4
  - supply_fan_speed_percentage_command_4
  implements:
  - OPERATIONAL

BYPSSPC:
  id: "622251700748550144"
  description: "Supply static pressure control with bypass damper."
  is_abstract: true
  opt_uses:
  - supply_air_flowrate_sensor
  uses:
  - supply_air_static_pressure_sensor
  - supply_air_static_pressure_setpoint
  - supply_fan_run_command
  - supply_fan_run_status
  - bypass_air_damper_percentage_command
  implements:
  - CONTROL

BYPSSPC2X: # Consider virtual point for instances where dampers control to same value.
  id: "7071406367143100416"
  description: "Supply static pressure control with bypass damper."
  is_abstract: true
  opt_uses:
  - supply_air_flowrate_sensor
  uses:
  - supply_air_static_pressure_sensor
  - supply_air_static_pressure_setpoint
  - supply_fan_run_command
  - supply_fan_run_status
  - bypass_air_damper_percentage_command_1
  - bypass_air_damper_percentage_command_2
  implements:
  - CONTROL

SWISOVM:
  id: "5867537891751624704"
  description: "Supply side isolation valve monitoring."
  is_abstract: true
  uses:
  - supply_water_isolation_valve_command
  - supply_water_isolation_valve_status
  implements:
  - MONITORING

SWISOVPM:
  id: "3561694882537930752"
  description: "Supply side isolation valve monitoring."
  is_abstract: true
  uses:
  - supply_water_isolation_valve_percentage_command
  - supply_water_isolation_valve_percentage_sensor
  implements:
  - MONITORING

RWISOVM:
  id: "9884748759366107136"
  description: "Return side isolation valve monitoring."
  is_abstract: true
  uses:
  - return_water_isolation_valve_command
  - return_water_isolation_valve_status
  implements:
  - MONITORING

RWISOVPM:
  id: "5273062740938719232"
  description: "Return side isolation valve monitoring."
  is_abstract: true
  uses:
  - return_water_isolation_valve_percentage_command
  - return_water_isolation_valve_percentage_sensor
  implements:
  - MONITORING

CHWRWISOVPM:
  id: "10432710170277576704"
  description: "Return side isolation valve monitoring."
  is_abstract: true
  uses:
  - chilled_return_water_isolation_valve_percentage_command
  - chilled_return_water_isolation_valve_percentage_sensor
  implements:
  - MONITORING

CHWRWISOVM:
  id: "10538544761520783360"
  description: "Return side isolation valve monitoring."
  is_abstract: true
  uses:
  - chilled_return_water_isolation_valve_command
  - chilled_return_water_isolation_valve_status
  implements:
  - MONITORING


CHWSWISOVPM:
  id: "493265792670892032"
  description: "Supply side isolation valve monitoring."
  is_abstract: true
  uses:
  - chilled_supply_water_isolation_valve_percentage_command
  - chilled_supply_water_isolation_valve_percentage_sensor
  implements:
  - MONITORING

CHWSWISOVM:
  id: "16767023046174179328"
  description: "Supply side isolation valve monitoring."
  is_abstract: true
  uses:
  - chilled_supply_water_isolation_valve_command
  - chilled_supply_water_isolation_valve_status
  implements:
  - MONITORING


PRWDT:
  id: "73094021186060288"
  description: "Temperature differential across process water."
  is_abstract: true
  implements:
  - MONITORING
  opt_uses:
  - process_cooling_thermal_power_sensor
  uses:
  - process_return_water_temperature_sensor
  - process_supply_water_temperature_sensor

PRWDT2X:
  id: "2264658189855227904"
  description: "Temperature differential across 2 process water headers."
  is_abstract: true
  implements:
  - MONITORING
  opt_uses:
  - process_cooling_thermal_power_sensor_1
  - process_cooling_thermal_power_sensor_2
  uses:
  - process_return_water_temperature_sensor_1
  - process_return_water_temperature_sensor_2
  - process_supply_water_temperature_sensor_1
  - process_supply_water_temperature_sensor_2


PWFRM:
  id: "2595109812513538048"
  description: "Flowrate monitoring for process water."
  is_abstract: true
  implements:
  - MONITORING
  uses:
  - process_water_flowrate_sensor

PWFRM2X:
  id: "9296466058040836096"
  description: "Flowrate monitoring for 2 process water headers."
  is_abstract: true
  implements:
  - MONITORING
  uses:
  - process_water_flowrate_sensor_1
  - process_water_flowrate_sensor_2

PWDPM:
  id: "455899989512552448"
  description: "Differential pressure monitoring for process water."
  is_abstract: true
  implements:
  - MONITORING
  uses:
  - process_water_differential_pressure_sensor

PWDPM2X:
  id: "7200603381453291520"
  description: "Differential pressure monitoring for 2 process water headers."
  is_abstract: true
  implements:
  - MONITORING
  uses:
  - process_water_differential_pressure_sensor_1
  - process_water_differential_pressure_sensor_2


CWRISOVPM:
  id: "5821024151850188800"
  description: "Condensing water return isolation monitoring."
  is_abstract: true
  uses:
  - condensing_return_water_isolation_valve_percentage_sensor
  - condensing_return_water_isolation_valve_percentage_command
  implements:
  - MONITORING

CWRISOVM:
  id: "8126867161063882752"
  description: "Condensing water return isolation monitoring."
  is_abstract: true
  uses:
  - condensing_return_water_isolation_valve_status
  - condensing_return_water_isolation_valve_command
  implements:
  - MONITORING


CWSISOVPM:
  id: "9716637829525667840"
  description: "Condensing water supply isolation monitoring."
  is_abstract: true
  uses:
  - condensing_supply_water_isolation_valve_percentage_sensor
  - condensing_supply_water_isolation_valve_percentage_command
  implements:
  - MONITORING

CWSISOVM:
  id: "1779043486285168640"
  description: "Condensing water supply isolation monitoring."
  is_abstract: true
  uses:
  - condensing_supply_water_isolation_valve_status
  - condensing_supply_water_isolation_valve_command
  implements:
  - MONITORING




CHWRISOVPM:
  id: "17456073789161865216"
  description: "Chilled water return isolation monitoring."
  is_abstract: true
  uses:
  - chilled_return_water_isolation_valve_percentage_sensor
  - chilled_return_water_isolation_valve_percentage_command
  implements:
  - MONITORING


WDPM:
  id: "6845381960844443648"
  description: "Differential pressure monitoring."
  is_abstract: true
  uses:
  - differential_pressure_sensor


CHWDPM:
  id: "17350239197918658560"
  description: "Differential pressure monitoring for chilled water."
  is_abstract: true
  uses:
  - chilled_water_differential_pressure_sensor


CHDX4SC:
  id: "5104951811098279936"
  description: "Chiller control."
  is_abstract: true
  opt_uses:
  - chilled_return_water_temperature_sensor
  - cooling_percentage_command
  - compressor_speed_frequency_sensor
  - compressor_speed_percentage_command
  - compressor_speed_percentage_sensor
  uses:
  - compressor_run_command_1
  - compressor_run_command_2
  - compressor_run_command_3
  - compressor_run_command_4
  - compressor_run_status_1
  - compressor_run_status_2
  - compressor_run_status_3
  - compressor_run_status_4
  - chilled_supply_water_temperature_sensor
  - chilled_supply_water_temperature_setpoint

CHDX2SC:
  id: "11002415523139944448"
  description: "Chiller control."
  is_abstract: true
  opt_uses:
  - chilled_return_water_temperature_sensor
  - cooling_percentage_command
  - compressor_speed_frequency_sensor
  - compressor_speed_percentage_command
  - compressor_speed_percentage_sensor
  - cooling_request_count
  uses:
  - compressor_run_command_1
  - compressor_run_command_2
  - compressor_run_status_1
  - compressor_run_status_2
  - chilled_supply_water_temperature_sensor
  - chilled_supply_water_temperature_setpoint


CHDXSC:
  id: "738711972362584064"
  description: "Chiller control single stage."
  is_abstract: true
  opt_uses:
  - chilled_return_water_temperature_sensor
  - cooling_percentage_command
  - compressor_speed_frequency_sensor
  - compressor_speed_percentage_command
  - compressor_speed_percentage_sensor
  uses:
  - compressor_run_command
  - compressor_run_status
  - chilled_supply_water_temperature_sensor
  - chilled_supply_water_temperature_setpoint

CHDXVSC:
  id: "16068753997699219456"
  description: "Variable speed compressor control."
  is_abstract: true
  uses:
  - compressor_speed_percentage_sensor
  - compressor_run_command
  - compressor_run_status

CDWFRM:
  id: "632877381119377408"
  description: "Condenser water flowrate monitoring."
  is_abstract: true
  uses:
  - condensing_water_flowrate_sensor
  implements:
  - MONITORING

REFSM:
  id: "14328323847953055744"
  description: "Refrigerant saturation monitoring."
  is_abstract: true
  opt_uses:
  - refrigerant_discharge_temperature_sensor
  - refrigerant_suction_temperature_sensor
  uses:
  - refrigerant_condenser_saturation_temperature_sensor
  - refrigerant_evaporator_saturation_temperature_sensor
  implements:
  - MONITORING


PDSCV:
  id: "2539113884334161920"
  description: "Pressure-dependent supply damper control for ventilation purposes (CO2 or VOC)."
  is_abstract: true
  uses:
  - supply_air_damper_percentage_command
  - supply_air_damper_percentage_sensor
  implements:
  - CONTROL

SDBPC:
  id: "11762485921188937728"
  description: "Back-pressure controlling supply damper."
  is_abstract: true
  opt_uses:
  - supply_air_flowrate_sensor
  uses:
  - supply_air_static_pressure_sensor
  - supply_air_static_pressure_setpoint
  - supply_air_damper_percentage_command
  - supply_air_damper_percentage_sensor
  implements:
  - MONITORING

HWVM:
  id: "12990740464972857344"
  description: "Heating water valve command and position monitoring (without regard to what controls it)."
  is_abstract: true
  opt_uses:
  - heating_thermal_power_capacity
  - heating_water_flowrate_sensor
  uses:
  - heating_water_valve_percentage_sensor
  - heating_water_valve_percentage_command
  implements:
  - OPERATIONAL

CHWVM:
  id: "16809792948983037952"
  description: "Chilled water valve command and position monitoring (without regard to what controls it)."
  is_abstract: true
  opt_uses:
  - cooling_thermal_power_capacity
  - chilled_water_flowrate_sensor
  - chilled_water_valve_failed_alarm
  uses:
  - chilled_water_valve_percentage_sensor
  - chilled_water_valve_percentage_command
  implements:
  - OPERATIONAL

RMM:
  id: "16071202610094276608"
  description: "Run mode monitoring."
  is_abstract: true
  uses:
  - run_mode

DSPZDHC:
  id: "8195635016311504896"
  description: "Zone dual setpoint humidification/dehumidification control."
  is_abstract: true
  opt_uses:
  - humidification_percentage_command
  uses:
  - zone_air_relative_humidity_sensor
  - zone_air_dehumidification_relative_humidity_setpoint
  - zone_air_humidification_relative_humidity_setpoint
  - dehumidification_run_command
  - humidification_run_command
  implements:
  - CONTROL

EFC:
  id: "9564729303032135680"
  description: "Exhaust air flow control."
  is_abstract: true
  uses:
  - exhaust_air_flowrate_sensor
  - exhaust_air_flowrate_setpoint
  implements:
  - OPERATIONAL

DXDDC:
  id: "14536703291649163264"
  description: "DX cooling dual setpoint control on discharge side"
  is_abstract: true
  opt_uses:
  - cooling_percentage_command
  - compressor_run_status
  uses:
  - compressor_run_command
  - discharge_air_heating_temperature_setpoint
  - discharge_air_cooling_temperature_setpoint
  - discharge_air_temperature_sensor
  implements:
  - CONTROL

HTDDC:
  id: "11978658703302721536"
  description: "gas or electric heating dual setpoint control on discharge side"
  is_abstract: true
  opt_uses:
  - heating_percentage_command
  - heater_run_status
  uses:
  - heater_run_command
  - discharge_air_heating_temperature_setpoint
  - discharge_air_cooling_temperature_setpoint
  - discharge_air_temperature_sensor
  implements:
  - CONTROL

REFSM2X:
  id: "16374171939616325632"
  description: "Refrigerant temperature monitoring for 2 circuits."
  is_abstract: true
  opt_uses:
  - refrigerant_discharge_temperature_sensor_1
  - refrigerant_discharge_temperature_sensor_2
  - refrigerant_suction_temperature_sensor_1
  - refrigerant_suction_temperature_sensor_2
  uses:
  - refrigerant_condenser_saturation_temperature_sensor_1
  - refrigerant_evaporator_saturation_temperature_sensor_1
  - refrigerant_condenser_saturation_temperature_sensor_2
  - refrigerant_evaporator_saturation_temperature_sensor_2
  implements:
  - MONITORING

REFPM:
  id: "5061129675661639680"
  description: "Refrigerant pressure monitoring for single circuits."
  is_abstract: true
  opt_uses:
  - refrigerant_differential_pressure_sensor
  uses:
  - refrigerant_evaporator_pressure_sensor
  - refrigerant_condenser_pressure_sensor
  implements:
  - MONITORING

REFPM2X:
  id: "3800121779997900800"
  description: "Refrigerant pressure monitoring for 2 circuits."
  is_abstract: true
  uses:
  - refrigerant_evaporator_pressure_sensor_1
  - refrigerant_condenser_pressure_sensor_1
  - refrigerant_evaporator_pressure_sensor_2
  - refrigerant_condenser_pressure_sensor_2
  implements:
  - MONITORING

SWPSS:
  id: "14653796881960796160"
  description: "Sweeper pump start stop monitoring."
  is_abstract: true
  uses:
  - sweeper_pump_run_command
  - sweeper_pump_run_status
  implements:
  - OPERATIONAL

SDM:
  id: "5997878398154702848"
  description: "Supply air damper monitoring."
  is_abstract: true
  uses:
  - supply_air_damper_command
  - supply_air_damper_status

ECDDC:
  id: "17635179835280064512"
  description: "Evaporative cooler control on discharge side."
  is_abstract: true
  opt_uses:
  - evaporative_cooler_run_status
  - cooling_percentage_sensor
  uses:
  - evaporative_cooler_run_command
  - discharge_air_temperature_sensor
  - discharge_air_cooling_temperature_setpoint
  - discharge_air_heating_temperature_setpoint
  implements:
  - CONTROL

DXSDC:
  id: "3007488245580693504"
  description: "Compressor run control on supply side, dual setpoints."
  is_abstract: true
  opt_uses:
  - leaving_cooling_coil_temperature_sensor
  - cooling_thermal_power_capacity
  - cooling_percentage_command #Serves as a duty cycle for single-stage DX sections.
  - compressor_speed_percentage_command
  - compressor_run_status
  uses:
  - compressor_run_command
  - supply_air_cooling_temperature_setpoint
  - supply_air_heating_temperature_setpoint
  - supply_air_temperature_sensor
  implements:
  - CONTROL

ETM4X:
  id: "11771493120443678720"
  description: "Basic exhaust temperature monitoring."
  is_abstract: true
  uses:
  - exhaust_air_temperature_sensor_1
  - exhaust_air_temperature_sensor_2
  - exhaust_air_temperature_sensor_3
  - exhaust_air_temperature_sensor_4
  implements:
  - MONITORING

DX6SC:
  id: "7258886293818441728"
  description: "Six compressor run control on supply air side."
  is_abstract: true
  opt_uses:
  - leaving_cooling_coil_temperature_sensor
  - cooling_thermal_power_capacity
  - cooling_percentage_command
  - compressor_speed_percentage_command
  - cooling_request_count
  uses:
  - compressor_run_status_1
  - compressor_run_status_2
  - compressor_run_status_3
  - compressor_run_status_4
  - compressor_run_status_5
  - compressor_run_status_6
  - compressor_run_command_1
  - compressor_run_command_2
  - compressor_run_command_3
  - compressor_run_command_4
  - compressor_run_command_5
  - compressor_run_command_6
  - supply_air_temperature_sensor
  - supply_air_temperature_setpoint
  implements:
  - CONTROL

DX2DSPRTC:
  id: "3583948997884116992"
  description: "Two-stage compressor run control with dual return temp control."
  is_abstract: true
  opt_uses:
  - leaving_cooling_coil_temperature_sensor
  - cooling_thermal_power_capacity
  - cooling_percentage_command
  - compressor_speed_percentage_command
  - cooling_stage_run_count
  uses:
  - return_air_cooling_temperature_setpoint
  - return_air_heating_temperature_setpoint
  - return_air_temperature_sensor
  - compressor_run_command_1
  - compressor_run_status_1
  - compressor_run_command_2
  - compressor_run_status_2
  implements:
  - CONTROL

DX4DC:
  id: "233270875120467968"
  description: "Compressor run control on discharge air side (DTC)."
  is_abstract: true
  opt_uses:
  - leaving_cooling_coil_temperature_sensor
  - cooling_thermal_power_capacity
  - cooling_percentage_command
  - compressor_speed_percentage_command
  uses:
  - compressor_run_status_1
  - compressor_run_command_1
  - compressor_run_status_2
  - compressor_run_command_2
  - compressor_run_status_3
  - compressor_run_command_3
  - compressor_run_status_4
  - compressor_run_command_4
  - discharge_air_temperature_sensor
  - discharge_air_temperature_setpoint
  implements:
  - CONTROL


DX6SWC:
  id: "10609564416582090752"
  description: "Six compressor run control on supply water side."
  is_abstract: true
  opt_uses:
  - cooling_thermal_power_capacity
  - cooling_percentage_command
  - compressor_speed_percentage_command
  - compressor_speed_percentage_sensor
  uses:
  - compressor_run_command_1
  - compressor_run_status_1
  - compressor_run_command_2
  - compressor_run_status_2
  - compressor_run_command_3
  - compressor_run_status_3
  - compressor_run_command_4
  - compressor_run_status_4
  - compressor_run_command_5
  - compressor_run_status_5
  - compressor_run_command_6
  - compressor_run_status_6
  - supply_water_temperature_sensor
  - supply_water_temperature_setpoint
  implements:
  - CONTROL


DRSM5X:
  id: "7159807102016290816"
  description: "Dryer status monitoring."
  is_abstract: true
  uses:
  - dryer_run_status_1
  - dryer_run_status_2
  - dryer_run_status_3
  - dryer_run_status_4
  - dryer_run_status_5
  implements:
  - MONITORING

DRSM8X:
  id: "4953043284604747776"
  description: "Dryer status monitoring."
  is_abstract: true
  uses:
  - dryer_run_status_1
  - dryer_run_status_2
  - dryer_run_status_3
  - dryer_run_status_4
  - dryer_run_status_5
  - dryer_run_status_6
  - dryer_run_status_7
  - dryer_run_status_8
  implements:
  - MONITORING
  
AHAC:
  id: "529218723387539456"
  description: "Tag to indicate an after hours activation method e.g. push button associated with this device."
  is_abstract: true
  uses:  
  - user_occupancy_override_status
  - zone_occupancy_status
  implements:
  - OPERATIONAL
  
DFFC:
  id: "10094864331922472960"
  description: "Discharge fan flow control"
  is_abstract: true
  uses:
  - discharge_fan_run_command
  - discharge_fan_run_status
  - discharge_fan_speed_percentage_command
  - discharge_air_flowrate_setpoint
  - discharge_air_flowrate_sensor
  implements:
  - CONTROL

EFM:
  id: "1682140227994386432"
  description: "Exhaust air flow monitoring"
  is_abstract: true
  uses:
  - exhaust_air_flowrate_sensor  
  implements:
  - OPERATIONAL

SWTM:
  id: "12058433769456009216"
  description: "Supply water temperature monitoring."
  is_abstract: true
  implements:
  - MONITORING
  opt_uses:
  - cooling_request_count
  - heating_request_count
  - return_water_temperature_sensor
  uses:
  - supply_water_temperature_sensor  

CWDPM:
  id: "16174723828872642560"
  description: "Differential pressure monitoring for condenser water."
  is_abstract: true
  implements:
  - MONITORING
  uses:
  - condensing_water_differential_pressure_sensor

DICM:
  id: "4971562358951378944"
  description: "Damper isolation control and monitoring. "
  is_abstract: true
  uses:
   - supply_air_isolation_damper_closed_status
   - supply_air_isolation_damper_open_status
   - supply_air_isolation_damper_command

UV:
  id: "6143342686997839872"
  description: "Ultraviolet lamp operation."
  is_abstract: true
  opt_uses:
  - ultraviolet_lamp_run_mode
  uses:
  - ultraviolet_lamp_run_command
  - ultraviolet_lamp_run_status

H3X:
  id: "3243024526971240448"
  description: "Heater monitoring."
  is_abstract: true
  implements:
  - MONITORING
  uses:
  - heater_run_status_1
  - heater_run_status_2
  - heater_run_status_3
  - heater_run_command_1
  - heater_run_command_2
  - heater_run_command_3

CHWBRC:
  id: "9602107200818380800"
  description: "Chilled water valve binary (open/closed) monitoring/controlling. Return air temperature control."
  is_abstract: true
  implements:
  - OPERATIONAL
  uses:
  - chilled_water_valve_command
  - return_air_temperature_sensor
  - return_air_temperature_setpoint

CHWISOVPM:
  id: "10952342664099397632"
  description: "Chllled water isolation valve control."
  is_abstract: true
  implements:
  - OPERATIONAL
  uses:
  - chilled_water_isolation_valve_percentage_command
  - chilled_water_isolation_valve_percentage_sensor

CWCS:
  id: "1207397495399776256"
  description: "Condensing water valve control."
  is_abstract: true
  implements:
  - OPERATIONAL
  uses:
  - condensing_water_valve_percentage_command
  - condensing_water_valve_percentage_sensor

DPM:
  id: "14194934395806154752"
  description: "Damper percentage control."
  is_abstract: true
  implements:
    - OPERATIONAL
  uses:
  - damper_percentage_command
  - damper_percentage_sensor

DFVSMC:
  id: "6412714239709937664"
  description: "Variable speed control mode for discharge fans."
  is_abstract: true
  uses:
  - discharge_fan_speed_mode
  - discharge_fan_run_status
  - discharge_fan_run_command
  implements:
  - OPERATIONAL

DFVDSC:
  id: "7493578150278856704"
  description: "Discharge fan control with toggled variable or discrete speed control. This allows the fan to run either VFD or discrete speed stages (LOW/MED/HIGH, etc.) and to switch between the mode."
  is_abstract: true
  uses:
  - discharge_fan_speed_percentage_command
  - discharge_fan_speed_mode
  - discharge_fan_run_status
  - discharge_fan_run_command
  implements:
  - OPERATIONAL

DFVDSFC:
  id: "15636086276564713472"
  description: "Discharge fan control with toggled variable or discrete speed (frequency) control. This allows the fan to run either VFD or discrete speed stages (LOW/MED/HIGH, etc.) and to switch between the mode."
  is_abstract: true
  uses:
  - discharge_fan_speed_frequency_command
  - discharge_fan_speed_mode
  - discharge_fan_run_status
  - discharge_fan_run_command
  implements:
  - OPERATIONAL

SSPCSCM:
  id: "6685507472607674368"
  description: "Supply air static pressure control for supervisor control (Machine learning)."
  is_abstract: true
  uses:
  - supervisor_control_mode
  - supervisor_supply_air_static_pressure_setpoint
  - program_supply_air_static_pressure_setpoint
  - supply_air_static_pressure_setpoint

STCSCM:
  id: "6577421081550782464"
  description: "Supply air temperature control for supervisor control (Machine learning)."
  is_abstract: true
  uses:
  - supervisor_control_mode
  - supervisor_supply_air_temperature_setpoint
  - program_supply_air_temperature_setpoint
  - supply_air_temperature_setpoint

SWTCSCM:
  id: "8591656014892236800"
  description: "Supply water temperature control for supervisor control (Machine learning)."
  is_abstract: true
  uses:
  - supervisor_control_mode
  - supervisor_supply_water_temperature_setpoint
  - program_supply_water_temperature_setpoint
  - supply_water_temperature_setpoint

WDPCSCM:
  id: "11032607012927045632"
  description: "Water differential pressure control for supervisor control (Machine learning)."
  is_abstract: true
  uses:
  - supervisor_control_mode
  - supervisor_differential_pressure_setpoint
  - program_differential_pressure_setpoint
  - differential_pressure_setpoint

CSWIVS:
  id: "359876340523991040"
  description: "Condensing return water isolation valve control."
  is_abstract: true
  implements:
  - OPERATIONAL
  uses:
  - condensing_return_water_isolation_valve_command_1
  - condensing_return_water_isolation_valve_command_2
  - condensing_return_water_isolation_valve_command_3
  - condensing_return_water_isolation_valve_command_4
  - condensing_return_water_isolation_valve_command_5
  - condensing_return_water_isolation_valve_command_6
  - condensing_return_water_isolation_valve_command_7
  - condensing_return_water_isolation_valve_status_1
  - condensing_return_water_isolation_valve_status_2
  - condensing_return_water_isolation_valve_status_3
  - condensing_return_water_isolation_valve_status_4
  - condensing_return_water_isolation_valve_status_5
  - condensing_return_water_isolation_valve_status_6
  - condensing_return_water_isolation_valve_status_7
  - condensing_return_water_isolation_valve_status_8
  - condensing_return_water_isolation_valve_status_9
  - condensing_return_water_isolation_valve_status_10
  - condensing_return_water_isolation_valve_status_11
  - condensing_return_water_isolation_valve_status_12
  - condensing_return_water_isolation_valve_status_13
  - condensing_return_water_isolation_valve_status_14

CRWIVS:
  id: "10755028705425227776"
  description: "Condensing supply water isolation valve control."
  is_abstract: true
  implements:
  - OPERATIONAL
  uses:
  - condensing_supply_water_isolation_valve_command_1
  - condensing_supply_water_isolation_valve_command_2
  - condensing_supply_water_isolation_valve_command_3
  - condensing_supply_water_isolation_valve_command_4
  - condensing_supply_water_isolation_valve_command_5
  - condensing_supply_water_isolation_valve_command_6
  - condensing_supply_water_isolation_valve_command_7
  - condensing_supply_water_isolation_valve_status_1
  - condensing_supply_water_isolation_valve_status_2
  - condensing_supply_water_isolation_valve_status_3
  - condensing_supply_water_isolation_valve_status_4
  - condensing_supply_water_isolation_valve_status_5
  - condensing_supply_water_isolation_valve_status_6
  - condensing_supply_water_isolation_valve_status_7
  - condensing_supply_water_isolation_valve_status_8
  - condensing_supply_water_isolation_valve_status_9
  - condensing_supply_water_isolation_valve_status_10
  - condensing_supply_water_isolation_valve_status_11
  - condensing_supply_water_isolation_valve_status_12
  - condensing_supply_water_isolation_valve_status_13
  - condensing_supply_water_isolation_valve_status_14

CSWTC:
  id: "14772239573039710208"
  description: "Condensing supply water temperature control."
  is_abstract: true
  implements:
  - OPERATIONAL
  uses:
  - condensing_supply_water_temperature_setpoint
  - condensing_supply_water_temperature_sensor

HTWHLSTC:
  id: "5798430287411019776"
  description: "Heat wheel which controls supply temperature using speed control."
  is_abstract: true
  implements:
  - CONTROL
  opt_uses:
  - heat_wheel_speed_percentage_sensor
  - exhaust_air_temperature_sensor
  - return_air_temperature_sensor
  uses:
  - heat_wheel_speed_percentage_command
  - heat_wheel_run_command
  - heat_wheel_run_status
  - outside_air_temperature_sensor
  - supply_air_temperature_sensor
  - supply_air_temperature_setpoint

#New abstracts for CH ZRH EURD
CAM:
  id: "10932006097032052736"
  description: "ztc alarm monitoring based on moisture sensor on coil or in pan."
  is_abstract: true
  implements:
  - MONITORING
  uses:
  - condensate_water_alarm

DPHCC:
  id: "12422697573691686912"
  description: "Two-pipe heating and cooling control. Has a single control
    valve that is fed by two separate headers for heating and cooling water.
    There is an isolation valve for each incoming system and a single control
    valve. Valve and mode control to zone temperature (heating/cooling
    setpoint configuration)."
  is_abstract: true
  opt_uses:
  - chilled_return_water_isolation_valve_percentage_command
  - heating_return_water_isolation_valve_percentage_command
  - heating_supply_water_isolation_valve_percentage_command
  - chilled_supply_water_isolation_valve_percentage_command
  - zone_air_cooling_temperature_setpoint
  - zone_air_heating_temperature_setpoint
  - condensate_water_alarm
  - zone_conditioning_mode
  - supply_water_valve_flowrate_sensor
  uses:
  - supply_water_valve_percentage_command
  - zone_air_temperature_sensor
  - water_riser_mode

HHCDM:
  id: "3582131505163403264"
  description: "Hydronic heating and cooling distribution monitoring"
  is_abstract: true
  implements:
  - MONITORING
  uses:
  - chilled_supply_water_isolation_valve_percentage_command
  - chilled_return_water_isolation_valve_percentage_command
  - heating_supply_water_isolation_valve_percentage_command
  - heating_return_water_isolation_valve_percentage_command
  - heating_request_count
  - cooling_request_count
  opt_uses:
  - average_zone_air_temperature_sensor


HHRU:
  id: "9211631039376523264"
  description: "Hydronic heat recovery unit for ahu's with bypass valve and circulation pump"
  is_abstract: true
  implements:
  - MONITORING
  uses:
  - supply_air_temperature_sensor
  - supply_air_temperature_setpoint
  - return_air_temperature_sensor
  - supply_water_temperature_sensor
  - supply_water_valve_percentage_command
  - supply_water_valve_percentage_sensor
  opt_uses:
  - exhaust_air_temperature_sensor
  - outside_air_temperature_sensor

PHRU:
  id: "5194420171762040832"
  description: "heat recovery unit for ahu's with plate heat exchanger valve and bypass damper"
  is_abstract: true
  implements:
  - MONITORING
  uses:
  - supply_air_temperature_sensor
  - supply_air_temperature_setpoint
  - return_air_temperature_sensor
  - bypass_air_damper_percentage_command
  opt_uses:
  - exhaust_air_temperature_sensor
  - outside_air_temperature_sensor
  - bypass_air_damper_command
  - bypass_air_damper_status

CHWDT2X:
  id: "17588854111866978304"
  description: "Temperature differential across chilled water with two sets of sensors."
  is_abstract: true
  implements:
  - MONITORING
  uses:
  - chilled_return_water_temperature_sensor_1
  - chilled_supply_water_temperature_sensor_1
  - chilled_return_water_temperature_sensor_2
  - chilled_supply_water_temperature_sensor_2

HLSAFS:
  id: "3550799821818298368"
  description: "Duct VAV type with high and low limit setpoint"
  is_abstract: true
  uses:
  - high_limit_supply_air_flowrate_setpoint
  - low_limit_supply_air_flowrate_setpoint
  - supply_air_flowrate_setpoint
  implements:
  - CONTROL

RHDHS:
  id: "15197108458198401024"
  description: "Return humidification/dehumidification monitor."
  is_abstract: true
  uses:
  - return_air_relative_humidity_sensor
  - return_air_relative_humidity_setpoint
  - dehumidification_run_status
  - humidification_run_status
  implements:
  - MONITORING

CO2DFVSC:
  id: "4574242837138243584"
  description: "Carbon dioxide levels controlled by a variable speed discharge fan."
  uses:
  - zone_air_co2_concentration_sensor
  - zone_air_co2_concentration_setpoint
  - discharge_fan_speed_percentage_command
  implements:
  - CONTROL

RACO2C:
  id: "15503353232859594752"
  description: "Returned air carbon dioxide levels controls."
  uses:
  - return_air_co2_concentration_sensor
  - return_air_co2_concentration_setpoint
  
DX2DDC:
  id: "6446737527519838208"
  description: "Two compressor run control with dual setpoint control on discharge side"
  is_abstract: true
  opt_uses:
  - cooling_percentage_command
  - compressor_speed_percentage_command
  uses:
  - compressor_run_command_1
  - compressor_run_command_2
  - compressor_run_status_1
  - compressor_run_status_2
  - discharge_air_heating_temperature_setpoint
  - discharge_air_cooling_temperature_setpoint
  - discharge_air_temperature_sensor
  implements:
  - CONTROL

HWDT:
  id: "6441530240450691072"
  description: "Temperature differential across heating water for heat recovery chiller."
  is_abstract: true
  implements:
  - MONITORING
  uses:
  - heating_return_water_temperature_sensor
  - heating_supply_water_temperature_sensor

HPDDC:
  id: "5130419798932455424"
  description: "Dual setpoint discharge side heat pump control."
  is_abstract: true
  opt_uses:
  - cooling_thermal_power_capacity
  - heating_thermal_power_capacity
  - compressor_speed_percentage_command
  - cooling_percentage_command
  uses:
  - discharge_air_temperature_sensor
  - discharge_air_cooling_temperature_setpoint
  - discharge_air_heating_temperature_setpoint
  - compressor_run_command
  - compressor_run_status
  - reversing_valve_command
  implements:
  - CONTROL

EC2SC:
  id: "9093587471018491904"
  description: "Evaporative cooler control on supply side."
  is_abstract: true
  opt_uses:
  - evaporative_cooler_run_status_1
  - evaporative_cooler_run_status_2
  - cooling_percentage_sensor
  - cooling_request_count
  uses:
  - evaporative_cooler_run_command_1
  - evaporative_cooler_run_command_2
  - supply_air_temperature_sensor
  - supply_air_temperature_setpoint
  implements:
  - CONTROL

HWDDC:
  id: "5695815066213941248"
  description: "Heating water valve with dual setpoint control on discharge side."
  is_abstract: true
  opt_uses:
  - heating_water_valve_percentage_sensor
  - heating_thermal_power_capacity
  - discharge_air_relative_humidity_sensor
  - heating_water_flowrate_sensor
  uses:
  - heating_water_valve_percentage_command
  - discharge_air_heating_temperature_setpoint
  - discharge_air_temperature_sensor
  implements:
  - CONTROL

CFDPM:
  id: "13838358376871886848"
  description: "Carbon filter pressure monitoring, where specific filter type is required."
  is_abstract: true
  uses:
  - carbon_filter_differential_pressure_sensor
  implements:
  - MONITORING
 
VOADM2X:
  id: "13507343804260155392"
  description: "Variable outside air damper monitoring, where there are two separate, equal sets of dampers that operate in conjunction."
  is_abstract: true
  opt_uses:
  - economizer_mode
  - mixed_air_temperature_sensor
  - outside_air_damper_percentage_sensor_1
  - outside_air_damper_percentage_sensor_2
  - low_limit_outside_air_damper_percentage_command
  - outside_air_flowrate_sensor_1
  - outside_air_flowrate_sensor_2
  uses:
  - outside_air_temperature_sensor
  - outside_air_damper_percentage_command_1
  - outside_air_damper_percentage_command_2
  implements:
  - MONITORING
 
EHHRC:
  id: "3300321589723136"
  description: "Exhaust hydronic heat recovery coil with an isolation valve."
  is_abstract: true
  uses:
  - heat_recovery_water_isolation_valve_command
  - leaving_heat_recovery_coil_temperature_sensor
  - entering_heat_recovery_coil_temperature_sensor
  - exhaust_air_flowrate_sensor
  implements:
  - MONITORING
 
DPBHCC:
  id: "6697901167675965440"
  description: "Two-pipe binary (open/closed) heating and cooling control. There is
  an isolation valve for each incoming system. Valve and mode control to zone temperature
  (heating/cooling setpoint configuration)."
  is_abstract: true
  opt_uses:
  - cooling_request_count
  - heating_request_count
  - zone_air_relative_humidity_sensor
  uses:
  - chilled_supply_water_isolation_valve_command
  - chilled_supply_water_isolation_valve_status
  - heating_supply_water_isolation_valve_command
  - heating_supply_water_isolation_valve_status
  - zone_air_cooling_temperature_setpoint
  - zone_air_heating_temperature_setpoint
  - zone_air_temperature_sensor
  implements:
  - CONTROL
 
FTC:
  id: "18010943431630651392"
  description: "Floor temperature control, where the temperature sensors are embedded in the floor (as opposed to open to the air)."
  is_abstract: true
  uses:
  - zone_floor_temperature_sensor
  - zone_floor_temperature_setpoint
  implements:
  - OPERATIONAL
 
DPCHWHRWSC:
  id: "370343691220418560"
  description: "Two-pipe chilled water and heat recovery water control using the same coils."
  is_abstract: true
  opt_uses:
  - leaving_coil_temperature_sensor
  - chilled_supply_water_temperature_sensor
  - chilled_return_water_temperature_sensor
  - heat_recovery_supply_water_temperature_sensor
  - heat_recovery_return_water_temperature_sensor
  - supply_water_valve_percentage_sensor
  - heat_recovery_return_water_isolation_valve_status
  - heat_recovery_supply_water_isolation_valve_status
  - chilled_return_water_isolation_valve_status
  - chilled_supply_water_isolation_valve_status
  uses:
  - supply_air_temperature_sensor
  - supply_air_temperature_setpoint
  - supply_water_valve_percentage_command
  - heat_recovery_run_command
  - heat_recovery_supply_water_isolation_valve_command
  - chilled_supply_water_isolation_valve_command
  implements:
  - CONTROL

CPVSC2X:
  id: "2309143330803417088"
  description: "Circulation pump variable speed control with 2 circulation pumps."
  is_abstract: true
  uses:
  - circulation_pump_run_command_1
  - circulation_pump_run_status_1
  - circulation_pump_speed_percentage_command_1
  - circulation_pump_run_command_2
  - circulation_pump_run_status_2
  - circulation_pump_speed_percentage_command_2
  implements:
  - OPERATIONAL

HWTTC:
  id: "8895657785832767488"
  description: "Hot water tank temperature control."
  is_abstract: true
  uses:
  - hot_water_tank_temperature_setpoint
  - hot_water_tank_temperature_sensor
  implements:
  - OPERATIONAL

PHWTTC:
  id: "15921273204530741248"
  description: "Preheating water tank temperature control."
  is_abstract: true
  uses:
  - preheating_water_tank_temperature_setpoint
  - preheating_water_tank_temperature_sensor
  implements:
  - OPERATIONAL
  

RCKTM:
  id: "4150552628444528640"
  description: "Refrigeration circuit monitoring for a DX compressor loop."
  is_abstract: true
  uses:
  - refrigerant_discharge_pressure_sensor
  - refrigerant_discharge_temperature_sensor
  - refrigerant_liquid_pressure_sensor
  - refrigerant_liquid_saturation_temperature_sensor
  - refrigerant_liquid_temperature_sensor
  - refrigerant_subcooling_temperature_sensor
  - refrigerant_suction_pressure_sensor
  - refrigerant_suction_saturation_temperature_sensor
  - refrigerant_suction_superheat_temperature_sensor
  - refrigerant_suction_temperature_sensor


RCKTM2X:
  id: "9248627406627930112"
  description: "Refrigeration circuits (2x) monitoring for a DX compressor loop."
  is_abstract: true
  uses:
  - refrigerant_discharge_pressure_sensor_1
  - refrigerant_discharge_temperature_sensor_1
  - refrigerant_liquid_pressure_sensor_1
  - refrigerant_liquid_saturation_temperature_sensor_1
  - refrigerant_liquid_temperature_sensor_1
  - refrigerant_subcooling_temperature_sensor_1
  - refrigerant_suction_pressure_sensor_1
  - refrigerant_suction_saturation_temperature_sensor_1
  - refrigerant_suction_superheat_temperature_sensor_1
  - refrigerant_suction_temperature_sensor_1
  - refrigerant_discharge_pressure_sensor_2
  - refrigerant_discharge_temperature_sensor_2
  - refrigerant_liquid_pressure_sensor_2
  - refrigerant_liquid_saturation_temperature_sensor_2
  - refrigerant_liquid_temperature_sensor_2
  - refrigerant_subcooling_temperature_sensor_2
  - refrigerant_suction_pressure_sensor_2
  - refrigerant_suction_saturation_temperature_sensor_2
  - refrigerant_suction_superheat_temperature_sensor_2
  - refrigerant_suction_temperature_sensor_2


CCM:
  id: "7375129961641803776"
  description: "Compressor current monitoring."
  is_abstract: true
  uses:
  - compressor_run_command
  - compressor_current_sensor

CC2XM:
  id: "15229407711775948800"
  description: "Compressor current monitoring for 2 compressors."
  is_abstract: true
  uses:
  - compressor_run_command_1
  - compressor_current_sensor_1
  - compressor_run_command_2
  - compressor_current_sensor_2

SSSPC:
  id: "12462508690710200320"
  description: "Supply static steam pressure control for steam/water heat exchanger"
  is_abstract: true
  uses:
  - supply_steam_static_pressure_sensor
  - supply_steam_static_pressure_setpoint
  - steam_valve_percentage_command
  implements:
  - CONTROL

SCHWISOVPM:
  id: "428890486376235008"
  description: "Secondary chilled water return side isolation valve percentage monitoring."
  is_abstract: true
  uses:
  - secondary_chilled_return_water_isolation_valve_percentage_command
  - secondary_chilled_return_water_isolation_valve_percentage_sensor
  implements:
  - MONITORING

SCHWDT:
  id: "9593715728075194368"
  description: "Secondary-side chilled water delta-T monitoring."
  is_abstract: true
  implements:
  - MONITORING
  uses:
  - secondary_chilled_supply_water_temperature_sensor
  - secondary_chilled_return_water_temperature_sensor

SHWDT:
  id: "11532515367658192896"
  description: "Secondary-side heating water delta-T monitoring."
  is_abstract: true
  implements:
  - MONITORING
  uses:
  - secondary_heating_supply_water_temperature_sensor
  - secondary_heating_return_water_temperature_sensor

PCHWDT:
  id: "18119029822687543296"
  description: "Temperature differential across primary chilled water loop."
  is_abstract: true
  implements:
  - MONITORING
  uses:
  - primary_chilled_return_water_temperature_sensor
  - primary_chilled_supply_water_temperature_sensor

PHWDT:
  id: "4392058158462271488"
  description: "Temperature differential across primary heating water loop."
  is_abstract: true
  implements:
  - MONITORING
  uses:
  - primary_heating_return_water_temperature_sensor
  - primary_heating_supply_water_temperature_sensor

TDTM:
  id: "9652262523231010816"
  description: "water tank delta-T monitoring."
  is_abstract: true
  uses:
  - leaving_water_tank_temperature_sensor
  - entering_water_tank_temperature_sensor 
  implements:
  - MONITORING

HLPM:
  id: "4982029709647806464"
  description: "Heating thermal power sensor."
  is_abstract: true
  uses:
  - heating_thermal_power_sensor
  implements:
  - MONITORING

CWRWISOVM:
  id: "15646553627261140992"
  description: "Condensing water supply side isolation valve monitoring."
  is_abstract: true
  uses:
  - condensing_return_water_isolation_valve_command
  - condensing_return_water_isolation_valve_status
  implements:
  - MONITORING

CWRWISOVPM:
  id: "7850822672282812416"
  description: "Condensing water return side isolation valve percentage monitoring."
  is_abstract: true
  uses:
  - condensing_return_water_isolation_valve_percentage_command
  - condensing_return_water_isolation_valve_percentage_sensor
  implements:
  - MONITORING

OCWRWISOVM:
  id: "18443288995858219008"
  description: "Open-loop CDW return side isolation valve monitoring."
  is_abstract: true
  uses:
  - outside_condensing_loop_return_water_isolation_valve_command
  - outside_condensing_loop_return_water_isolation_valve_status
  implements:
  - MONITORING

OCWRWISOVPM:
  id: "15705100422416957440"
  description: "Open-loop CDW return side isolation valve monitoring."
  is_abstract: true
  uses:
  - outside_condensing_loop_return_water_isolation_valve_percentage_command
  - outside_condensing_loop_return_water_isolation_valve_percentage_sensor
  implements:
  - MONITORING

HWRWISOVM:
  id: "8729024599620059136"
  description: "Heating return side isolation valve monitoring."
  is_abstract: true
  uses:
  - heating_return_water_isolation_valve_command
  - heating_return_water_isolation_valve_status
  implements:
  - MONITORING

HWSWISOVM:
  id: "4614986340017111040"
  description: "Heating supply side isolation valve monitoring."
  is_abstract: true
  uses:
  - heating_supply_water_isolation_valve_command
  - heating_supply_water_isolation_valve_status
  implements:
  - MONITORING

HWRWISOVPM:
  id: "13399257413203263488"
  description: "Heating return side isolation valve percentage monitoring."
  is_abstract: true
  uses:
  - heating_return_water_isolation_valve_percentage_command
  - heating_return_water_isolation_valve_percentage_sensor
  implements:

  - MONITORING 

DEFSS:
  id: "8292821948602253312"
  description: "defrost run command and status (start/stop) "
  is_abstract: true
  uses:
  - defrost_run_status
  - defrost_run_command  
  implements:
  - MONITORING
    
VOADC2X:
  description: "Variable outside air damper control and monitoring, where there are two separate, equal sets of dampers that operate in conjunction."
  is_abstract: true
  uses:
  - outside_air_damper_percentage_sensor_1
  - outside_air_damper_percentage_sensor_2
  - outside_air_damper_percentage_command_1
  - outside_air_damper_percentage_command_2
  implements:
  - OPERATIONAL  
  
RAIDC:
  description: "Return air isolation damper control and monitoring."
  is_abstract: true
  uses:
  - return_air_isolation_damper_status
  - return_air_isolation_damper_command
 

RAIDC3X:
  description: "Return air isolation damper control and monitoring, where there are three separate, equal sets of dampers that operate in conjunction."
  is_abstract: true
  uses:
  - return_air_isolation_damper_status_1
  - return_air_isolation_damper_status_2
  - return_air_isolation_damper_status_3 
  - return_air_isolation_damper_command_1
  - return_air_isolation_damper_command_2
  - return_air_isolation_damper_command_3   
  implements:
  - MONITORING

RAIDC2X:
  description: "Return air isolation damper control and monitoring, where there are two separate, equal sets of dampers that operate in conjunction."
  is_abstract: true
  uses:
  - return_air_isolation_damper_status_1
  - return_air_isolation_damper_status_2 
  - return_air_isolation_damper_command_1
  - return_air_isolation_damper_command_2  
  implements:
  - MONITORING

RAIDC4X:
  description: "Return air isolation damper control and monitoring, where there are four separate, equal sets of dampers that operate in conjunction."
  is_abstract: true
  uses:
  - return_air_isolation_damper_status_1
  - return_air_isolation_damper_status_2
  - return_air_isolation_damper_status_3
  - return_air_isolation_damper_status_4
  - return_air_isolation_damper_command_1
  - return_air_isolation_damper_command_2
  - return_air_isolation_damper_command_3 
  - return_air_isolation_damper_command_4  
  implements:
  - MONITORING


SAIDC:
  description: "isolation damper status monitoring and control on the supply side."
  is_abstract: true
  uses:
  - supply_air_isolation_damper_status
  - supply_air_isolation_damper_command  
  implements:
  - MONITORING

SAIDC2X:
  description: "isolation damper status monitoring and control on the supply side, where there are two separate, equal sets of dampers that operate in conjunction."
  is_abstract: true
  uses:
  - supply_air_isolation_damper_status_1
  - supply_air_isolation_damper_status_2
  - supply_air_isolation_damper_command_1
  - supply_air_isolation_damper_command_2  
  implements:
  - MONITORING

SAIDC3X:
  description: "isolation damper status monitoring and control on the supply side, where there are three separate, equal sets of dampers that operate in conjunction."
  is_abstract: true
  uses:
  - supply_air_isolation_damper_status_1
  - supply_air_isolation_damper_status_2
  - supply_air_isolation_damper_status_3
  - supply_air_isolation_damper_command_1
  - supply_air_isolation_damper_command_2
  - supply_air_isolation_damper_command_3  
  implements:
  - MONITORING   
  
SSPC2X:
  description: "Supply static pressure control via supply fan speed with 2 sensors"
  is_abstract: true
  opt_uses:
  - supply_fan_speed_frequency_sensor
  - supply_fan_run_command
  - supply_fan_run_status
  - pressurization_request_count
  - supply_air_damper_percentage_command
  - supply_air_flowrate_sensor
  - supply_fan_speed_percentage_command
  uses:
  - supply_air_static_pressure_sensor_1
  - supply_air_static_pressure_sensor_2  
  - supply_air_static_pressure_setpoint_1
  - supply_air_static_pressure_setpoint_2  
  implements:
  - OPERATIONAL

SFMSC:
  description: "Supply fan multi-speed control."
  is_abstract: true
  uses:
  - supply_fan_run_command
  - supply_fan_run_status
  - supply_fan_speed_mode
  - supply_fan_run_mode
  opt_uses:  
  - schedule_run_command

MIPVCM:
  id: "10283962739713900544"
  description: "Motor phase-level input current and voltage monitoring."
  is_abstract: true
  implements:
  - MONITORING
  uses:
  - input_phase1_phase3_line_motor_voltage_sensor
  - input_phase1_phase2_line_motor_voltage_sensor
  - input_phase2_phase3_line_motor_voltage_sensor
  - input_phase1_line_motor_current_sensor
  - input_phase2_line_motor_current_sensor
  - input_phase3_line_motor_current_sensor
  opt_uses:
  - average_input_line_motor_current_sensor
  - average_input_inter_line_motor_voltage_sensor

MIPWM:
  id: "2094166817340653568"
  description: "Motor input power monitoring."
  is_abstract: true
  implements:
  - MONITORING
  uses:
  - input_motor_power_sensor
  opt_uses:
  - motor_powerfactor_sensor
  - input_motor_frequency_sensor

INVOPWM:
  id: "10056530958531690496"
  description: "Inverter (VFD) output power monitoring."
  is_abstract: true
  implements:
  - MONITORING
  uses:
  - output_inverter_power_sensor
  opt_uses:
  - output_inverter_voltage_sensor
  - input_inverter_frequency_sensor

INVIPCM:
  id: "3240332922506444800"
  description: "Inverter (VFD) 3-phase input current monitoring."
  is_abstract: true
  implements:
  - MONITORING
  uses:
  - input_phase1_line_inverter_current_sensor
  - input_phase2_line_inverter_current_sensor
  - input_phase3_line_inverter_current_sensor

CWSWISOVPM:
  id: "14769547968574914560"
  description: "Condensing water supply side isolation valve percentage monitoring."
  is_abstract: true
  uses:
  - condensing_supply_water_isolation_valve_percentage_command
  - condensing_supply_water_isolation_valve_percentage_sensor
  implements:
  - MONITORING

GTWFCISOVM:
  id: "5444844940104302592"
  description: "Geothermal water free-cooling isolation valve monitoring; exclusively using ground as heat sink for building load."
  is_abstract: true  
  uses:
  - chilled_side_ground_supply_economizer_isolation_valve_status
  - chilled_side_ground_return_economizer_isolation_valve_status
  - chilled_side_ground_return_economizer_isolation_valve_command
  implements:
  - MONITORING

GTWGRISOVM:
  id: "12463704959361220608"
  description: "Geothermal water ground-recharge isolation valve monitoring; rejecting ground heat to atmosphere via cooling towers."
  is_abstract: true  
  uses:
  - heating_side_ground_supply_economizer_isolation_valve_status
  - heating_side_ground_return_economizer_isolation_valve_status
  - heating_side_ground_return_economizer_isolation_valve_command
  implements:
  - MONITORING

GTWHEISOVM:
  id: "3366433712072818688"
  description: "Geothermal water heat-extraction isolation valve monitoring; extracting ground heat to to use in building."
  is_abstract: true
  uses:
  - chilled_side_ground_return_water_isolation_valve_status
  - chilled_side_ground_supply_water_isolation_valve_status
  - chilled_side_ground_supply_water_isolation_valve_command
  implements:
  - MONITORING

GTWHRISOVM:
  id: "11317538854195429376"
  description: "Geothermal water heat-rejection isolation valve monitoring; rejecting building heat to ground."
  is_abstract: true  
  uses:
  - heating_side_ground_return_water_isolation_valve_status
  - heating_side_ground_supply_water_isolation_valve_status
  - heating_side_ground_supply_water_isolation_valve_command
  implements:
  - MONITORING
  
COCDSP:
  id: "3620605616042541056"
  description: "Dual setpoint CO concentration control."
  is_abstract: true
  uses:
  - low_limit_zone_air_co_concentration_setpoint
  - high_limit_zone_air_co_concentration_setpoint
  - zone_air_co_concentration_sensor
  implements:
  - CONTROL

NOCDSP:
  id: "10177846673493983232"
  description: "Dual setpoint NO concentration control."
  is_abstract: true
  uses:
  - low_limit_zone_air_no_concentration_setpoint
  - high_limit_zone_air_no_concentration_setpoint
  - zone_air_no_concentration_sensor
  implements:
  - CONTROL

EFHLC:
  id: "16708066133181202432"
  description: "Two-speed exhaust fan (low/high)."
  is_abstract: true
  uses:
  - low_exhaust_fan_speed_command
  - high_exhaust_fan_speed_command
  - low_exhaust_fan_speed_status
  - high_exhaust_fan_speed_status
  implements:
  - OPERATIONAL
  
<<<<<<< HEAD
MIPCVM:
  description: "Motor phase-level input current and voltage monitoring."
  is_abstract: true
  implements:
  - MONITORING
  uses:
  - average_input_line_motor_current_sensor
  - average_input_inter_line_motor_voltage_sensor
  - input_motor_power_sensor  
  
EPM:
  description: "Basic Electrical parameter monitoring."
  is_abstract: true

  opt_uses:
  - power_status
  uses:  
  - voltage_sensor
  - current_sensor
  - power_sensor
  - energy_accumulator
  implements:
  - MONITORING
=======
DFRMM:
  description: "Discharge fan run mode monitoring."
  is_abstract: true
  uses:
  - discharge_fan_run_mode
  implements:
  - MONITORING
>>>>>>> c2ef4de8
<|MERGE_RESOLUTION|>--- conflicted
+++ resolved
@@ -379,10 +379,7 @@
   - supply_fan_speed_percentage_sensor
   - supply_fan_current_sensor
   - supply_fan_power_sensor
-<<<<<<< HEAD
-=======
   - supply_fan_power_status
->>>>>>> c2ef4de8
   - supply_fan_voltage_sensor
   - supply_fan_failed_alarm
   - supply_fan_energy_accumulator
@@ -556,10 +553,7 @@
   - discharge_fan_power_sensor
   - discharge_air_static_pressure_sensor
   - discharge_fan_lost_power_alarm
-<<<<<<< HEAD
-=======
   - schedule_run_command
->>>>>>> c2ef4de8
   - discharge_fan_run_time_accumulator
   uses:
   - discharge_fan_run_command
@@ -5139,7 +5133,6 @@
   implements:
   - OPERATIONAL
   
-<<<<<<< HEAD
 MIPCVM:
   description: "Motor phase-level input current and voltage monitoring."
   is_abstract: true
@@ -5163,12 +5156,11 @@
   - energy_accumulator
   implements:
   - MONITORING
-=======
+
 DFRMM:
   description: "Discharge fan run mode monitoring."
   is_abstract: true
   uses:
   - discharge_fan_run_mode
   implements:
-  - MONITORING
->>>>>>> c2ef4de8
+  - MONITORING