# Copyright 2020 Google LLC
#
# Licensed under the Apache License, Version 2.0 (the License);
# you may not use this file except in compliance with the License.
# You may obtain a copy of the License at
#
#    https://www.apache.org/licenses/LICENSE-2.0
#
# Unless required by applicable law or agreed to in writing, software
# distributed under the License is distributed on an AS IS BASIS,
# WITHOUT WARRANTIES OR CONDITIONS OF ANY KIND, either express or implied.
# See the License for the specific language governing permissions and
# limitations under the License.

### ABSTRACT TYPES

# This defines subtypes by function. They are not necessarily specific to any type of equipment.
# TODO: Variable speed compressors?
# TODO: For types which use multiple sensors as control points (e.g. differential_pressure_sensor_1
# and _2) they should be reconstructed using virtual points (and the 2X types should be deprecated).

SD:
  id: "11449987124388954112"
  description: "Single duct VAV type, with basic airflow control."
  is_abstract: true
  opt_uses:
  - run_command
  - supply_air_ventilation_flowrate_requirement
  - supply_air_cooling_flowrate_capacity
  - supply_air_heating_flowrate_capacity
  - cooling_thermal_power_capacity
  - supply_air_temperature_sensor
  uses:
  - supply_air_flowrate_sensor
  - supply_air_flowrate_setpoint
  - supply_air_damper_percentage_command
  implements:
  - CONTROL
  
RDM:
  description: "Very basic system run duration monitoring. "
  is_abstract: true
  uses:
  - run_time_accumulator
  implements:
  - MONITORING
  

DD:
  id: "8927971333061476352"
  description: "Dual duct flow control (hot deck, cold deck)."
  is_abstract: true
  opt_uses:
  - supply_air_ventilation_flowrate_requirement
  - supply_air_cooling_flowrate_capacity
  - supply_air_heating_flowrate_capacity
  - cooling_thermal_power_capacity
  - heating_thermal_power_capacity
  - discharge_air_temperature_sensor
  - run_command
  uses:
  - cooling_air_damper_percentage_command
  - cooling_air_flowrate_sensor
  - cooling_air_flowrate_setpoint
  - heating_air_damper_percentage_command
  - heating_air_flowrate_sensor
  - heating_air_flowrate_setpoint
  implements:
  - CONTROL
  
 

# Not deprecated but probably not useful
OADM:
  id: "13985513714598543360"
  description: "Outside air damper monitoring."
  uses:
  - outside_air_damper_command

MOAFC:
  id: "1519549946037010432"
  description: "Minimum (ventilation) outside air flow control."
  is_abstract: true
  opt_uses:
  - economizer_mode
  uses:
  - ventilation_outside_air_damper_percentage_command
  - ventilation_outside_air_flowrate_setpoint
  - ventilation_outside_air_flowrate_sensor
  implements:
  - CONTROL

OAFC:
  id: "12724505818934804480"
  description: "Outside Air Flow Control"
  is_abstract: true
  opt_uses:
  - economizer_mode
  - mixed_air_temperature_sensor
  uses:
  - outside_air_flowrate_setpoint
  - outside_air_flowrate_sensor
  - outside_air_damper_percentage_command
  implements:
  - CONTROL

ZTM:
  id: "5662861603217866752"
  description: "Zone temperature monitoring."
  is_abstract: true
  opt_uses:
  - discharge_air_temperature_sensor
  uses:
  - zone_air_temperature_sensor
  implements:
  - MONITORING

REFM:
  id: "18151343369916252160"
  description: "Refrigerant leak monitoring."
  is_abstract: true
  implements:
  - MONITORING
  uses:
  - zone_air_refrigerant_concentration_sensor


CSP:
  id: "2456298668530073600"
  description: "Single cooling setpoint control (IDF room typically)."
  is_abstract: true
  implements:
  - OPERATIONAL
  opt_uses:
  - zone_air_relative_humidity_sensor
  - discharge_air_temperature_sensor
  uses:
  - zone_air_temperature_sensor
  - zone_air_cooling_temperature_setpoint

ZTC:
  id: "10742921982891786240"
  description: "Single control setpoint with deadband."
  is_abstract: true
  implements:
  - OPERATIONAL
  opt_uses:
  - zone_air_deadband_temperature_setpoint
  - zone_air_relative_humidity_sensor
  uses:
  - zone_air_temperature_setpoint
  - zone_air_temperature_sensor

DSARC:
  id: "9767289031682424832"
  description: "AHU dual supply air reset control."
  is_abstract: true
  opt_uses:
  - supply_air_flowrate_sensor
  - heating_request_count
  uses:
  - supply_air_cooling_temperature_setpoint
  - supply_air_heating_temperature_setpoint
  - supply_air_static_pressure_setpoint
  - cooling_request_count
  - pressurization_request_count
  implements:
  - CONTROL

DFMSS:
  id: "15946227720434745344"
  description: "Discharge fan Start Stop with uneven statuses."
  is_abstract: true
  implements:
  - OPERATIONAL
  opt_uses:
  - discharge_air_flowrate_capacity
  - discharge_fan_power_capacity
  - discharge_fan_current_sensor
  - discharge_fan_power_sensor
  uses:
  - discharge_fan_run_command
  - discharge_fan_run_status_1
  - discharge_fan_run_status_2

DX2RC:
  id: "14529282687673303040"
  description: "Compressor run control on retun side (RC)."
  is_abstract: true
  opt_uses:
  - discharge_air_temperature_sensor
  - leaving_cooling_coil_temperature_sensor
  - cooling_thermal_power_capacity
  - cooling_percentage_command
  - compressor_speed_percentage_command
  uses:
  - return_air_temperature_setpoint
  - return_air_temperature_sensor
  - compressor_run_command_1
  - compressor_run_command_2
  - compressor_run_status_1
  - compressor_run_status_2
  implements:
  - CONTROL

DFSMC:
  id: "2774887660236308480"
  description: "Discharge fan multi-speed control."
  is_abstract: true
  uses:
  - discharge_fan_run_command
  - discharge_fan_speed_mode

DSP:
  id: "8112819800507416576"
  description: "Dual setpoint control (heating/cooling thresholds with deadband in between)."
  is_abstract: true
  implements:
  - OPERATIONAL
  opt_uses:
  - discharge_air_temperature_sensor
  - zone_air_relative_humidity_sensor
  uses:
  - zone_air_temperature_sensor
  - zone_air_cooling_temperature_setpoint
  - zone_air_heating_temperature_setpoint

DDSP:
  id: "15044396188704964608"
  description: "Dual setpoint control (heating/cooling thresholds with deadband in between) with two zone temp sensors."
  is_abstract: true
  implements:
  - OPERATIONAL
  opt_uses:
  - discharge_air_temperature_sensor
  uses:
  - zone_air_temperature_sensor_1
  - zone_air_temperature_sensor_2
  - zone_air_cooling_temperature_setpoint
  - zone_air_heating_temperature_setpoint

CO2C:
  id: "14886233640072642560"
  description: "Carbon dioxide control."
  is_abstract: true
  implements:
  - OPERATIONAL
  uses:
  - zone_air_co2_concentration_sensor
  - zone_air_co2_concentration_setpoint

COC:
  id: "11679670705384849408"
  description: "Carbon monoxide control."
  is_abstract: true
  implements:
  - OPERATIONAL
  uses:
  - zone_air_co_concentration_sensor
  - zone_air_co_concentration_setpoint

BPC:
  id: "16869691043929391104"
  description: "Building pressure control (stand-alone fan)."
  is_abstract: true
  uses:
  - building_air_static_pressure_sensor
  - building_air_static_pressure_setpoint
  implements:
  - OPERATIONAL

EDPM:
  id: "18075318737925308416"
  description: "Exhaust air damper percentage monitoring."
  is_abstract: true
  uses:
  - exhaust_air_damper_percentage_command
  - exhaust_air_damper_percentage_sensor

EDM:
  id: "3621015733879701504"
  description: "Exhaust air damper monitoring."
  is_abstract: true
  uses:
  - exhaust_air_damper_command
  - exhaust_air_damper_status

EDBPC:
  id: "15769475728711614464"
  description: "Building static control with exhaust damper."
  is_abstract: true
  opt_uses:
  - exhaust_air_differential_pressure_sensor
  - exhaust_air_damper_percentage_sensor
  uses:
  - building_air_static_pressure_sensor
  - building_air_static_pressure_setpoint
  - exhaust_air_damper_percentage_command
  implements:
  - CONTROL

EFFC:
  id: "3108154032661725184"
  description: "Exhaust fan flow control."
  is_abstract: true
  uses:
  - speed_percentage_command
  - exhaust_air_flowrate_setpoint
  - exhaust_air_flowrate_sensor
  implements:
  - CONTROL

BSPC:
  id: "6131235964464398336"
  description: "Building static pressure control (as part of a composite device)."
  is_abstract: true
  opt_uses:
  - exhaust_air_damper_percentage_command
  - exhaust_fan_run_status
  uses:
  - building_air_static_pressure_sensor
  - building_air_static_pressure_setpoint
  - exhaust_fan_run_command
  implements:
  - CONTROL

VSC:
  id: "3357018594004172800"
  description: "Variable speed control generic."
  is_abstract: true
  opt_uses:
  - current_sensor
  - speed_percentage_sensor
  - speed_frequency_sensor
  - power_sensor
  - voltage_sensor
  uses:
  - speed_percentage_command
  - run_status
  - run_command
  implements:
  - OPERATIONAL

EFVSC:
  id: "12580390630858948608"
  description: "Variable speed control for exhaust fans."
  is_abstract: true
  opt_uses:
  - exhaust_fan_speed_frequency_sensor
  - exhaust_fan_speed_percentage_sensor
  - exhaust_fan_current_sensor
  - exhaust_fan_power_sensor
  uses:
  - exhaust_fan_run_command
  - exhaust_fan_run_status
  - exhaust_fan_speed_percentage_command
  implements:
  - OPERATIONAL

VSFC:
  id: "17941929285778407424"
  description: "Variable speed control or monitor in frequency"
  is_abstract: true
  uses:
  - speed_frequency_command
  - speed_frequency_sensor
 

SFVSC:
  id: "16291356723812237312"
  description: "Variable speed control for supply fans."
  is_abstract: true
  opt_uses:
  - supply_fan_speed_frequency_sensor
  - supply_fan_speed_percentage_sensor
  - supply_fan_current_sensor
  - supply_fan_power_sensor
  uses:
  - supply_fan_run_command
  - supply_fan_run_status
  - supply_fan_speed_percentage_command
  implements:
  - OPERATIONAL

DFVSC:
  id: "3825392955250704384"
  description: "Variable speed control for discharge fans."
  is_abstract: true
  opt_uses:
  - discharge_fan_current_sensor
  - discharge_fan_power_sensor
  - discharge_fan_speed_frequency_sensor
  - discharge_fan_speed_percentage_sensor
  - discharge_fan_lost_power_alarm
  uses:
  - discharge_fan_speed_percentage_command
  - discharge_fan_run_status
  - discharge_fan_run_command
  implements:
  - OPERATIONAL

DFVSC2X:
  id: "2339665773590478848"
  description: "Variable speed control for discharge fans for 2 separate zones."
  is_abstract: true
  opt_uses:
  - discharge_fan_current_sensor_1
  - discharge_fan_power_sensor_1
  - discharge_fan_speed_frequency_sensor_1
  - discharge_fan_speed_percentage_sensor_1
  - discharge_fan_lost_power_alarm_1
  - discharge_fan_current_sensor_2
  - discharge_fan_power_sensor_2
  - discharge_fan_speed_frequency_sensor_2
  - discharge_fan_speed_percentage_sensor_2
  - discharge_fan_lost_power_alarm_2
  uses:
  - discharge_fan_speed_percentage_command_1
  - discharge_fan_run_status_1
  - discharge_fan_run_command_1
  - discharge_fan_speed_percentage_command_2
  - discharge_fan_run_status_2
  - discharge_fan_run_command_2
  implements:
  - OPERATIONAL


DFVSFC:
  id: "3819485279274663936"
  description: "Variable speed control with frequency setting for discharge fans."
  is_abstract: true
  uses:
  - discharge_fan_speed_frequency_command
  - discharge_fan_run_status
  - discharge_fan_run_command
  opt_uses:
  - discharge_fan_speed_frequency_sensor
  implements:
  - OPERATIONAL

DFMSC:
  id: "13122696153957138432"
  description: "Discharge fan multi-speed control."
  is_abstract: true
  uses:
  - discharge_fan_run_command
  - discharge_fan_run_status
  - discharge_fan_speed_mode

ZHM:
  id: "17192076649286336512"
  description: "Zone humidity monitoring."
  is_abstract: true
  implements:
  - MONITORING
  uses:
  - zone_air_relative_humidity_sensor

DTM:
  id: "7968704612431560704"
  description: "Discharge temperature monitoring."
  is_abstract: true
  opt_uses:
  - discharge_air_relative_humidity_sensor
  - discharge_air_specificenthalpy_sensor
  uses:
  - discharge_air_temperature_sensor
  implements:
  - MONITORING

SS:
  id: "2875133433875529728"
  description: "Basic combination of run command and status (start/stop)."
  is_abstract: true
  implements:
  - /SS
  - OPERATIONAL
  opt_uses:
  - power_capacity
  - flowrate_capacity
  - powerfactor_sensor
  - current_sensor
  - power_sensor

SSPC:
  id: "10526749200778002432"
  description: "Supply static pressure control via supply fan speed"
  is_abstract: true
  opt_uses:
  - supply_fan_speed_frequency_sensor
  - supply_fan_run_command
  - supply_fan_run_status
  - pressurization_request_count
  - supply_air_damper_percentage_command
  - supply_air_flowrate_sensor
  - supply_fan_speed_percentage_command
  uses:
  - supply_air_static_pressure_sensor
  - supply_air_static_pressure_setpoint
  implements:
  - OPERATIONAL

SPSS:
  id: "8029265712889462784"
  description: "Spray pump start stop monitoring."
  is_abstract: true
  uses:
  - spray_pump_run_command
  - spray_pump_run_status
  implements:
  - OPERATIONAL

EFSS:
  id: "618830020562911232"
  description: "Basic combination of exhaust fan run command and status (start/stop)."
  is_abstract: true
  implements:
  - OPERATIONAL
  opt_uses:
  - exhaust_fan_current_sensor
  - exhaust_fan_power_sensor
  - exhaust_air_flowrate_capacity
  - exhaust_fan_power_capacity
  - exhaust_fan_run_mode
  uses:
  - exhaust_fan_run_command
  - exhaust_fan_run_status

DFSS:
  id: "8437078973678092288"
  description: "Basic combination of discharge fan run command and status (start/stop)."
  is_abstract: true
  implements:
  - OPERATIONAL
  opt_uses:
  - discharge_air_flowrate_capacity
  - discharge_fan_power_capacity
  - discharge_fan_current_sensor
  - discharge_fan_power_sensor
  - discharge_air_static_pressure_sensor
  - discharge_fan_lost_power_alarm
  - discharge_fan_run_time_accumulator
  uses:
  - discharge_fan_run_command
  - discharge_fan_run_status

HT2RC:
  id: "12331526069516500992"
  description: "Two gas or electric heater control on zone side (HSP, DSP)."
  is_abstract: true
  opt_uses:
  - discharge_air_temperature_sensor
  - heating_thermal_power_capacity
  - heating_percentage_command
  uses:
  - heater_run_command_1
  - heater_run_command_2
  - return_air_temperature_setpoint
  - return_air_temperature_sensor
  implements:
  - CONTROL

HTZTC:
  id: "4417012674366275584"
  description: "Gas or electric heater control on zone side (ZC)."
  is_abstract: true
  opt_uses:
  - heating_thermal_power_capacity
  - discharge_air_temperature_sensor
  - heating_percentage_command
  - heater_run_status
  uses:
  - heater_run_command
  - zone_air_temperature_setpoint
  - zone_air_temperature_sensor
  implements:
  - CONTROL

HT3ZTC:
  id: "5155603013255036928"
  description: "Two gas or electric heater control on zone side (HSP, ZTC)."
  is_abstract: true
  opt_uses:
  - discharge_air_temperature_sensor
  - heating_thermal_power_capacity
  - heating_percentage_command
  uses:
  - heater_run_command_1
  - heater_run_command_2
  - heater_run_command_3
  - zone_air_temperature_setpoint
  - zone_air_temperature_sensor
  implements:
  - CONTROL

HSOUC:
  id: "3000067641604833280"
  description: "Heating occupied/unoccupied setpoint control."
  is_abstract: true
  uses:
  - zone_air_unoccupied_heating_temperature_setpoint
  - zone_air_occupied_heating_temperature_setpoint
  - zone_air_temperature_sensor
  implements:
  - CONTROL

HTZOUC:
  id: "11998259697091084288"
  description: "Gas or electric heater control on zone side (ZC)."
  is_abstract: true
  opt_uses:
  - heater_run_status
  uses:
  - heater_run_command
  - zone_air_unoccupied_heating_temperature_setpoint
  - zone_air_occupied_heating_temperature_setpoint
  - zone_air_temperature_sensor
  implements:
  - CONTROL

LCC:
  id: "7719840051089113088"
  description: "Leaving coil temperature control."
  is_abstract: true
  uses:
  - leaving_cooling_coil_temperature_sensor
  - leaving_cooling_coil_temperature_setpoint
  - chilled_water_valve_percentage_command
  implements:
  - CONTROL

LCC2X:
  id: "13640384711221051392"
  description: "Double valve leaving coil temperature control."
  is_abstract: true
  uses:
  - leaving_cooling_coil_temperature_sensor
  - leaving_cooling_coil_temperature_setpoint
  - chilled_water_valve_percentage_command_1
  - chilled_water_valve_percentage_command_2
  implements:
  - CONTROL

SFSS:
  id: "5180976443089223680"
  description: "Basic combination of supply fan run command and status (start/stop)."
  is_abstract: true
  implements:
  - OPERATIONAL
  opt_uses:
  - supply_air_flowrate_capacity
  - supply_fan_power_capacity
  - supply_fan_current_sensor
  - supply_fan_power_sensor
  uses:
  - supply_fan_run_command
  - supply_fan_run_status

RHM:
  id: "14781568929201389568"
  description: "Return air humidity monitoring."
  is_abstract: true
  implements:
  - MONITORING
  uses:
  - return_air_relative_humidity_sensor

RTM:
  id: "2924673029776605184"
  description: "Return air temperature monitoring"
  implements:
  - MONITORING
  opt_uses:
  - return_air_relative_humidity_sensor
  - return_air_specificenthalpy_sensor
  uses:
  - return_air_temperature_sensor

DTC:
  id: "14404348479943999488"
  description: "Discharge air temperatore control"
  is_abstract: true
  implements:
  - OPERATIONAL
  uses:
  - discharge_air_temperature_setpoint
  - discharge_air_temperature_sensor

STC:
  id: "2204097089397325824"
  description: "Supply air temperature control"
  is_abstract: true
  opt_uses:
  - heating_request_count
  - cooling_request_count
  uses:
  - supply_air_temperature_setpoint
  - supply_air_temperature_sensor
  implements:
  - OPERATIONAL

RTC:
  id: "7486819452302917632"
  description: "Return air temperature control"
  is_abstract: true
  implements:
  - OPERATIONAL
  uses:
  - return_air_temperature_sensor
  - return_air_temperature_setpoint

# Rename to OTM
OA:
  id: "15138435219205390336"
  description: "Basic weather station (drybulb temp and humidity)."
  is_abstract: true
  opt_uses:
  - outside_air_relative_humidity_sensor
  - outside_air_dewpoint_temperature_sensor
  - outside_air_wetbulb_temperature_sensor
  - outside_air_specificenthalpy_sensor
  - outside_air_pressure_sensor
  uses:
  - outside_air_temperature_sensor
  implements:
  - MONITORING

ZA:
  id: "3244379125296660480"
  description: "Grouped type for zone air psychrometric conditions (RH and temp)"
  is_abstract: true
  uses:
  - zone_air_temperature_sensor
  - zone_air_relative_humidity_sensor

WDT:
  id: "12148045066631380992"
  description: "Temperature differential across water."
  is_abstract: true
  implements:
  - MONITORING
  uses:
  - return_water_temperature_sensor
  - supply_water_temperature_sensor

CHWDT:
  id: "6815783107824713728"
  description: "Temperature differential across chilled water."
  is_abstract: true
  implements:
  - MONITORING
  uses:
  - chilled_return_water_temperature_sensor
  - chilled_supply_water_temperature_sensor

CHWDPSC:
  id: "9028698692793663488"
  description: "Chilled water valve controlling supply air dewpoint temperature."
  is_abstract: true
  opt_uses:
  - leaving_cooling_coil_temperature_sensor
  - cooling_thermal_power_capacity
  - chilled_supply_water_temperature_sensor
  uses:
  - supply_air_dewpoint_temperature_sensor
  - supply_air_dewpoint_temperature_setpoint
  - chilled_water_valve_percentage_command
  implements:
  - CONTROL

CHWDPSC2X:
  id: "14378975050109812736"
  description: "Chilled water valves (2x) controlling supply air dewpoint temperature."
  is_abstract: true
  opt_uses:
  - leaving_cooling_coil_temperature_sensor
  - cooling_thermal_power_capacity
  uses:
  - supply_air_dewpoint_temperature_sensor
  - supply_air_dewpoint_temperature_setpoint
  - chilled_water_valve_percentage_command_1
  - chilled_water_valve_percentage_command_2
  implements:
  - CONTROL

CWDT:
  id: "16710191489157693440"
  description: "Temperature differential across condenser water."
  is_abstract: true
  implements:
  - MONITORING
  uses:
  - condensing_return_water_temperature_sensor
  - condensing_supply_water_temperature_sensor

# Rename SFN TOTAL_
SWTC:
  id: "3609220173136920576"
  description: "Supply water temperature control."
  is_abstract: true
  implements:
  - OPERATIONAL
  opt_uses:
  - cooling_request_count
  - heating_request_count
  - return_water_temperature_sensor
  - run_command
  uses:
  - supply_water_temperature_setpoint
  - supply_water_temperature_sensor

RWTC:
  id: "4684780039613448192"
  description: "Return water temperature control."
  is_abstract: true
  implements:
  - OPERATIONAL
  opt_uses:
  - supply_water_temperature_sensor
  - run_command
  uses:
  - return_water_temperature_setpoint
  - return_water_temperature_sensor


PSWTC:
  id: "10474579573063286784"
  description: "Process water temperature control."
  is_abstract: true
  opt_uses:
  - process_return_water_temperature_sensor
  uses:
  - process_supply_water_temperature_sensor
  - process_supply_water_temperature_setpoint
  implements:
  - OPERATIONAL

SCHWTC:
  id: "10166461230588362752"
  description: "Supply chilled water temperature control."
  is_abstract: true
  implements:
  - OPERATIONAL
  opt_uses:
  - cooling_request_count
  - chilled_return_water_temperature_sensor
  - cooling_percentage_command
  uses:
  - chilled_supply_water_temperature_setpoint
  - chilled_supply_water_temperature_sensor

WDPC:
  id: "7536359048203993088"
  description: "Differential pressure control in whichever system."
  is_abstract: true
  implements:
  - OPERATIONAL
  opt_uses:
  - pressurization_request_count
  uses:
  - differential_pressure_sensor
  - differential_pressure_setpoint

CGRWTC:
  id: "8601082128077160448"
  description: "Cogeneration return water temperature control."
  is_abstract: true
  implements:
  - OPERATIONAL
  opt_uses:
  - cogeneration_supply_water_temperature_sensor
  uses:
  - cogeneration_return_water_temperature_sensor
  - cogeneration_return_water_temperature_setpoint

WDPC2X:
  id: "14149516868997611520"
  description: "Differential pressure control in whichever system, 2 sensors."
  is_abstract: true
  implements:
  - OPERATIONAL
  opt_uses:
  - pressurization_request_count
  - run_command
  uses:
  - differential_pressure_sensor_1
  - differential_pressure_sensor_2
  - differential_pressure_setpoint

# Change to low_limit_flowrate_setpoint
MINFC:
  id: "16039155144679489536"
  description: "Minimum flow control for entire loop."
  is_abstract: true
  implements:
  - CONTROL
  uses:
  - bypass_valve_percentage_command
  - min_flowrate_setpoint
  - flowrate_sensor

# Rename to CPSS
CPC:
  id: "1722211929268682752"
  description: "Circulation pump control"
  is_abstract: true
  uses:
  - circulation_pump_run_status
  - circulation_pump_run_command


### NET NEW TYPES
ETM:
  id: "13050638559919210496"
  description: "Basic exhaust temperature monitoring."
  is_abstract: true
  uses:
  - exhaust_air_temperature_sensor
  implements:
  - MONITORING

ED:
  id: "8438952541491822592"
  description: "Exhaust air flow control."
  is_abstract: true
  opt_uses:
  - exhaust_air_damper_percentage_sensor
  - exhaust_air_static_pressure_sensor
  uses:
  - exhaust_air_flowrate_setpoint
  - exhaust_air_flowrate_sensor
  - exhaust_air_damper_percentage_command
  implements:
  - CONTROL

RD:
  id: "17662324578346598400"
  description: "Return damper flow control."
  is_abstract: true
  uses:
  - return_air_flowrate_setpoint
  - return_air_flowrate_sensor
  - return_air_damper_percentage_command
  implements:
  - CONTROL

MTM:
  id: "944962761547317248"
  description: "Mixed air temperature monitoring."
  is_abstract: true
  opt_uses:
  - mixed_air_relative_humidity_sensor
  - mixed_air_dewpoint_temperature_sensor
  uses:
  - mixed_air_temperature_sensor
  implements:
  - MONITORING

MTC:
  id: "10168334798402093056"
  description: "Mixed air temperature control."
  is_abstract: true
  uses:
  - mixed_air_temperature_sensor
  - mixed_air_temperature_setpoint
  implements:
  - OPERATIONAL

STM:
  id: "5556648779974705152"
  description: "Basic supply temperature monitoring."
  is_abstract: true
  uses:
  - supply_air_temperature_sensor
  implements:
  - MONITORING

STDSPC:
  id: "14780020816829480960"
  description: "Supply temperature control dual setpoint."
  is_abstract: true
  opt_uses:
  - heating_request_count
  - cooling_request_count
  uses:
  - supply_air_cooling_temperature_setpoint
  - supply_air_heating_temperature_setpoint
  - supply_air_temperature_sensor
  implements:
  - OPERATIONAL

DSPRTC:
  id: "3250805770761011200"
  description: "Dual setpoint return air temp control."
  is_abstract: true
  opt_uses:
  - discharge_air_temperature_sensor
  - return_air_relative_humidity_sensor
  uses:
  - return_air_temperature_sensor
  - return_air_cooling_temperature_setpoint
  - return_air_heating_temperature_setpoint
  implements:
  - OPERATIONAL

ZHC:
  id: "7286031036884975616"
  description: "Zone relative humidity control."
  is_abstract: true
  uses:
  - zone_air_relative_humidity_sensor
  - zone_air_relative_humidity_setpoint
  implements:
  - OPERATIONAL

RHC:
  id: "2169941860192092160"
  description: "Return air relative humidity control."
  is_abstract: true
  uses:
  - return_air_relative_humidity_sensor
  - return_air_relative_humidity_setpoint
  implements:
  - OPERATIONAL

RHDHC:
  id: "18310842924687949824"
  description: "Return humidification/dehumidification control."
  is_abstract: true
  opt_uses:
  - economizer_mode
  - humidification_percentage_command
  uses:
  - return_air_relative_humidity_sensor
  - return_air_relative_humidity_setpoint
  - dehumidification_run_command
  - humidification_run_command
  implements:
  - CONTROL

ZHDHC:
  id: "4475784869405786112"
  description: "Zone humidification/dehumidification control."
  is_abstract: true
  opt_uses:
  - humidification_percentage_command
  uses:
  - zone_air_relative_humidity_sensor
  - zone_air_relative_humidity_setpoint
  - dehumidification_run_command
  - humidification_run_command
  implements:
  - CONTROL

RHHC:
  id: "8019953948913827840"
  description: "Zone humidification control."
  is_abstract: true
  opt_uses:
  - humidification_percentage_command
  uses:
  - humidification_run_command
  - return_air_relative_humidity_setpoint
  - return_air_relative_humidity_sensor

SHC:
  id: "12474177807615787008"
  description: "Supply air relative humidity control."
  is_abstract: true
  opt_uses:
  - humidification_percentage_command
  uses:
  - dehumidification_run_command
  - humidification_run_command
  - supply_air_dehumidification_relative_humidity_setpoint
  - supply_air_humidification_relative_humidity_setpoint
  - supply_air_relative_humidity_sensor
  implements:
  - OPERATIONAL

SHM:
  id: "2378937030399754240"
  description: "Supply air relative humidity monitoring."
  is_abstract: true
  uses:
  - supply_air_relative_humidity_sensor
  implements:
  - MONITORING

REFC:
  id: "3034632988647227392"
  description: "Refrigerant leak control."
  is_abstract: true
  uses:
  - zone_air_refrigerant_concentration_setpoint
  - zone_air_refrigerant_concentration_sensor
  implements:
  - OPERATIONAL

EPC:
  id: "11105083520895156224"
  description: "Exhaust pressure control."
  is_abstract: true
  uses:
  - exhaust_air_static_pressure_sensor
  - exhaust_air_static_pressure_setpoint
  opt_uses:
  - exhaust_air_flowrate_sensor
  implements:
  - OPERATIONAL

CO2M:
  id: "7862491789188399104"
  description: "Basic carbon dioxide monitoring."
  is_abstract: true
  uses:
  - zone_air_co2_concentration_sensor
  implements:
  - MONITORING

VOCM:
  id: "17085863826043174912"
  description: "Volatile organic compound monitoring."
  is_abstract: true
  uses:
  - zone_air_voc_concentration_sensor
  implements:
  - MONITORING

VOCC:
  id: "2097884266154164224"
  description: "Volatile organic compound control."
  is_abstract: true
  uses:
  - zone_air_voc_concentration_setpoint
  - zone_air_voc_concentration_sensor
  implements:
  - OPERATIONAL

VOCPC:
  id: "668891884487180288"
  description: "Volatile organic compound percentage control."
  is_abstract: true
  uses:
  - zone_air_voc_percentage_setpoint
  - zone_air_voc_percentage_sensor
  implements:
  - OPERATIONAL

BFSS:
  id: "11321256303008940032"
  description: "Booster fan start-stop and feedback."
  is_abstract: true
  uses:
  - boost_fan_run_command
  - boost_fan_run_status
  implements:
  - OPERATIONAL

DFHLC:
  id: "3539036146912722944"
  description: "Discharge fan three-speed (high/low/off) speed control."
  is_abstract: true
  opt_uses:
  - discharge_fan_run_status
  - discharge_fan_run_command
  uses:
  - low_discharge_fan_speed_command
  - high_discharge_fan_speed_command
  implements:
  - OPERATIONAL
  - REMAP_REQUIRED

DFHMLC:
  id: "8727182917643534336"
  description: "Discharge fan three-speed (high/medium/low/off) speed control."
  is_abstract: true
  opt_uses:
  - discharge_fan_run_status
  - discharge_fan_run_command
  uses:
  - low_discharge_fan_speed_command
  - medium_discharge_fan_speed_command
  - high_discharge_fan_speed_command
  implements:
  - OPERATIONAL
  - REMAP_REQUIRED

ESPC:
  id: "6709570284581552128"
  description: "Exhaust air static pressure control."
  is_abstract: true
  uses:
  - exhaust_air_damper_percentage_command
  - exhaust_fan_run_command
  - exhaust_fan_run_status
  - exhaust_fan_speed_percentage_command
  - exhaust_air_static_pressure_sensor
  - exhaust_air_static_pressure_setpoint
  implements:
  - OPERATIONAL

SSPM:
  id: "15932942321436327936"
  description: "Supply static pressure monitoring."
  is_abstract: true
  uses:
  - supply_air_static_pressure_sensor
  implements:
  - MONITORING

ZSPC:
  id: "4403727275367858176"
  description: "Zone static pressure control."
  is_abstract: true
  uses:
  - zone_air_static_pressure_setpoint
  - zone_air_static_pressure_sensor
  implements:
  - OPERATIONAL

ZSPM:
  id: "13627099312222633984"
  description: "Zone static pressure monitoring."
  is_abstract: true
  uses:
  - zone_air_static_pressure_sensor
  implements:
  - MONITORING

RSPC:
  id: "9015413293795246080"
  description: "Return air static pressure control."
  is_abstract: true
  uses:
  - return_air_static_pressure_sensor
  - return_air_static_pressure_setpoint
  implements:
  - OPERATIONAL

PWDPC:
  id: "18238785330650021888"
  description: "Process water differential pressure control."
  is_abstract: true
  uses:
  - process_water_differential_pressure_sensor
  - process_water_differential_pressure_setpoint
  implements:
  - OPERATIONAL

PWDT:
  id: "289266803299844096"
  description: "Primary-side water delta-T monitoring."
  is_abstract: true
  uses:
  - primary_supply_water_temperature_sensor
  - primary_return_water_temperature_sensor


CHPM:
  id: "224386821168037888"
  description: "Chiller pressure monitoring."
  is_abstract: true
  uses:
  - evaporator_pressure_sensor
  - condenser_pressure_sensor
  - differential_pressure_sensor # consider removing or renaming, may not be descriptive enough for WCC
  implements:
  - MONITORING

FDPM:
  id: "9447758858022813696"
  description: "Filter pressure monitoring."
  is_abstract: true
  uses:
  - filter_differential_pressure_sensor
  implements:
  - MONITORING

# Chilled water valve control

CHWDC:
  id: "16581460667777679360"
  description: "Chilled water valve monitoring on discharge side."
  is_abstract: true
  opt_uses:
  - leaving_cooling_coil_temperature_sensor
  - cooling_thermal_power_capacity
  - chilled_water_valve_percentage_sensor
  - chilled_water_flowrate_sensor
  uses:
  - discharge_air_temperature_sensor
  - discharge_air_temperature_setpoint
  - chilled_water_valve_percentage_command
  implements:
  - CONTROL

CHWSC:
  id: "4836072839595425792"
  description: "Chilled water valve monitoring on supply side."
  is_abstract: true
  opt_uses:
  - leaving_cooling_coil_temperature_sensor
  - cooling_thermal_power_capacity
  - chilled_supply_water_temperature_sensor
  - chilled_water_valve_percentage_sensor
  - cooling_request_count
  uses:
  - supply_air_temperature_sensor
  - supply_air_temperature_setpoint
  - chilled_water_valve_percentage_command
  implements:
  - CONTROL

CHWSDC:
  id: "2207518769582964736"
  description: "Chilled water valve monitoring on supply side."
  is_abstract: true
  opt_uses:
  - leaving_cooling_coil_temperature_sensor
  - cooling_thermal_power_capacity
  - chilled_water_valve_percentage_sensor
  uses:
  - supply_air_temperature_sensor
  - supply_air_heating_temperature_setpoint
  - supply_air_cooling_temperature_setpoint
  - chilled_water_valve_percentage_command
  implements:
  - CONTROL

CHW2XSC:
  id: "14565396147087605760"
  description: "Two chilled water valves."
  is_abstract: true
  opt_uses:
  - leaving_cooling_coil_temperature_sensor
  - cooling_thermal_power_capacity
  - chilled_supply_water_temperature_sensor
  - chilled_water_valve_percentage_sensor
  - cooling_request_count
  uses:
  - supply_air_temperature_sensor
  - supply_air_temperature_setpoint
  - chilled_water_valve_percentage_command_1
  - chilled_water_valve_percentage_command_2
  implements:
  - CONTROL

CHWRC:
  id: "10816853144743444480"
  description: "Chilled water valve monitoring on return side."
  is_abstract: true
  opt_uses:
  - discharge_air_temperature_sensor
  - leaving_cooling_coil_temperature_sensor
  - cooling_thermal_power_capacity
  - return_air_relative_humidity_sensor
  - chilled_water_valve_percentage_sensor
  - chilled_water_flowrate_sensor
  uses:
  - return_air_temperature_setpoint
  - return_air_temperature_sensor
  - chilled_water_valve_percentage_command
  implements:
  - CONTROL

CHWZC:
  id: "2746402612495515648"
  description: "Chilled water valve monitoring on zone side (DSP, CSP)."
  is_abstract: true
  opt_uses:
  - discharge_air_temperature_sensor
  - leaving_cooling_coil_temperature_sensor
  - cooling_thermal_power_capacity
  - chilled_water_valve_percentage_sensor
  - chilled_supply_water_isolation_valve_command
  - chilled_supply_water_isolation_valve_status
  - chilled_supply_water_temperature_sensor
  uses:
  - zone_air_cooling_temperature_setpoint
  - zone_air_temperature_sensor
  - chilled_water_valve_percentage_command
  implements:
  - CONTROL

CHWZTC:
  id: "14203560064526057472"
  description: "Chilled water valve monitoring on zone side (ZTC)."
  is_abstract: true
  opt_uses:
  - discharge_air_temperature_sensor
  - leaving_cooling_coil_temperature_sensor
  - cooling_thermal_power_capacity
  - chilled_water_flowrate_sensor
  - chilled_water_valve_percentage_sensor
  uses:
  - zone_air_temperature_setpoint
  - zone_air_temperature_sensor
  - chilled_water_valve_percentage_command
  implements:
  - CONTROL

CHWPVM:
  id: "10410116305838407680"
  description: "Chilled water pressure valve command and position monitoring (without regard to what controls it)."
  is_abstract: true
  opt_uses:
  - chilled_water_flowrate_sensor
  uses:
  - chilled_water_valve_percentage_sensor
  implements:
  - OPERATIONAL

CHWZTC2X:
  id: "12977168093439590400"
  description: "Chilled water valve control on zone side (ZTC) for two separate zones. Chilled water valve controls to the worst zone."
  is_abstract: true
  opt_uses:
  - discharge_air_temperature_sensor_1
  - discharge_air_temperature_sensor_2
  - leaving_cooling_coil_temperature_sensor
  - cooling_thermal_power_capacity
  - chilled_water_flowrate_sensor
  - chilled_water_valve_percentage_sensor
  uses:
  - zone_air_temperature_setpoint_1
  - zone_air_temperature_setpoint_2
  - zone_air_temperature_sensor_1
  - zone_air_temperature_sensor_2
  - chilled_water_valve_percentage_command
  implements:
  - CONTROL

# DX Control

DXZTC:
  id: "13699156906260561920"
  description: "Compressor run control on zone side (ZTC)."
  is_abstract: true
  opt_uses:
  - discharge_air_temperature_sensor
  - leaving_cooling_coil_temperature_sensor
  - cooling_thermal_power_capacity
  - cooling_percentage_command
  - compressor_speed_percentage_command
  uses:
  - zone_air_temperature_setpoint
  - zone_air_temperature_sensor
  - compressor_run_command
  - compressor_run_status
  implements:
  - CONTROL

DX2ZTC:
  id: "7764960709758156800"
  description: "Compressor run control on zone side (ZTC)."
  is_abstract: true
  opt_uses:
  - discharge_air_temperature_sensor
  - leaving_cooling_coil_temperature_sensor
  - cooling_thermal_power_capacity
  - cooling_percentage_command
  - compressor_speed_percentage_command
  uses:
  - zone_air_temperature_setpoint
  - zone_air_temperature_sensor
  - compressor_run_command_1
  - compressor_run_command_2
  - compressor_run_status_1
  - compressor_run_status_2
  implements:
  - CONTROL

DXZC:
  id: "5052245621709209600"
  description: "Compressor run control on zone side (DSP, CSP)."
  is_abstract: true
  opt_uses:
  - discharge_air_temperature_sensor
  - leaving_cooling_coil_temperature_sensor
  - cooling_thermal_power_capacity
  - cooling_percentage_command
  - compressor_speed_percentage_command
  uses:
  - zone_air_cooling_temperature_setpoint
  - zone_air_temperature_sensor
  - compressor_run_command
  - compressor_run_status
  implements:
  - CONTROL


DXDSPRTC:
  id: "13463632719497920512"
  description: "Compressor run control with dual return temp control."
  is_abstract: true
  opt_uses:
  - discharge_air_temperature_sensor
  - leaving_cooling_coil_temperature_sensor
  - cooling_thermal_power_capacity
  - cooling_percentage_command
  - compressor_speed_percentage_command
  uses:
  - return_air_cooling_temperature_setpoint
  - return_air_heating_temperature_setpoint
  - return_air_temperature_sensor
  - compressor_run_command
  - compressor_run_status
  implements:
  - CONTROL


DX2ZC:
  id: "5844879156126416896"
  description: "Two compressor run control on zone side (DSP, CSP)."
  is_abstract: true
  opt_uses:
  - discharge_air_temperature_sensor
  - leaving_cooling_coil_temperature_sensor
  - cooling_thermal_power_capacity
  - cooling_percentage_command
  - compressor_speed_percentage_command
  uses:
  - zone_air_cooling_temperature_setpoint
  - zone_air_temperature_sensor
  - compressor_run_command_1
  - compressor_run_command_2
  - compressor_run_status_1
  - compressor_run_status_2
  implements:
  - CONTROL

DX3ZC:
  id: "14059444876450201600"
  description: "Three compressor run control on zone side."
  is_abstract: true
  opt_uses:
  - discharge_air_temperature_sensor
  - leaving_cooling_coil_temperature_sensor
  - cooling_thermal_power_capacity
  - cooling_percentage_command
  - compressor_speed_percentage_command
  uses:
  - compressor_run_command_1
  - compressor_run_command_2
  - compressor_run_command_3
  - compressor_run_status_1
  - compressor_run_status_2
  - compressor_run_status_3
  - zone_air_temperature_sensor
  - zone_air_cooling_temperature_setpoint
  implements:
  - CONTROL

DX4ZC:
  id: "7395665540313776128"
  description: "Four compressor run control on zone side."
  is_abstract: true
  opt_uses:
  - discharge_air_temperature_sensor
  - leaving_cooling_coil_temperature_sensor
  - cooling_thermal_power_capacity
  - cooling_percentage_command
  - compressor_speed_percentage_command
  uses:
  - compressor_run_command_1
  - compressor_run_command_2
  - compressor_run_command_3
  - compressor_run_command_4
  - compressor_run_status_1
  - compressor_run_status_2
  - compressor_run_status_3
  - compressor_run_status_4
  - zone_air_temperature_sensor
  - zone_air_cooling_temperature_setpoint
  implements:
  - CONTROL

DX2ZC2X:
  id: "2288583562875633664"
  description: "Two compressor run control on zone side (DSP, CSP) with two zone temp sensors."
  is_abstract: true
  opt_uses:
  - discharge_air_temperature_sensor
  - leaving_cooling_coil_temperature_sensor
  - cooling_thermal_power_capacity
  - cooling_percentage_command
  - compressor_speed_percentage_command
  uses:
  - zone_air_cooling_temperature_setpoint
  - zone_air_temperature_sensor_1
  - zone_air_temperature_sensor_2
  - compressor_run_command_1
  - compressor_run_command_2
  - compressor_run_status_1
  - compressor_run_status_2
  implements:
  - CONTROL

DXSC:
  id: "2530229830381731840"
  description: "Compressor run control on supply air side (STC)."
  opt_uses:
  - leaving_cooling_coil_temperature_sensor
  - cooling_thermal_power_capacity
  - cooling_percentage_command #Serves as a duty cycle for single-stage DX sections.
  - compressor_speed_percentage_command
  - cooling_request_count
  uses:
  - compressor_run_status
  - compressor_run_command
  - supply_air_temperature_sensor
  - supply_air_temperature_setpoint
  implements:
  - CONTROL

DX2SC:
  id: "11753601867236507648"
  description: "Two compressor run control on supply air side."
  is_abstract: true
  opt_uses:
  - leaving_cooling_coil_temperature_sensor
  - cooling_thermal_power_capacity
  - cooling_percentage_command
  - compressor_speed_percentage_command
  - cooling_request_count
  uses:
  - compressor_run_command_1
  - compressor_run_command_2
  - compressor_run_status_1
  - compressor_run_status_2
  - supply_air_temperature_sensor
  - supply_air_temperature_setpoint
  implements:
  - CONTROL

DX3SC:
  id: "7141915848809119744"
  description: "Three compressor run control on supply air side."
  is_abstract: true
  opt_uses:
  - leaving_cooling_coil_temperature_sensor
  - cooling_thermal_power_capacity
  - cooling_percentage_command
  - compressor_speed_percentage_command
  - cooling_request_count
  uses:
  - compressor_run_command_1
  - compressor_run_command_2
  - compressor_run_command_3
  - compressor_run_status_1
  - compressor_run_status_2
  - compressor_run_status_3
  - supply_air_temperature_sensor
  - supply_air_temperature_setpoint
  implements:
  - CONTROL

DX4SC:
  id: "16365287885663895552"
  description: "Four compressor run control on supply air side."
  is_abstract: true
  opt_uses:
  - leaving_cooling_coil_temperature_sensor
  - cooling_thermal_power_capacity
  - cooling_percentage_command
  - compressor_speed_percentage_command
  - cooling_request_count
  uses:
  - compressor_run_status_1
  - compressor_run_status_2
  - compressor_run_status_3
  - compressor_run_status_4
  - compressor_run_command_1
  - compressor_run_command_2
  - compressor_run_command_3
  - compressor_run_command_4
  - supply_air_temperature_sensor
  - supply_air_temperature_setpoint
  implements:
  - CONTROL


DX2SDC:
  id: "17195498329471975424"
  description: "Two compressor run control on supply air side (dual temp setpoint)."
  is_abstract: true
  opt_uses:
  - leaving_cooling_coil_temperature_sensor
  - cooling_thermal_power_capacity
  - cooling_percentage_command
  - compressor_speed_percentage_command
  uses:
  - compressor_run_command_1
  - compressor_run_command_2
  - compressor_run_status_1
  - compressor_run_status_2
  - supply_air_temperature_sensor
  - supply_air_heating_temperature_setpoint
  - supply_air_cooling_temperature_setpoint
  implements:
  - CONTROL


DX4SWC:
  id: "1377308325774884864"
  description: "Four compressor run control on supply water side."
  is_abstract: true
  opt_uses:
  - cooling_thermal_power_capacity
  - cooling_percentage_command
  - compressor_speed_percentage_command
  - compressor_speed_percentage_sensor
  uses:
  - compressor_run_command_1
  - compressor_run_command_2
  - compressor_run_command_3
  - compressor_run_command_4
  - compressor_run_status_1
  - compressor_run_status_2
  - compressor_run_status_3
  - compressor_run_status_4
  - supply_water_temperature_sensor
  - supply_water_temperature_setpoint
  implements:
  - CONTROL

DX2SWC:
  id: "8232701752307089408"
  description: "Two compressor run control on supply water side."
  is_abstract: true
  opt_uses:
  - cooling_thermal_power_capacity
  - cooling_percentage_command
  - compressor_speed_percentage_command
  - compressor_speed_percentage_sensor
  uses:
  - compressor_run_command_1
  - compressor_run_command_2
  - compressor_run_status_1
  - compressor_run_status_2
  - supply_water_temperature_sensor
  - supply_water_temperature_setpoint
  implements:
  - CONTROL


DXSWC:
  id: "11457067979271831552"
  description: "Compressor run control on supply water side."
  is_abstract: true
  opt_uses:
  - cooling_thermal_power_capacity
  - cooling_percentage_command
  - compressor_speed_percentage_command
  - compressor_speed_percentage_sensor
  uses:
  - compressor_run_command
  - compressor_run_status
  - supply_water_temperature_sensor
  - supply_water_temperature_setpoint
  implements:
  - CONTROL

DX5SC:
  id: "10600680362629660672"
  description: "Five compressor run control on supply side."
  is_abstract: true
  opt_uses:
  - leaving_cooling_coil_temperature_sensor
  - cooling_thermal_power_capacity
  - cooling_percentage_command
  - compressor_speed_percentage_command
  - cooling_request_count
  uses:
  - compressor_run_command_1
  - compressor_run_command_2
  - compressor_run_command_3
  - compressor_run_command_4
  - compressor_run_command_5
  - compressor_run_status_1
  - compressor_run_status_2
  - compressor_run_status_3
  - compressor_run_status_4
  - compressor_run_status_5
  - supply_air_temperature_sensor
  - supply_air_temperature_setpoint
  implements:
  - CONTROL

DXRC:
  id: "5628706374012633088"
  description: "Compressor run control on return air side (RC)."
  opt_uses:
  - discharge_air_temperature_sensor
  - leaving_cooling_coil_temperature_sensor
  - cooling_thermal_power_capacity
  - cooling_percentage_command
  - compressor_speed_percentage_command
  uses:
  - return_air_temperature_setpoint
  - return_air_temperature_sensor
  - compressor_run_command
  - compressor_run_status
  implements:
  - CONTROL

DXDC:
  id: "5988994344202272768"
  description: "Compressor run control on discharge air side (DTC)."
  opt_uses:
  - leaving_cooling_coil_temperature_sensor
  - cooling_thermal_power_capacity
  - cooling_percentage_command
  - compressor_speed_percentage_command
  uses:
  - compressor_run_status
  - compressor_run_command
  - discharge_air_temperature_sensor
  - discharge_air_temperature_setpoint
  implements:
  - CONTROL

DX2DC:
  id: "8944903812129226752"
  description: "Two compressor run control on discharge side (DTC)."
  is_abstract: true
  opt_uses:
  - leaving_cooling_coil_temperature_sensor
  - cooling_thermal_power_capacity
  - cooling_percentage_command
  - compressor_speed_percentage_command
  uses:
  - discharge_air_temperature_sensor
  - discharge_air_temperature_setpoint
  - compressor_run_command_1
  - compressor_run_command_2
  - compressor_run_status_1
  - compressor_run_status_2
  implements:
  - CONTROL

DX3DC:
  id: "13988935394784182272"
  description: "Three compressor run control on discharge side (DTC)."
  is_abstract: true
  opt_uses:
  - leaving_cooling_coil_temperature_sensor
  - cooling_thermal_power_capacity
  - cooling_percentage_command
  - compressor_speed_percentage_command
  uses:
  - discharge_air_temperature_sensor
  - discharge_air_temperature_setpoint
  - compressor_run_command_1
  - compressor_run_command_2
  - compressor_run_command_3
  - compressor_run_status_1
  - compressor_run_status_2
  - compressor_run_status_3
  implements:
  - CONTROL

HPSC:
  id: "15212366381057048576"
  description: "Supply side heat pump control."
  is_abstract: true
  opt_uses:
  - cooling_thermal_power_capacity
  - heating_thermal_power_capacity
  - compressor_speed_percentage_command
  - cooling_request_count
  - heating_request_count
  uses:
  - supply_air_temperature_sensor
  - supply_air_temperature_setpoint
  - compressor_run_command
  - compressor_run_status
  - reversing_valve_command
  implements:
  - CONTROL

HP2SC:
  id: "3360440274189811712"
  description: "Supply side heat pump control."
  is_abstract: true
  opt_uses:
  - cooling_thermal_power_capacity
  - heating_thermal_power_capacity
  - compressor_speed_percentage_command
  - cooling_request_count
  - heating_request_count
  uses:
  - supply_air_temperature_sensor
  - supply_air_temperature_setpoint
  - compressor_run_command_1
  - compressor_run_command_2
  - compressor_run_status_1
  - compressor_run_status_2
  - reversing_valve_command
  implements:
  - CONTROL

HPDC:
  id: "3683151334988578816"
  description: "Discharge side heat pump control."
  is_abstract: true
  opt_uses:
  - cooling_thermal_power_capacity
  - heating_thermal_power_capacity
  - compressor_speed_percentage_command
  uses:
  - discharge_air_temperature_sensor
  - discharge_air_temperature_setpoint
  - compressor_run_command
  - compressor_run_status
  - reversing_valve_command
  implements:
  - CONTROL

HPZTC:
  id: "4115496899216146432"
  description: "Zone temp heat pump control (ZTC)."
  is_abstract: true
  opt_uses:
  - discharge_air_temperature_sensor
  - cooling_thermal_power_capacity
  - heating_thermal_power_capacity
  - compressor_speed_percentage_command
  uses:
  - zone_air_temperature_setpoint
  - zone_air_temperature_sensor
  - compressor_run_command
  - compressor_run_status
  - reversing_valve_command
  implements:
  - CONTROL

HPZC:
  id: "15428539163170832384"
  description: "Zone temp heat pump control (CSP or DSP)."
  is_abstract: true
  opt_uses:
  - discharge_air_temperature_sensor
  - cooling_thermal_power_capacity
  - heating_thermal_power_capacity
  - compressor_speed_percentage_command
  uses:
  - zone_air_cooling_temperature_setpoint
  - zone_air_heating_temperature_setpoint
  - zone_air_temperature_sensor
  - compressor_run_command
  - compressor_run_status
  - reversing_valve_command
  implements:
  - CONTROL

HP2ZC:
  id: "16221172697588039680"
  description: "Zone temp heat pump control with two compressors."
  is_abstract: true
  opt_uses:
  - discharge_air_temperature_sensor
  - cooling_thermal_power_capacity
  - heating_thermal_power_capacity
  - compressor_speed_percentage_command
  uses:
  - zone_air_cooling_temperature_setpoint
  - zone_air_heating_temperature_setpoint
  - zone_air_temperature_sensor
  - compressor_run_command_1
  - compressor_run_command_2
  - compressor_run_status_1
  - compressor_run_status_2
  - reversing_valve_command
  implements:
  - CONTROL

HWDC:
  id: "16507327195786510336"
  description: "Heating water valve monitoring on discharge air side."
  is_abstract: true
  opt_uses:
  - heating_water_valve_percentage_sensor
  - heating_thermal_power_capacity
  - discharge_air_relative_humidity_sensor
  - heating_water_flowrate_sensor
  uses:
  - heating_water_valve_percentage_command
  - discharge_air_temperature_setpoint
  - discharge_air_temperature_sensor
  implements:
  - CONTROL

HWRC:
  id: "17386253701286461440"
  description: "Heating water valve monitoring on discharge air side."
  is_abstract: true
  opt_uses:
  - heating_water_valve_percentage_sensor
  - heating_thermal_power_capacity
  - discharge_air_relative_humidity_sensor
  - heating_water_flowrate_sensor
  uses:
  - heating_water_valve_percentage_command
  - return_air_temperature_setpoint
  - return_air_temperature_sensor
  implements:
  - CONTROL

HWSC:
  id: "12906523371843354624"
  description: "Heating water valve monitoring on supply air side."
  is_abstract: true
  opt_uses:
  - heating_water_valve_percentage_sensor
  - heating_thermal_power_capacity
  - leaving_heating_coil_temperature_sensor
  - heating_request_count
  uses:
  - heating_water_valve_percentage_command
  - supply_air_temperature_setpoint
  - supply_air_temperature_sensor
  implements:
  - CONTROL

HW2SC:
  id: "15111346551231873024"
  description: "Two heating water valves on supply air side."
  is_abstract: true
  opt_uses:
  - heating_thermal_power_capacity
  - leaving_heating_coil_temperature_sensor
  - heating_request_count
  uses:
  - heating_water_valve_percentage_command_1
  - heating_water_valve_percentage_command_2
  - supply_air_temperature_setpoint
  - supply_air_temperature_sensor
  implements:
  - CONTROL

HWZC:
  id: "12546235401653714944"
  description: "Heating water valve monitoring on zone side (DSP/CSP)."
  is_abstract: true
  opt_uses:
  - discharge_air_temperature_sensor
  - heating_water_valve_percentage_sensor
  - heating_thermal_power_capacity
  - heating_supply_water_isolation_valve_command
  - heating_supply_water_isolation_valve_status
  uses:
  - heating_water_valve_percentage_command
  - zone_air_heating_temperature_setpoint
  - zone_air_temperature_sensor
  implements:
  - CONTROL

HWZTC:
  id: "2674345018457587712"
  description: "Heating water valve monitoring on zone side (ZTC)."
  is_abstract: true
  opt_uses:
  - discharge_air_temperature_sensor
  - heating_water_valve_percentage_sensor
  - heating_thermal_power_capacity
  - heating_water_flowrate_sensor
  uses:
  - heating_water_valve_percentage_command
  - zone_air_temperature_setpoint
  - zone_air_temperature_sensor
  implements:
  - CONTROL

HWSWC:
  id: "8294837353415966720"
  description: "Heating water valve monitoring on supply water side."
  is_abstract: true
  opt_uses:
  - heating_water_valve_percentage_sensor
  - heating_thermal_power_capacity
  - return_water_temperature_sensor
  uses:
  - heating_water_valve_percentage_command
  - supply_water_temperature_setpoint
  - supply_water_temperature_sensor
  implements:
  - CONTROL

PHWSC:
  id: "17518209390270742528"
  description: "Preheating water valve monitoring on supply air side."
  is_abstract: true
  opt_uses:
  - leaving_air_preheating_coil_temperature_sensor
  uses:
  - preheating_water_valve_percentage_command
  - supply_air_temperature_setpoint
  - supply_air_temperature_sensor
  implements:
  - CONTROL
  
HWPVM:
  id: "5829955484802613248"
  description: "Heating water pressure valve command and position monitoring (without regard to what controls it)."
  is_abstract: true
  opt_uses:
  - heating_water_flowrate_sensor
  uses:
  - heating_water_valve_percentage_sensor
  implements:
  - OPERATIONAL
  

HTDC:
  id: "656732385395605504"
  description: "Gas or electric heater control on discharge side."
  is_abstract: true
  opt_uses:
  - heating_thermal_power_capacity
  - heating_percentage_command
  - heater_run_status
  uses:
  - heater_run_command
  - discharge_air_temperature_setpoint
  - discharge_air_temperature_sensor
  implements:
  - CONTROL

HT2DC:
  id: "5268418403822993408"
  description: "Two gas or electric heater control on discharge control."
  is_abstract: true
  opt_uses:
  - heating_thermal_power_capacity
  - heating_percentage_command
  - leaving_heating_coil_temperature_sensor
  uses:
  - heater_run_command_1
  - heater_run_command_2
  - discharge_air_heating_temperature_setpoint
  - discharge_air_temperature_sensor
  implements:
  - CONTROL


HTSC:
  id: "800847573471461376"
  description: "Gas or electric heater control on supply side."
  is_abstract: true
  opt_uses:
  - heating_thermal_power_capacity
  - heating_percentage_command
  - heater_run_status
  - heating_request_count
  uses:
  - heater_run_command
  - supply_air_temperature_setpoint
  - supply_air_temperature_sensor
  implements:
  - CONTROL


HTSDC:
  id: "16700102370461220864"
  description: "Gas or electric heater control on supply side."
  is_abstract: true
  opt_uses:
  - heating_thermal_power_capacity
  - heater_run_status
  - heating_percentage_command
  uses:
  - heater_run_command
  - supply_air_heating_temperature_setpoint
  - supply_air_cooling_temperature_setpoint
  - supply_air_temperature_sensor
  implements:
  - CONTROL



HTRC:
  id: "80271633092182016"
  description: "Gas or electric heater control on return side (RC)."
  is_abstract: true
  opt_uses:
  - heating_thermal_power_capacity
  - discharge_air_temperature_sensor
  - heating_percentage_command
  - heater_run_status
  uses:
  - heater_run_command
  - return_air_temperature_setpoint
  - return_air_temperature_sensor
  implements:
  - CONTROL

HTZC:
  id: "2386114642305875968"
  description: "Gas or electric heater control on zone side (ZC)."
  is_abstract: true
  opt_uses:
  - heating_thermal_power_capacity
  - discharge_air_temperature_sensor
  - heating_percentage_command
  - heater_run_status
  uses:
  - heater_run_command
  - zone_air_heating_temperature_setpoint
  - zone_air_temperature_sensor
  implements:
  - CONTROL

HT2ZC:
  id: "6997800660733263872"
  description: "Two gas or electric heater control on zone side (HSP, DSP)."
  is_abstract: true
  opt_uses:
  - discharge_air_temperature_sensor
  - heating_thermal_power_capacity
  - heating_percentage_command
  uses:
  - heater_run_command_1
  - heater_run_command_2
  - zone_air_heating_temperature_setpoint
  - zone_air_temperature_sensor
  implements:
  - CONTROL

HT2XZTC2X:
  id: "18111271668641955840"
  description: "Two separate heating sections going to two different zones on the device, with independent heating control."
  is_abstract: true
  opt_uses:
  - heating_percentage_command_1
  - discharge_air_temperature_sensor_1
  - heating_percentage_command_2
  - discharge_air_temperature_sensor_2
  uses:
  - zone_air_temperature_setpoint_1
  - zone_air_temperature_sensor_1
  - heater_run_command_1
  - heater_run_status_1
  - zone_air_temperature_setpoint_2
  - zone_air_temperature_sensor_2
  - heater_run_command_2
  - heater_run_status_2
  implements:
  - CONTROL

HT3ZC:
  id: "3504555462265667584"
  description: "Two gas or electric heater control on zone side (HSP, DSP)."
  is_abstract: true
  opt_uses:
  - discharge_air_temperature_sensor
  - heating_thermal_power_capacity
  uses:
  - heater_run_command_1
  - heater_run_command_2
  - heater_run_command_3
  - zone_air_heating_temperature_setpoint
  - zone_air_temperature_sensor
  implements:
  - CONTROL



HTSWC:
  id: "2162764248285970432"
  description: "Two gas or electric heater control on supply water side."
  is_abstract: true
  opt_uses:
  - heating_thermal_power_capacity
  - heating_percentage_command
  uses:
  - heater_run_command
  - supply_water_temperature_sensor
  - supply_water_temperature_setpoint
  implements:
  - CONTROL


HT2SWC:
  id: "10024219610326237184"
  description: "Two gas or electric heater control on supply water side."
  is_abstract: true
  opt_uses:
  - heating_thermal_power_capacity
  - heating_percentage_command
  uses:
  - heater_run_command_1
  - heater_run_command_2
  - supply_water_temperature_sensor
  - supply_water_temperature_setpoint
  implements:
  - CONTROL

HT4SWC:
  id: "15090909928606400512"
  description: "Four gas or electric heater control on supply water side."
  is_abstract: true
  opt_uses:
  - heating_thermal_power_capacity
  - heating_percentage_command
  uses:
  - heater_run_command_1
  - heater_run_command_2
  - heater_run_command_3
  - heater_run_command_4
  - supply_water_temperature_sensor
  - supply_water_temperature_setpoint
  implements:
  - CONTROL


HT2SC:
  id: "5412533591898849280"
  description: "Two gas or electric heater control on supply side."
  is_abstract: true
  opt_uses:
  - heating_thermal_power_capacity
  - heating_percentage_command
  - heating_request_count
  uses:
  - heater_run_command_1
  - heater_run_command_2
  - supply_air_temperature_sensor
  - supply_air_temperature_setpoint
  implements:
  - CONTROL


HT3SC:
  id: "10953790720913178624"
  description: "Three gas or electric heater control on supply side."
  is_abstract: true
  opt_uses:
  - heating_thermal_power_capacity
  - heating_percentage_command
  - heating_request_count
  uses:
  - heater_run_command_1
  - heater_run_command_2
  - heater_run_command_3
  - supply_air_temperature_sensor
  - supply_air_temperature_setpoint
  implements:
  - CONTROL


HT4SC:
  id: "13793873235923697664"
  description: "Four gas or electric heater control on supply side."
  is_abstract: true
  opt_uses:
  - heating_thermal_power_capacity
  - heating_percentage_command
  - heating_request_count
  uses:
  - heater_run_command_1
  - heater_run_command_2
  - heater_run_command_3
  - heater_run_command_4
  - supply_air_temperature_sensor
  - supply_air_temperature_setpoint
  implements:
  - CONTROL

HT2SDC:
  id: "7476730333606445056"
  description: "Two gas or electric heater control on supply side (dual setpoint)."
  is_abstract: true
  opt_uses:
  - heating_thermal_power_capacity
  - heating_percentage_command
  uses:
  - heater_run_command_1
  - heater_run_command_2
  - supply_air_temperature_sensor
  - supply_air_heating_temperature_setpoint
  - supply_air_cooling_temperature_setpoint
  implements:
  - CONTROL

HTVSC:
  id: "14635905628753625088"
  description: "Variable gas to electric control on supply air side."
  is_abstract: true
  opt_uses:
  - heating_thermal_power_capacity
  - heating_request_count
  uses:
  - heater_run_command
  - heater_run_status
  - heating_percentage_command
  - supply_air_temperature_setpoint
  - supply_air_temperature_sensor
  implements:
  - CONTROL

ECON:
  id: "3106690582685155328"
  description: "Economizer mode control"
  is_abstract: true
  opt_uses:
  - low_limit_outside_air_damper_percentage_command
  - supply_air_temperature_sensor
  - outside_air_flowrate_sensor
  - outside_air_flowrate_setpoint
  - return_air_damper_percentage_command
  uses:
  - outside_air_temperature_sensor
  - economizer_mode
  - mixed_air_temperature_sensor
  - supply_air_temperature_setpoint
  - outside_air_damper_percentage_command
  - return_air_temperature_sensor
  implements:
  - CONTROL


ECOND:
  id: "2000353186723921920"
  description: "Economizer mode control - single zone"
  is_abstract: true
  opt_uses:
  - return_air_temperature_sensor
  - outside_air_flowrate_sensor
  - outside_air_flowrate_setpoint
  - mixed_air_temperature_sensor
  - outside_air_damper_percentage_sensor
  - low_limit_outside_air_damper_percentage_command
  - return_air_damper_percentage_command
  uses:
  - outside_air_temperature_sensor
  - economizer_mode
  - discharge_air_temperature_sensor
  - discharge_air_temperature_setpoint
  - outside_air_damper_percentage_command
  implements:
  - CONTROL

ECONM:
  id: "8728731030015442944"
  description: "Economizer mode control"
  is_abstract: true
  opt_uses:
  - outside_air_flowrate_sensor
  - outside_air_flowrate_setpoint
  - supply_air_temperature_sensor
  - outside_air_damper_percentage_sensor
  - low_limit_outside_air_damper_percentage_command
  - return_air_damper_percentage_command
  uses:
  - outside_air_temperature_sensor
  - economizer_mode
  - mixed_air_temperature_sensor
  - mixed_air_temperature_setpoint
  - outside_air_damper_percentage_command
  - return_air_temperature_sensor
  implements:
  - CONTROL

ECONM2X:
  id: "10998545242210172928"
  description: "Economizer mode control"
  is_abstract: true
  opt_uses:
  - outside_air_flowrate_sensor
  - outside_air_flowrate_setpoint
  - supply_air_temperature_sensor
  - outside_air_damper_percentage_sensor
  - low_limit_outside_air_damper_percentage_command
  - return_air_damper_percentage_command
  uses:
  - outside_air_temperature_sensor
  - economizer_mode
  - mixed_air_temperature_sensor_1
  - mixed_air_temperature_sensor_2
  - mixed_air_temperature_setpoint
  - outside_air_damper_percentage_command
  - return_air_temperature_sensor
  implements:
  - CONTROL

ECONMD:
  id: "15646260057656524800"
  description: "Economizer mode control - single zone"
  is_abstract: true
  opt_uses:
  - low_limit_outside_air_damper_percentage_command
  - discharge_air_temperature_sensor
  - outside_air_flowrate_sensor
  - outside_air_flowrate_setpoint
  - return_air_temperature_sensor
  - outside_air_damper_percentage_sensor
  - return_air_damper_percentage_command
  uses:
  - outside_air_temperature_sensor
  - economizer_mode
  - mixed_air_temperature_sensor
  - mixed_air_temperature_setpoint
  - outside_air_damper_percentage_command
  implements:
  - CONTROL

ECONZ:
  id: "10070803718971850752"
  description: "Economizer mode control - single room"
  is_abstract: true
  opt_uses:
  - low_limit_outside_air_damper_percentage_command
  - discharge_air_temperature_sensor
  - outside_air_flowrate_sensor
  - outside_air_relative_humidity_sensor
  - outside_air_flowrate_setpoint
  - return_air_temperature_sensor
  - mixed_air_temperature_sensor
  - outside_air_damper_percentage_sensor
  - return_air_damper_percentage_command
  uses:
  - outside_air_temperature_sensor
  - economizer_mode
  - zone_air_temperature_sensor
  - zone_air_cooling_temperature_setpoint
  - outside_air_damper_percentage_command
  implements:
  - CONTROL
VOADM:
  id: "12330062619539931136"
  description: "Variable outside air damper monitoring."
  is_abstract: true
  opt_uses:
  - economizer_mode
  - mixed_air_temperature_sensor
  - outside_air_damper_percentage_sensor
  - low_limit_outside_air_damper_percentage_command
  uses:
  - outside_air_temperature_sensor
  - outside_air_damper_percentage_command
  implements:
  - MONITORING

BYPDM:
  id: "7718376601112543232"
  description: "Bypass damper monitoring."
  is_abstract: true
  uses:
  - bypass_air_damper_percentage_command
  implements:
  - MONITORING


OAFM:
  id: "7386573678663696384"
  description: "Outside air flow monitoring"
  is_abstract: true
  opt_uses:
  - outside_air_temperature_sensor
  - outside_air_damper_percentage_sensor
  uses:
  - outside_air_flowrate_sensor
  implements:
  - MONITORING

OAFMC:
  id: "16941748637967319040"
  description: "Outside air flow control with minimum setpoint."
  is_abstract: true
  opt_uses:
  - economizer_mode
  - mixed_air_temperature_sensor
  uses:
  - ventilation_outside_air_flowrate_setpoint
  - outside_air_flowrate_sensor
  - outside_air_damper_percentage_command
  implements:
  - CONTROL

OAMC:
  id: "9583248377378766848"
  description: "Outside air flow control."
  is_abstract: true
  opt_uses:
  - outside_air_flowrate_sensor
  uses:
  - outside_air_damper_percentage_sensor
  - outside_air_damper_percentage_command
  implements:
  - CONTROL


OFC:
  id: "18252070729648439296"
  description: "Outside air flow control monitoring (without a damper)."
  is_abstract: true
  uses:
  - outside_air_flowrate_setpoint
  - outside_air_flowrate_sensor
  implements:
  - OPERATIONAL

SFM:
  id: "1953769078078308352"
  description: "Supply air flow monitoring."
  is_abstract: true
  uses:
  - supply_air_flowrate_sensor
  implements:
  - MONITORING

SFC:
  id: "11177141114933084160"
  description: "Supply air flow control."
  is_abstract: true
  uses:
  - supply_air_flowrate_setpoint
  - supply_air_flowrate_sensor
  implements:
  - OPERATIONAL

RFC:
  id: "6565455096505696256"
  description: "Return air flow control."
  is_abstract: true
  uses:
  - return_air_flowrate_setpoint
  - return_air_flowrate_sensor
  implements:
  - OPERATIONAL

SARC:
  id: "15788827133360472064"
  description: "AHU supply air reset control."
  is_abstract: true
  opt_uses:
  - supply_air_flowrate_sensor
  - heating_request_count
  uses:
  - supply_air_temperature_setpoint
  - supply_air_static_pressure_setpoint
  - cooling_request_count
  - pressurization_request_count
  implements:
  - CONTROL

RWISOVPC:
  id: "13482984124146778112"
  description: "Return water isolation valve percentage monitoring."
  is_abstract: true
  opt_uses:
  - run_command
  uses:
  - return_water_valve_percentage_sensor
  - return_water_valve_percentage_command
  implements:
  - OPERATIONAL

CHWISOVM:
  id: "8871298105719390208"
  description: "Chilled water isolation valve monitoring."
  is_abstract: true
  opt_uses:
  - run_command
  uses:
  - chilled_water_isolation_valve_command
  - chilled_water_isolation_valve_status
  implements:
  - MONITORING

CDWISOVM:
  id: "18094670142574166016"
  description: "Condensing water isolation valve monitoring."
  is_abstract: true
  opt_uses:
  - run_command
  uses:
  - condensing_water_isolation_valve_command
  - condensing_water_isolation_valve_status
  implements:
  - MONITORING

CDWISOVPM:
  id: "512617197319749632"
  description: "Condensing water isolation valve percentage monitoring."
  is_abstract: true
  opt_uses:
  - run_command
  uses:
  - condensing_water_isolation_valve_percentage_command
  - condensing_water_isolation_valve_percentage_sensor
  implements:
  - MONITORING

CDWPVM:
  id: "7446747751028621312"
  description: "Condensing water pressure valve command and position monitoring (without regard to what controls it)."
  is_abstract: true
  opt_uses:
  - condensing_water_flowrate_sensor
  uses:
  - condensing_water_valve_percentage_sensor
  implements:
  - OPERATIONAL

BYPVPM:
  id: "9735989234174525440"
  description: "Bypass water valve percentage monitoring."
  is_abstract: true
  opt_uses:
  - bypass_valve_percentage_sensor
  uses:
  - bypass_valve_percentage_command
  implements:
  - MONITORING

MWVPM:
  id: "5124303215747137536"
  description: "Make-up water valve percentage monitoring."
  is_abstract: true
  uses:
  - makeup_water_valve_percentage_command
  implements:
  - MONITORING

HXSWISOVPM:
  id: "11812289399880679424"
  description: "Heat exchanger supply isolation water valve percentage monitoring."
  is_abstract: true
  uses:
  - heat_exchange_supply_water_isolation_valve_percentage_command
  - heat_exchange_supply_water_isolation_valve_percentage_sensor
  implements:
  - MONITORING

HXRWISOVPM:
  id: "14124324858582007808"
  description: "Heat exchanger return isolation water valve percentage monitoring."
  is_abstract: true
  uses:
  - heat_exchange_return_water_isolation_valve_percentage_command
  - heat_exchange_return_water_isolation_valve_percentage_sensor
  implements:
  - MONITORING

HXSWISOVM:
  id: "18037952934766968832"
  description: "Heat exchanger supply isolation water valve monitoring."
  is_abstract: true
  uses:
  - heat_exchange_supply_water_isolation_valve_command
  - heat_exchange_supply_water_isolation_valve_status
  implements:
  - MONITORING

HXRWISOVM:
  id: "9182187217496309760"
  description: "Heat exchanger return isolation water valve monitoring."
  is_abstract: true
  uses:
  - heat_exchange_return_water_isolation_valve_command
  - heat_exchange_return_water_isolation_valve_status
  implements:
  - MONITORING

PWISOVM:
  id: "2818460206533443584"
  description: "Process water iso valve monitoring."
  is_abstract: true
  uses:
  - process_water_isolation_valve_command
  implements:
  - MONITORING

PWVPM:
  id: "12041832243388219392"
  description: "Process water valve percentage monitoring."
  is_abstract: true
  uses:
  - process_water_valve_percentage_command
  implements:
  - MONITORING

CHWBZC:
  id: "16609945715518472192"
  description: "Chilled water valve binary (open/closed) control."
  is_abstract: true
  implements:
  - OPERATIONAL
  uses:
  - chilled_water_valve_command
  - zone_air_temperature_sensor
  - zone_air_cooling_temperature_setpoint

CHWBYPVPM:
  id: "7430146224960831488"
  description: "Chilled water bypass valve percentage monitoring."
  is_abstract: true
  uses:
  - chilled_water_bypass_valve_percentage_sensor
  - chilled_water_bypass_valve_percentage_command
  implements:
  - MONITORING

MXVPM:
  id: "16653518261815607296"
  description: "Mixing valve percent monitoring."
  is_abstract: true
  uses:
  - mixing_valve_percentage_command
  implements:
  - MONITORING

WFRM:
  id: "1665538701926596608"
  description: "Water flowrate monitoring."
  is_abstract: true
  uses:
  - flowrate_sensor
  implements:
  - MONITORING

WFRC:
  id: "10888910738781372416"
  description: "Water flowrate control."
  is_abstract: true
  uses:
  - flowrate_sensor
  - flowrate_setpoint
  implements:
  - OPERATIONAL

MWFRC:
  id: "6277224720353984512"
  description: "Minimum water flowrate control."
  is_abstract: true
  uses:
  - flowrate_sensor
  - low_limit_flowrate_setpoint
  implements:
  - OPERATIONAL

CHWFRM:
  id: "15500596757208760320"
  description: "Chilled water flowrate monitoring."
  is_abstract: true
  uses:
  - chilled_water_flowrate_sensor
  implements:
  - MONITORING

SEPM:
  id: "3971381711140290560"
  description: "Shade extent monitoring."
  is_abstract: true
  uses:
  - shade_extent_percentage_command
  implements:
  - MONITORING

STPM:
  id: "13194753747995066368"
  description: "Shade tilt monitoring."
  is_abstract: true
  uses:
  - shade_tilt_percentage_command
  implements:
  - MONITORING

IGM:
  id: "8583067729567678464"
  description: "Inlet guidevane monitoring."
  is_abstract: true
  uses:
  - inlet_guidevane_percentage_sensor
  implements:
  - OPERATIONAL

CLPM:
  id: "17806439766422454272"
  description: "Cooling thermal monitoring."
  is_abstract: true
  uses:
  - cooling_thermal_power_sensor
  implements:
  - MONITORING

PCLPM:
  id: "1089077949623173120"
  description: "Process cooling thermal monitoring."
  is_abstract: true
  uses:
  - process_cooling_thermal_power_sensor
  implements:
  - MONITORING


### POTENTIALLY ONE-OFF TYPES ###
DDCO:
  id: "10312449986477948928"
  description: "Flow control - dual duct, but only cooling."
  is_abstract: true
  uses:
  - cooling_air_flowrate_setpoint_2
  - cooling_air_flowrate_setpoint_1
  - cooling_air_flowrate_sensor_2
  - cooling_air_flowrate_sensor_1
  - cooling_air_damper_percentage_command_2
  - cooling_air_damper_percentage_command_1
  implements:
  - CONTROL

FDPM2X:
  id: "871492295067697152"
  description: "Filter pressure monitoring (2 sensors)."
  is_abstract: true
  uses:
  - filter_differential_pressure_sensor_1
  - filter_differential_pressure_sensor_2
  implements:
  - MONITORING

FDPM3X:
  id: "16670119787883397120"
  description: "Filter pressure monitoring (3 sensors)."
  is_abstract: true
  uses:
  - filter_differential_pressure_sensor_1
  - filter_differential_pressure_sensor_2
  - filter_differential_pressure_sensor_3
  implements:
  - MONITORING

FDPM4X:
  id: "5700763968050561024"
  description: "Filter pressure monitoring (4 sensors)."
  is_abstract: true
  uses:
  - filter_differential_pressure_sensor_1
  - filter_differential_pressure_sensor_2
  - filter_differential_pressure_sensor_3
  - filter_differential_pressure_sensor_4
  implements:
  - MONITORING

CO2C2X:
  id: "14924136004905336832"
  description: "Carbon dioxide control with dual zone sensors."
  is_abstract: true
  uses:
  - zone_air_co2_concentration_setpoint
  - zone_air_co2_concentration_sensor_1
  - zone_air_co2_concentration_sensor_2
  implements:
  - OPERATIONAL

DSP3X:
  id: "3394920958836867072"
  description: "Dual setpoint zone temp control with 3 temp sensors."
  is_abstract: true
  opt_uses:
  - discharge_air_temperature_sensor
  uses:
  - zone_air_temperature_sensor_1
  - zone_air_temperature_sensor_2
  - zone_air_temperature_sensor_3
  - zone_air_cooling_temperature_setpoint
  - zone_air_heating_temperature_setpoint
  implements:
  - OPERATIONAL


EFSS2X:
  id: "12618292995691642880"
  description: "Exhaust fan start-stop and feedback with two fans."
  is_abstract: true
  opt_uses:
  - exhaust_fan_current_sensor_1
  - exhaust_fan_power_sensor_1
  - exhaust_fan_current_sensor_2
  - exhaust_fan_power_sensor_2
  - exhaust_air_flowrate_capacity
  - exhaust_fan_power_capacity
  uses:
  - exhaust_fan_run_command_1
  - exhaust_fan_run_status_1
  - exhaust_fan_run_command_2
  - exhaust_fan_run_status_2
  implements:
  - OPERATIONAL

EFSS3X:
  id: "8006606977264254976"
  description: "Exhaust fan start-stop and feedback with three fans."
  is_abstract: true
  opt_uses:
  - exhaust_fan_current_sensor_1
  - exhaust_fan_power_sensor_1
  - exhaust_fan_current_sensor_2
  - exhaust_fan_power_sensor_2
  - exhaust_fan_current_sensor_3
  - exhaust_fan_power_sensor_3
  - exhaust_air_flowrate_capacity
  - exhaust_fan_power_capacity
  uses:
  - exhaust_fan_run_command_1
  - exhaust_fan_run_status_1
  - exhaust_fan_run_command_2
  - exhaust_fan_run_status_2
  - exhaust_fan_run_command_3
  - exhaust_fan_run_status_3
  implements:
  - OPERATIONAL

EFSS4X:
  id: "17229979014119030784"
  description: "Exhaust fan start-stop and feedback with four fans."
  is_abstract: true
  opt_uses:
  - exhaust_air_flowrate_capacity
  - exhaust_fan_power_capacity
  - exhaust_fan_current_sensor_1
  - exhaust_fan_power_sensor_1
  - exhaust_fan_current_sensor_2
  - exhaust_fan_power_sensor_2
  - exhaust_fan_current_sensor_3
  - exhaust_fan_power_sensor_3
  - exhaust_fan_current_sensor_4
  - exhaust_fan_power_sensor_4
  uses:
  - exhaust_fan_run_command_1
  - exhaust_fan_run_status_1
  - exhaust_fan_run_command_2
  - exhaust_fan_run_status_2
  - exhaust_fan_run_command_3
  - exhaust_fan_run_status_3
  - exhaust_fan_run_command_4
  - exhaust_fan_run_status_4
  implements:
  - OPERATIONAL

DF2XSS:
  id: "9591874046098669568"
  description: "Discharge fan start-stop and feedback (2 pts)."
  is_abstract: true
  opt_uses:
  - discharge_fan_current_sensor
  - discharge_fan_power_sensor
  uses:
  - discharge_fan_run_status_1
  - discharge_fan_run_status_2
  - discharge_fan_run_command_1
  - discharge_fan_run_command_2
  implements:
  - OPERATIONAL

SFSS2X:
  id: "2241999454230020096"
  description: "Supply fan start-stop and feedback for two fans."
  is_abstract: true
  opt_uses:
  - supply_air_flowrate_capacity
  - supply_fan_power_capacity
  - supply_fan_current_sensor_1
  - supply_fan_current_sensor_2
  - supply_fan_power_sensor_1
  - supply_fan_power_sensor_2
  uses:
  - supply_fan_run_command_1
  - supply_fan_run_status_1
  - supply_fan_run_command_2
  - supply_fan_run_status_2
  implements:
  - OPERATIONAL

SFSS3X:
  id: "11465371491084795904"
  description: "Supply fan start-stop and feedback for three fans."
  is_abstract: true
  opt_uses:
  - supply_air_flowrate_capacity
  - supply_fan_power_capacity
  - supply_fan_current_sensor_1
  - supply_fan_current_sensor_2
  - supply_fan_current_sensor_3
  - supply_fan_power_sensor_1
  - supply_fan_power_sensor_2
  - supply_fan_power_sensor_3
  uses:
  - supply_fan_run_command_1
  - supply_fan_run_status_1
  - supply_fan_run_command_2
  - supply_fan_run_status_2
  - supply_fan_run_command_3
  - supply_fan_run_status_3
  implements:
  - OPERATIONAL

SFSS4X:
  id: "12662092041384099840"
  description: "Supply fan start-stop and feedback for four fans."
  is_abstract: true
  opt_uses:
  - supply_air_flowrate_capacity
  - supply_fan_power_capacity
  - supply_fan_current_sensor_1
  - supply_fan_current_sensor_2
  - supply_fan_current_sensor_3
  - supply_fan_current_sensor_4
  - supply_fan_power_sensor_1
  - supply_fan_power_sensor_2
  - supply_fan_power_sensor_3
  - supply_fan_power_sensor_4
  uses:
  - supply_fan_run_command_1
  - supply_fan_run_status_1
  - supply_fan_run_command_2
  - supply_fan_run_status_2
  - supply_fan_run_command_3
  - supply_fan_run_status_3
  - supply_fan_run_command_4
  - supply_fan_run_status_4
  implements:
  - OPERATIONAL

EFVSC2X:
  id: "6853685472657408000"
  description: "Exhaust fan variable speed control with feedback and sensoring for two fans."
  is_abstract: true
  opt_uses:
  - exhaust_fan_speed_frequency_sensor_1
  - exhaust_fan_speed_percentage_sensor_1
  - exhaust_fan_current_sensor_1
  - exhaust_fan_power_sensor_1
  - exhaust_fan_speed_frequency_sensor_2
  - exhaust_fan_speed_percentage_sensor_2
  - exhaust_fan_current_sensor_2
  - exhaust_fan_power_sensor_2
  uses:
  - exhaust_fan_run_command_1
  - exhaust_fan_run_status_1
  - exhaust_fan_speed_percentage_command_1
  - exhaust_fan_run_command_2
  - exhaust_fan_run_status_2
  - exhaust_fan_speed_percentage_command_2
  implements:
  - OPERATIONAL

EFVSC3X:
  id: "16077057509512183808"
  description: "Exhaust fan variable speed control with feedback and sensoring for three fans."
  is_abstract: true
  opt_uses:
  - exhaust_fan_speed_frequency_sensor_1
  - exhaust_fan_speed_percentage_sensor_1
  - exhaust_fan_current_sensor_1
  - exhaust_fan_power_sensor_1
  - exhaust_fan_speed_frequency_sensor_2
  - exhaust_fan_speed_percentage_sensor_2
  - exhaust_fan_current_sensor_2
  - exhaust_fan_power_sensor_2
  - exhaust_fan_speed_frequency_sensor_3
  - exhaust_fan_speed_percentage_sensor_3
  - exhaust_fan_current_sensor_3
  - exhaust_fan_power_sensor_3
  uses:
  - exhaust_fan_run_command_1
  - exhaust_fan_run_status_1
  - exhaust_fan_speed_percentage_command_1
  - exhaust_fan_run_command_2
  - exhaust_fan_run_status_2
  - exhaust_fan_speed_percentage_command_2
  - exhaust_fan_run_command_3
  - exhaust_fan_run_status_3
  - exhaust_fan_speed_percentage_command_3
  implements:
  - OPERATIONAL

EFVSC4X:
  id: "4547842463443714048"
  description: "Exhaust fan variable speed control with feedback and sensoring for four fans."
  is_abstract: true
  opt_uses:
  - exhaust_fan_speed_frequency_sensor_1
  - exhaust_fan_speed_percentage_sensor_1
  - exhaust_fan_current_sensor_1
  - exhaust_fan_power_sensor_1
  - exhaust_fan_speed_frequency_sensor_2
  - exhaust_fan_speed_percentage_sensor_2
  - exhaust_fan_current_sensor_2
  - exhaust_fan_power_sensor_2
  - exhaust_fan_speed_frequency_sensor_3
  - exhaust_fan_speed_percentage_sensor_3
  - exhaust_fan_current_sensor_3
  - exhaust_fan_power_sensor_3
  - exhaust_fan_speed_frequency_sensor_4
  - exhaust_fan_speed_percentage_sensor_4
  - exhaust_fan_current_sensor_4
  - exhaust_fan_power_sensor_4
  uses:
  - exhaust_fan_run_command_1
  - exhaust_fan_run_status_1
  - exhaust_fan_speed_percentage_command_1
  - exhaust_fan_run_command_2
  - exhaust_fan_run_status_2
  - exhaust_fan_speed_percentage_command_2
  - exhaust_fan_run_command_3
  - exhaust_fan_run_status_3
  - exhaust_fan_speed_percentage_command_3
  - exhaust_fan_run_command_4
  - exhaust_fan_run_status_4
  - exhaust_fan_speed_percentage_command_4
  implements:
  - OPERATIONAL

SFVSC2X:
  id: "13771214500298489856"
  description: "Supply fan variable speed control with feedback and sensoring with two fans."
  is_abstract: true
  opt_uses:
  - supply_fan_speed_frequency_sensor_1
  - supply_fan_speed_percentage_sensor_1
  - supply_fan_current_sensor_1
  - supply_fan_power_sensor_1
  - supply_fan_speed_frequency_sensor_2
  - supply_fan_speed_percentage_sensor_2
  - supply_fan_current_sensor_2
  - supply_fan_power_sensor_2
  uses:
  - supply_fan_run_command_1
  - supply_fan_run_status_1
  - supply_fan_speed_percentage_command_1
  - supply_fan_run_command_2
  - supply_fan_run_status_2
  - supply_fan_speed_percentage_command_2
  implements:
  - OPERATIONAL

SFVSC3X:
  id: "6519182149650743296"
  description: "Supply fan variable speed control with feedback and sensoring with three fans."
  is_abstract: true
  opt_uses:
  - supply_fan_speed_frequency_sensor_1
  - supply_fan_speed_percentage_sensor_1
  - supply_fan_current_sensor_1
  - supply_fan_power_sensor_1
  - supply_fan_speed_frequency_sensor_2
  - supply_fan_speed_percentage_sensor_2
  - supply_fan_current_sensor_2
  - supply_fan_power_sensor_2
  - supply_fan_speed_frequency_sensor_3
  - supply_fan_speed_percentage_sensor_3
  - supply_fan_current_sensor_3
  - supply_fan_power_sensor_3
  uses:
  - supply_fan_run_command_1
  - supply_fan_run_status_1
  - supply_fan_speed_percentage_command_1
  - supply_fan_run_command_2
  - supply_fan_run_status_2
  - supply_fan_speed_percentage_command_2
  - supply_fan_run_command_3
  - supply_fan_run_status_3
  - supply_fan_speed_percentage_command_3
  implements:
  - OPERATIONAL

SFVSC4X:
  id: "17733145221803278336"
  description: "Supply fan variable speed control with feedback and sensoring with four fans."
  is_abstract: true
  opt_uses:
  - supply_fan_speed_frequency_sensor_1
  - supply_fan_speed_percentage_sensor_1
  - supply_fan_current_sensor_1
  - supply_fan_power_sensor_1
  - supply_fan_speed_frequency_sensor_2
  - supply_fan_speed_percentage_sensor_2
  - supply_fan_current_sensor_2
  - supply_fan_power_sensor_2
  - supply_fan_speed_frequency_sensor_3
  - supply_fan_speed_percentage_sensor_3
  - supply_fan_current_sensor_3
  - supply_fan_power_sensor_3
  - supply_fan_speed_frequency_sensor_4
  - supply_fan_speed_percentage_sensor_4
  - supply_fan_current_sensor_4
  - supply_fan_power_sensor_4
  uses:
  - supply_fan_run_command_1
  - supply_fan_run_status_1
  - supply_fan_speed_percentage_command_1
  - supply_fan_run_command_2
  - supply_fan_run_status_2
  - supply_fan_speed_percentage_command_2
  - supply_fan_run_command_3
  - supply_fan_run_status_3
  - supply_fan_speed_percentage_command_3
  - supply_fan_run_command_4
  - supply_fan_run_status_4
  - supply_fan_speed_percentage_command_4
  implements:
  - OPERATIONAL

BYPSSPC:
  id: "622251700748550144"
  description: "Supply static pressure control with bypass damper."
  is_abstract: true
  opt_uses:
  - supply_air_flowrate_sensor
  uses:
  - supply_air_static_pressure_sensor
  - supply_air_static_pressure_setpoint
  - supply_fan_run_command
  - supply_fan_run_status
  - bypass_air_damper_percentage_command
  implements:
  - CONTROL

BYPSSPC2X: # Consider virtual point for instances where dampers control to same value.
  id: "7071406367143100416"
  description: "Supply static pressure control with bypass damper."
  is_abstract: true
  opt_uses:
  - supply_air_flowrate_sensor
  uses:
  - supply_air_static_pressure_sensor
  - supply_air_static_pressure_setpoint
  - supply_fan_run_command
  - supply_fan_run_status
  - bypass_air_damper_percentage_command_1
  - bypass_air_damper_percentage_command_2
  implements:
  - CONTROL

SWISOVM:
  id: "5867537891751624704"
  description: "Supply side isolation valve monitoring."
  is_abstract: true
  uses:
  - supply_water_isolation_valve_command
  - supply_water_isolation_valve_status
  implements:
  - MONITORING

SWISOVPM:
  id: "3561694882537930752"
  description: "Supply side isolation valve monitoring."
  is_abstract: true
  uses:
  - supply_water_isolation_valve_percentage_command
  - supply_water_isolation_valve_percentage_sensor
  implements:
  - MONITORING

RWISOVM:
  id: "9884748759366107136"
  description: "Return side isolation valve monitoring."
  is_abstract: true
  uses:
  - return_water_isolation_valve_command
  - return_water_isolation_valve_status
  implements:
  - MONITORING

RWISOVPM:
  id: "5273062740938719232"
  description: "Return side isolation valve monitoring."
  is_abstract: true
  uses:
  - return_water_isolation_valve_percentage_command
  - return_water_isolation_valve_percentage_sensor
  implements:
  - MONITORING

CHWRWISOVPM:
  id: "10432710170277576704"
  description: "Return side isolation valve monitoring."
  is_abstract: true
  uses:
  - chilled_return_water_isolation_valve_percentage_command
  - chilled_return_water_isolation_valve_percentage_sensor
  implements:
  - MONITORING

CHWRWISOVM:
  id: "10538544761520783360"
  description: "Return side isolation valve monitoring."
  is_abstract: true
  uses:
  - chilled_return_water_isolation_valve_command
  - chilled_return_water_isolation_valve_status
  implements:
  - MONITORING


CHWSWISOVPM:
  id: "493265792670892032"
  description: "Supply side isolation valve monitoring."
  is_abstract: true
  uses:
  - chilled_supply_water_isolation_valve_percentage_command
  - chilled_supply_water_isolation_valve_percentage_sensor
  implements:
  - MONITORING

CHWSWISOVM:
  id: "16767023046174179328"
  description: "Supply side isolation valve monitoring."
  is_abstract: true
  uses:
  - chilled_supply_water_isolation_valve_command
  - chilled_supply_water_isolation_valve_status
  implements:
  - MONITORING


PRWDT:
  id: "73094021186060288"
  description: "Temperature differential across process water."
  is_abstract: true
  implements:
  - MONITORING
  opt_uses:
  - process_cooling_thermal_power_sensor
  uses:
  - process_return_water_temperature_sensor
  - process_supply_water_temperature_sensor

PRWDT2X:
  id: "2264658189855227904"
  description: "Temperature differential across 2 process water headers."
  is_abstract: true
  implements:
  - MONITORING
  opt_uses:
  - process_cooling_thermal_power_sensor_1
  - process_cooling_thermal_power_sensor_2
  uses:
  - process_return_water_temperature_sensor_1
  - process_return_water_temperature_sensor_2
  - process_supply_water_temperature_sensor_1
  - process_supply_water_temperature_sensor_2


PWFRM:
  id: "2595109812513538048"
  description: "Flowrate monitoring for process water."
  is_abstract: true
  implements:
  - MONITORING
  uses:
  - process_water_flowrate_sensor

PWFRM2X:
  id: "9296466058040836096"
  description: "Flowrate monitoring for 2 process water headers."
  is_abstract: true
  implements:
  - MONITORING
  uses:
  - process_water_flowrate_sensor_1
  - process_water_flowrate_sensor_2

PWDPM:
  id: "455899989512552448"
  description: "Differential pressure monitoring for process water."
  is_abstract: true
  implements:
  - MONITORING
  uses:
  - process_water_differential_pressure_sensor

PWDPM2X:
  id: "7200603381453291520"
  description: "Differential pressure monitoring for 2 process water headers."
  is_abstract: true
  implements:
  - MONITORING
  uses:
  - process_water_differential_pressure_sensor_1
  - process_water_differential_pressure_sensor_2


CWRISOVPM:
  id: "5821024151850188800"
  description: "Condensing water return isolation monitoring."
  is_abstract: true
  uses:
  - condensing_return_water_isolation_valve_percentage_sensor
  - condensing_return_water_isolation_valve_percentage_command
  implements:
  - MONITORING

CWRISOVM:
  id: "8126867161063882752"
  description: "Condensing water return isolation monitoring."
  is_abstract: true
  uses:
  - condensing_return_water_isolation_valve_status
  - condensing_return_water_isolation_valve_command
  implements:
  - MONITORING


CWSISOVPM:
  id: "9716637829525667840"
  description: "Condensing water supply isolation monitoring."
  is_abstract: true
  uses:
  - condensing_supply_water_isolation_valve_percentage_sensor
  - condensing_supply_water_isolation_valve_percentage_command
  implements:
  - MONITORING

CWSISOVM:
  id: "1779043486285168640"
  description: "Condensing water supply isolation monitoring."
  is_abstract: true
  uses:
  - condensing_supply_water_isolation_valve_status
  - condensing_supply_water_isolation_valve_command
  implements:
  - MONITORING




CHWRISOVPM:
  id: "17456073789161865216"
  description: "Chilled water return isolation monitoring."
  is_abstract: true
  uses:
  - chilled_return_water_isolation_valve_percentage_sensor
  - chilled_return_water_isolation_valve_percentage_command
  implements:
  - MONITORING


WDPM:
  id: "6845381960844443648"
  description: "Differential pressure monitoring."
  is_abstract: true
  uses:
  - differential_pressure_sensor


CHWDPM:
  id: "17350239197918658560"
  description: "Differential pressure monitoring for chilled water."
  is_abstract: true
  uses:
  - chilled_water_differential_pressure_sensor


CHDX4SC:
  id: "5104951811098279936"
  description: "Chiller control."
  is_abstract: true
  opt_uses:
  - chilled_return_water_temperature_sensor
  - cooling_percentage_command
  - compressor_speed_frequency_sensor
  - compressor_speed_percentage_command
  - compressor_speed_percentage_sensor
  uses:
  - compressor_run_command_1
  - compressor_run_command_2
  - compressor_run_command_3
  - compressor_run_command_4
  - compressor_run_status_1
  - compressor_run_status_2
  - compressor_run_status_3
  - compressor_run_status_4
  - chilled_supply_water_temperature_sensor
  - chilled_supply_water_temperature_setpoint

CHDX2SC:
  id: "11002415523139944448"
  description: "Chiller control."
  is_abstract: true
  opt_uses:
  - chilled_return_water_temperature_sensor
  - cooling_percentage_command
  - compressor_speed_frequency_sensor
  - compressor_speed_percentage_command
  - compressor_speed_percentage_sensor
  - cooling_request_count
  uses:
  - compressor_run_command_1
  - compressor_run_command_2
  - compressor_run_status_1
  - compressor_run_status_2
  - chilled_supply_water_temperature_sensor
  - chilled_supply_water_temperature_setpoint


CHDXSC:
  id: "738711972362584064"
  description: "Chiller control single stage."
  is_abstract: true
  opt_uses:
  - chilled_return_water_temperature_sensor
  - cooling_percentage_command
  - compressor_speed_frequency_sensor
  - compressor_speed_percentage_command
  - compressor_speed_percentage_sensor
  uses:
  - compressor_run_command
  - compressor_run_status
  - chilled_supply_water_temperature_sensor
  - chilled_supply_water_temperature_setpoint

CHDXVSC:
  id: "16068753997699219456"
  description: "Variable speed compressor control."
  is_abstract: true
  uses:
  - compressor_speed_percentage_sensor
  - compressor_run_command
  - compressor_run_status

CDWFRM:
  id: "632877381119377408"
  description: "Condenser water flowrate monitoring."
  is_abstract: true
  uses:
  - condensing_water_flowrate_sensor
  implements:
  - MONITORING

REFSM:
  id: "14328323847953055744"
  description: "Refrigerant saturation monitoring."
  is_abstract: true
  opt_uses:
  - refrigerant_discharge_temperature_sensor
  - refrigerant_suction_temperature_sensor
  uses:
  - refrigerant_condenser_saturation_temperature_sensor
  - refrigerant_evaporator_saturation_temperature_sensor
  implements:
  - MONITORING


PDSCV:
  id: "2539113884334161920"
  description: "Pressure-dependent supply damper control for ventilation purposes (CO2 or VOC)."
  is_abstract: true
  uses:
  - supply_air_damper_percentage_command
  - supply_air_damper_percentage_sensor
  implements:
  - CONTROL

SDBPC:
  id: "11762485921188937728"
  description: "Back-pressure controlling supply damper."
  is_abstract: true
  opt_uses:
  - supply_air_flowrate_sensor
  uses:
  - supply_air_static_pressure_sensor
  - supply_air_static_pressure_setpoint
  - supply_air_damper_percentage_command
  - supply_air_damper_percentage_sensor
  implements:
  - MONITORING

HWVM:
  id: "12990740464972857344"
  description: "Heating water valve command and position monitoring (without regard to what controls it)."
  is_abstract: true
  opt_uses:
  - heating_thermal_power_capacity
  - heating_water_flowrate_sensor
  uses:
  - heating_water_valve_percentage_sensor
  - heating_water_valve_percentage_command
  implements:
  - OPERATIONAL

CHWVM:
  id: "16809792948983037952"
  description: "Chilled water valve command and position monitoring (without regard to what controls it)."
  is_abstract: true
  opt_uses:
  - cooling_thermal_power_capacity
  - chilled_water_flowrate_sensor
  - chilled_water_valve_failed_alarm
  uses:
  - chilled_water_valve_percentage_sensor
  - chilled_water_valve_percentage_command
  implements:
  - OPERATIONAL

RMM:
  id: "16071202610094276608"
  description: "Run mode monitoring."
  is_abstract: true
  uses:
  - run_mode

DSPZDHC:
  id: "8195635016311504896"
  description: "Zone dual setpoint humidification/dehumidification control."
  is_abstract: true
  opt_uses:
  - humidification_percentage_command
  uses:
  - zone_air_relative_humidity_sensor
  - zone_air_dehumidification_relative_humidity_setpoint
  - zone_air_humidification_relative_humidity_setpoint
  - dehumidification_run_command
  - humidification_run_command
  implements:
  - CONTROL

EFC:
  id: "9564729303032135680"
  description: "Exhaust air flow control."
  is_abstract: true
  uses:
  - exhaust_air_flowrate_sensor
  - exhaust_air_flowrate_setpoint
  implements:
  - OPERATIONAL

DXDDC:
  id: "14536703291649163264"
  description: "DX cooling dual setpoint control on discharge side"
  is_abstract: true
  opt_uses:
  - cooling_percentage_command
  - compressor_run_status
  uses:
  - compressor_run_command
  - discharge_air_heating_temperature_setpoint
  - discharge_air_cooling_temperature_setpoint
  - discharge_air_temperature_sensor
  implements:
  - CONTROL

HTDDC:
  id: "11978658703302721536"
  description: "gas or electric heating dual setpoint control on discharge side"
  is_abstract: true
  opt_uses:
  - heating_percentage_command
  - heater_run_status
  uses:
  - heater_run_command
  - discharge_air_heating_temperature_setpoint
  - discharge_air_cooling_temperature_setpoint
  - discharge_air_temperature_sensor
  implements:
  - CONTROL

REFSM2X:
  id: "16374171939616325632"
  description: "Refrigerant temperature monitoring for 2 circuits."
  is_abstract: true
  opt_uses:
  - refrigerant_discharge_temperature_sensor_1
  - refrigerant_discharge_temperature_sensor_2
  - refrigerant_suction_temperature_sensor_1
  - refrigerant_suction_temperature_sensor_2
  uses:
  - refrigerant_condenser_saturation_temperature_sensor_1
  - refrigerant_evaporator_saturation_temperature_sensor_1
  - refrigerant_condenser_saturation_temperature_sensor_2
  - refrigerant_evaporator_saturation_temperature_sensor_2
  implements:
  - MONITORING

REFPM:
  id: "5061129675661639680"
  description: "Refrigerant pressure monitoring for single circuits."
  is_abstract: true
  opt_uses:
  - refrigerant_differential_pressure_sensor
  uses:
  - refrigerant_evaporator_pressure_sensor
  - refrigerant_condenser_pressure_sensor
  implements:
  - MONITORING

REFPM2X:
  id: "3800121779997900800"
  description: "Refrigerant pressure monitoring for 2 circuits."
  is_abstract: true
  uses:
  - refrigerant_evaporator_pressure_sensor_1
  - refrigerant_condenser_pressure_sensor_1
  - refrigerant_evaporator_pressure_sensor_2
  - refrigerant_condenser_pressure_sensor_2
  implements:
  - MONITORING

SWPSS:
  id: "14653796881960796160"
  description: "Sweeper pump start stop monitoring."
  is_abstract: true
  uses:
  - sweeper_pump_run_command
  - sweeper_pump_run_status
  implements:
  - OPERATIONAL

SDM:
  id: "5997878398154702848"
  description: "Supply air damper monitoring."
  is_abstract: true
  uses:
  - supply_air_damper_command
  - supply_air_damper_status

ECDDC:
  id: "17635179835280064512"
  description: "Evaporative cooler control on discharge side."
  is_abstract: true
  opt_uses:
  - evaporative_cooler_run_status
  - cooling_percentage_sensor
  uses:
  - evaporative_cooler_run_command
  - discharge_air_temperature_sensor
  - discharge_air_cooling_temperature_setpoint
  - discharge_air_heating_temperature_setpoint
  implements:
  - CONTROL

DXSDC:
  id: "3007488245580693504"
  description: "Compressor run control on supply side, dual setpoints."
  is_abstract: true
  opt_uses:
  - leaving_cooling_coil_temperature_sensor
  - cooling_thermal_power_capacity
  - cooling_percentage_command #Serves as a duty cycle for single-stage DX sections.
  - compressor_speed_percentage_command
  - compressor_run_status
  uses:
  - compressor_run_command
  - supply_air_cooling_temperature_setpoint
  - supply_air_heating_temperature_setpoint
  - supply_air_temperature_sensor
  implements:
  - CONTROL

ETM4X:
  id: "11771493120443678720"
  description: "Basic exhaust temperature monitoring."
  is_abstract: true
  uses:
  - exhaust_air_temperature_sensor_1
  - exhaust_air_temperature_sensor_2
  - exhaust_air_temperature_sensor_3
  - exhaust_air_temperature_sensor_4
  implements:
  - MONITORING

DX6SC:
  id: "7258886293818441728"
  description: "Six compressor run control on supply air side."
  is_abstract: true
  opt_uses:
  - leaving_cooling_coil_temperature_sensor
  - cooling_thermal_power_capacity
  - cooling_percentage_command
  - compressor_speed_percentage_command
  - cooling_request_count
  uses:
  - compressor_run_status_1
  - compressor_run_status_2
  - compressor_run_status_3
  - compressor_run_status_4
  - compressor_run_status_5
  - compressor_run_status_6
  - compressor_run_command_1
  - compressor_run_command_2
  - compressor_run_command_3
  - compressor_run_command_4
  - compressor_run_command_5
  - compressor_run_command_6
  - supply_air_temperature_sensor
  - supply_air_temperature_setpoint
  implements:
  - CONTROL

DX2DSPRTC:
  id: "3583948997884116992"
  description: "Two-stage compressor run control with dual return temp control."
  is_abstract: true
  opt_uses:
  - leaving_cooling_coil_temperature_sensor
  - cooling_thermal_power_capacity
  - cooling_percentage_command
  - compressor_speed_percentage_command
  - cooling_stage_run_count
  uses:
  - return_air_cooling_temperature_setpoint
  - return_air_heating_temperature_setpoint
  - return_air_temperature_sensor
  - compressor_run_command_1
  - compressor_run_status_1
  - compressor_run_command_2
  - compressor_run_status_2
  implements:
  - CONTROL

DX4DC:
  id: "233270875120467968"
  description: "Compressor run control on discharge air side (DTC)."
  is_abstract: true
  opt_uses:
  - leaving_cooling_coil_temperature_sensor
  - cooling_thermal_power_capacity
  - cooling_percentage_command
  - compressor_speed_percentage_command
  uses:
  - compressor_run_status_1
  - compressor_run_command_1
  - compressor_run_status_2
  - compressor_run_command_2
  - compressor_run_status_3
  - compressor_run_command_3
  - compressor_run_status_4
  - compressor_run_command_4
  - discharge_air_temperature_sensor
  - discharge_air_temperature_setpoint
  implements:
  - CONTROL


DX6SWC:
  id: "10609564416582090752"
  description: "Six compressor run control on supply water side."
  is_abstract: true
  opt_uses:
  - cooling_thermal_power_capacity
  - cooling_percentage_command
  - compressor_speed_percentage_command
  - compressor_speed_percentage_sensor
  uses:
  - compressor_run_command_1
  - compressor_run_status_1
  - compressor_run_command_2
  - compressor_run_status_2
  - compressor_run_command_3
  - compressor_run_status_3
  - compressor_run_command_4
  - compressor_run_status_4
  - compressor_run_command_5
  - compressor_run_status_5
  - compressor_run_command_6
  - compressor_run_status_6
  - supply_water_temperature_sensor
  - supply_water_temperature_setpoint
  implements:
  - CONTROL


DRSM5X:
  id: "7159807102016290816"
  description: "Dryer status monitoring."
  is_abstract: true
  uses:
  - dryer_run_status_1
  - dryer_run_status_2
  - dryer_run_status_3
  - dryer_run_status_4
  - dryer_run_status_5
  implements:
  - MONITORING

DRSM8X:
  id: "4953043284604747776"
  description: "Dryer status monitoring."
  is_abstract: true
  uses:
  - dryer_run_status_1
  - dryer_run_status_2
  - dryer_run_status_3
  - dryer_run_status_4
  - dryer_run_status_5
  - dryer_run_status_6
  - dryer_run_status_7
  - dryer_run_status_8
  implements:
  - MONITORING
  
AHAC:
  id: "529218723387539456"
  description: "Tag to indicate an after hours activation method e.g. push button associated with this device."
  is_abstract: true
  uses:  
  - user_occupancy_override_status
  - zone_occupancy_status
  implements:
  - OPERATIONAL
  
DFFC:
  id: "10094864331922472960"
  description: "Discharge fan flow control"
  is_abstract: true
  uses:
  - discharge_fan_run_command
  - discharge_fan_run_status
  - discharge_fan_speed_percentage_command
  - discharge_air_flowrate_setpoint
  - discharge_air_flowrate_sensor
  implements:
  - CONTROL

EFM:
  id: "1682140227994386432"
  description: "Exhaust air flow monitoring"
  is_abstract: true
  uses:
  - exhaust_air_flowrate_sensor  
  implements:
  - OPERATIONAL

SWTM:
  id: "12058433769456009216"
  description: "Supply water temperature monitoring."
  is_abstract: true
  implements:
  - MONITORING
  opt_uses:
  - cooling_request_count
  - heating_request_count
  - return_water_temperature_sensor
  uses:
  - supply_water_temperature_sensor  

CWDPM:
  id: "16174723828872642560"
  description: "Differential pressure monitoring for condenser water."
  is_abstract: true
  implements:
  - MONITORING
  uses:
  - condensing_water_differential_pressure_sensor

DICM:
  id: "4971562358951378944"
  description: "Damper isolation control and monitoring. "
  is_abstract: true
  uses:
   - supply_air_isolation_damper_closed_status
   - supply_air_isolation_damper_open_status
   - supply_air_isolation_damper_command

UV:
  id: "6143342686997839872"
  description: "Ultraviolet lamp operation."
  is_abstract: true
  opt_uses:
  - ultraviolet_lamp_run_mode
  uses:
  - ultraviolet_lamp_run_command
  - ultraviolet_lamp_run_status

H3X:
  id: "3243024526971240448"
  description: "Heater monitoring."
  is_abstract: true
  implements:
  - MONITORING
  uses:
  - heater_run_status_1
  - heater_run_status_2
  - heater_run_status_3
  - heater_run_command_1
  - heater_run_command_2
  - heater_run_command_3

CHWBRC:
  id: "9602107200818380800"
  description: "Chilled water valve binary (open/closed) monitoring/controlling. Return air temperature control."
  is_abstract: true
  implements:
  - OPERATIONAL
  uses:
  - chilled_water_valve_command
  - return_air_temperature_sensor
  - return_air_temperature_setpoint

CHWISOVPM:
  id: "10952342664099397632"
  description: "Chllled water isolation valve control."
  is_abstract: true
  implements:
  - OPERATIONAL
  uses:
  - chilled_water_isolation_valve_percentage_command
  - chilled_water_isolation_valve_percentage_sensor

CWCS:
  id: "1207397495399776256"
  description: "Condensing water valve control."
  is_abstract: true
  implements:
  - OPERATIONAL
  uses:
  - condensing_water_valve_percentage_command
  - condensing_water_valve_percentage_sensor

DPM:
  id: "14194934395806154752"
  description: "Damper percentage control."
  is_abstract: true
  implements:
    - OPERATIONAL
  uses:
  - damper_percentage_command
  - damper_percentage_sensor

DFVSMC:
  id: "6412714239709937664"
  description: "Variable speed control mode for discharge fans."
  is_abstract: true
  uses:
  - discharge_fan_speed_mode
  - discharge_fan_run_status
  - discharge_fan_run_command
  implements:
  - OPERATIONAL

DFVDSC:
  id: "7493578150278856704"
  description: "Discharge fan control with toggled variable or discrete speed control. This allows the fan to run either VFD or discrete speed stages (LOW/MED/HIGH, etc.) and to switch between the mode."
  is_abstract: true
  uses:
  - discharge_fan_speed_percentage_command
  - discharge_fan_speed_mode
  - discharge_fan_run_status
  - discharge_fan_run_command
  implements:
  - OPERATIONAL

DFVDSFC:
  id: "15636086276564713472"
  description: "Discharge fan control with toggled variable or discrete speed (frequency) control. This allows the fan to run either VFD or discrete speed stages (LOW/MED/HIGH, etc.) and to switch between the mode."
  is_abstract: true
  uses:
  - discharge_fan_speed_frequency_command
  - discharge_fan_speed_mode
  - discharge_fan_run_status
  - discharge_fan_run_command
  implements:
  - OPERATIONAL

SSPCSCM:
  id: "6685507472607674368"
  description: "Supply air static pressure control for supervisor control (Machine learning)."
  is_abstract: true
  uses:
  - supervisor_control_mode
  - supervisor_supply_air_static_pressure_setpoint
  - program_supply_air_static_pressure_setpoint
  - supply_air_static_pressure_setpoint

STCSCM:
  id: "6577421081550782464"
  description: "Supply air temperature control for supervisor control (Machine learning)."
  is_abstract: true
  uses:
  - supervisor_control_mode
  - supervisor_supply_air_temperature_setpoint
  - program_supply_air_temperature_setpoint
  - supply_air_temperature_setpoint

SWTCSCM:
  id: "8591656014892236800"
  description: "Supply water temperature control for supervisor control (Machine learning)."
  is_abstract: true
  uses:
  - supervisor_control_mode
  - supervisor_supply_water_temperature_setpoint
  - program_supply_water_temperature_setpoint
  - supply_water_temperature_setpoint

WDPCSCM:
  id: "11032607012927045632"
  description: "Water differential pressure control for supervisor control (Machine learning)."
  is_abstract: true
  uses:
  - supervisor_control_mode
  - supervisor_differential_pressure_setpoint
  - program_differential_pressure_setpoint
  - differential_pressure_setpoint

CSWIVS:
  id: "359876340523991040"
  description: "Condensing return water isolation valve control."
  is_abstract: true
  implements:
  - OPERATIONAL
  uses:
  - condensing_return_water_isolation_valve_command_1
  - condensing_return_water_isolation_valve_command_2
  - condensing_return_water_isolation_valve_command_3
  - condensing_return_water_isolation_valve_command_4
  - condensing_return_water_isolation_valve_command_5
  - condensing_return_water_isolation_valve_command_6
  - condensing_return_water_isolation_valve_command_7
  - condensing_return_water_isolation_valve_status_1
  - condensing_return_water_isolation_valve_status_2
  - condensing_return_water_isolation_valve_status_3
  - condensing_return_water_isolation_valve_status_4
  - condensing_return_water_isolation_valve_status_5
  - condensing_return_water_isolation_valve_status_6
  - condensing_return_water_isolation_valve_status_7
  - condensing_return_water_isolation_valve_status_8
  - condensing_return_water_isolation_valve_status_9
  - condensing_return_water_isolation_valve_status_10
  - condensing_return_water_isolation_valve_status_11
  - condensing_return_water_isolation_valve_status_12
  - condensing_return_water_isolation_valve_status_13
  - condensing_return_water_isolation_valve_status_14

CRWIVS:
  id: "10755028705425227776"
  description: "Condensing supply water isolation valve control."
  is_abstract: true
  implements:
  - OPERATIONAL
  uses:
  - condensing_supply_water_isolation_valve_command_1
  - condensing_supply_water_isolation_valve_command_2
  - condensing_supply_water_isolation_valve_command_3
  - condensing_supply_water_isolation_valve_command_4
  - condensing_supply_water_isolation_valve_command_5
  - condensing_supply_water_isolation_valve_command_6
  - condensing_supply_water_isolation_valve_command_7
  - condensing_supply_water_isolation_valve_status_1
  - condensing_supply_water_isolation_valve_status_2
  - condensing_supply_water_isolation_valve_status_3
  - condensing_supply_water_isolation_valve_status_4
  - condensing_supply_water_isolation_valve_status_5
  - condensing_supply_water_isolation_valve_status_6
  - condensing_supply_water_isolation_valve_status_7
  - condensing_supply_water_isolation_valve_status_8
  - condensing_supply_water_isolation_valve_status_9
  - condensing_supply_water_isolation_valve_status_10
  - condensing_supply_water_isolation_valve_status_11
  - condensing_supply_water_isolation_valve_status_12
  - condensing_supply_water_isolation_valve_status_13
  - condensing_supply_water_isolation_valve_status_14

CSWTC:
  id: "14772239573039710208"
  description: "Condensing supply water temperature control."
  is_abstract: true
  implements:
  - OPERATIONAL
  uses:
  - condensing_supply_water_temperature_setpoint
  - condensing_supply_water_temperature_sensor

HTWHLSTC:
  id: "5798430287411019776"
  description: "Heat wheel which controls supply temperature using speed control."
  is_abstract: true
  implements:
  - CONTROL
  opt_uses:
  - heat_wheel_speed_percentage_sensor
  - exhaust_air_temperature_sensor
  - return_air_temperature_sensor
  uses:
  - heat_wheel_speed_percentage_command
  - heat_wheel_run_command
  - heat_wheel_run_status
  - outside_air_temperature_sensor
  - supply_air_temperature_sensor
  - supply_air_temperature_setpoint

#New abstracts for CH ZRH EURD
CAM:
  id: "10932006097032052736"
  description: "ztc alarm monitoring based on moisture sensor on coil or in pan."
  is_abstract: true
  implements:
  - MONITORING
  uses:
  - condensate_water_alarm

DPHCC:
  id: "12422697573691686912"
  description: "Two-pipe heating and cooling control. Has a single control
    valve that is fed by two separate headers for heating and cooling water.
    There is an isolation valve for each incoming system and a single control
    valve. Valve and mode control to zone temperature (heating/cooling
    setpoint configuration)."
  is_abstract: true
  opt_uses:
  - chilled_return_water_isolation_valve_percentage_command
  - heating_return_water_isolation_valve_percentage_command
  - heating_supply_water_isolation_valve_percentage_command
  - chilled_supply_water_isolation_valve_percentage_command
  - zone_air_cooling_temperature_setpoint
  - zone_air_heating_temperature_setpoint
  - condensate_water_alarm
  - zone_conditioning_mode
  - supply_water_valve_flowrate_sensor
  uses:
  - supply_water_valve_percentage_command
  - zone_air_temperature_sensor
  - water_riser_mode

HHCDM:
  id: "3582131505163403264"
  description: "Hydronic heating and cooling distribution monitoring"
  is_abstract: true
  implements:
  - MONITORING
  uses:
  - chilled_supply_water_isolation_valve_percentage_command
  - chilled_return_water_isolation_valve_percentage_command
  - heating_supply_water_isolation_valve_percentage_command
  - heating_return_water_isolation_valve_percentage_command
  - heating_request_count
  - cooling_request_count
  opt_uses:
  - average_zone_air_temperature_sensor


HHRU:
  id: "9211631039376523264"
  description: "Hydronic heat recovery unit for ahu's with bypass valve and circulation pump"
  is_abstract: true
  implements:
  - MONITORING
  uses:
  - supply_air_temperature_sensor
  - supply_air_temperature_setpoint
  - return_air_temperature_sensor
  - supply_water_temperature_sensor
  - supply_water_valve_percentage_command
  - supply_water_valve_percentage_sensor
  opt_uses:
  - exhaust_air_temperature_sensor
  - outside_air_temperature_sensor

PHRU:
  id: "5194420171762040832"
  description: "heat recovery unit for ahu's with plate heat exchanger valve and bypass damper"
  is_abstract: true
  implements:
  - MONITORING
  uses:
  - supply_air_temperature_sensor
  - supply_air_temperature_setpoint
  - return_air_temperature_sensor
  - bypass_air_damper_percentage_command
  opt_uses:
  - exhaust_air_temperature_sensor
  - outside_air_temperature_sensor
  - bypass_air_damper_command
  - bypass_air_damper_status

CHWDT2X:
  id: "17588854111866978304"
  description: "Temperature differential across chilled water with two sets of sensors."
  is_abstract: true
  implements:
  - MONITORING
  uses:
  - chilled_return_water_temperature_sensor_1
  - chilled_supply_water_temperature_sensor_1
  - chilled_return_water_temperature_sensor_2
  - chilled_supply_water_temperature_sensor_2

HLSAFS:
  id: "3550799821818298368"
  description: "Duct VAV type with high and low limit setpoint"
  is_abstract: true
  uses:
  - high_limit_supply_air_flowrate_setpoint
  - low_limit_supply_air_flowrate_setpoint
  - supply_air_flowrate_setpoint
  implements:
  - CONTROL

RHDHS:
  id: "15197108458198401024"
  description: "Return humidification/dehumidification monitor."
  is_abstract: true
  uses:
  - return_air_relative_humidity_sensor
  - return_air_relative_humidity_setpoint
  - dehumidification_run_status
  - humidification_run_status
  implements:
  - MONITORING

CO2DFVSC:
  id: "4574242837138243584"
  description: "Carbon dioxide levels controlled by a variable speed discharge fan."
  uses:
  - zone_air_co2_concentration_sensor
  - zone_air_co2_concentration_setpoint
  - discharge_fan_speed_percentage_command
  implements:
  - CONTROL

RACO2C:
  id: "15503353232859594752"
  description: "Returned air carbon dioxide levels controls."
  uses:
  - return_air_co2_concentration_sensor
  - return_air_co2_concentration_setpoint
  
DX2DDC:
  id: "6446737527519838208"
  description: "Two compressor run control with dual setpoint control on discharge side"
  is_abstract: true
  opt_uses:
  - cooling_percentage_command
  - compressor_speed_percentage_command
  uses:
  - compressor_run_command_1
  - compressor_run_command_2
  - compressor_run_status_1
  - compressor_run_status_2
  - discharge_air_heating_temperature_setpoint
  - discharge_air_cooling_temperature_setpoint
  - discharge_air_temperature_sensor
  implements:
  - CONTROL

HWDT:
  id: "6441530240450691072"
  description: "Temperature differential across heating water for heat recovery chiller."
  is_abstract: true
  implements:
  - MONITORING
  uses:
  - heating_return_water_temperature_sensor
  - heating_supply_water_temperature_sensor

HPDDC:
  id: "5130419798932455424"
  description: "Dual setpoint discharge side heat pump control."
  is_abstract: true
  opt_uses:
  - cooling_thermal_power_capacity
  - heating_thermal_power_capacity
  - compressor_speed_percentage_command
  - cooling_percentage_command
  uses:
  - discharge_air_temperature_sensor
  - discharge_air_cooling_temperature_setpoint
  - discharge_air_heating_temperature_setpoint
  - compressor_run_command
  - compressor_run_status
  - reversing_valve_command
  implements:
  - CONTROL

EC2SC:
  id: "9093587471018491904"
  description: "Evaporative cooler control on supply side."
  is_abstract: true
  opt_uses:
  - evaporative_cooler_run_status_1
  - evaporative_cooler_run_status_2
  - cooling_percentage_sensor
  - cooling_request_count
  uses:
  - evaporative_cooler_run_command_1
  - evaporative_cooler_run_command_2
  - supply_air_temperature_sensor
  - supply_air_temperature_setpoint
  implements:
  - CONTROL

HWDDC:
  id: "5695815066213941248"
  description: "Heating water valve with dual setpoint control on discharge side."
  is_abstract: true
  opt_uses:
  - heating_water_valve_percentage_sensor
  - heating_thermal_power_capacity
  - discharge_air_relative_humidity_sensor
  - heating_water_flowrate_sensor
  uses:
  - heating_water_valve_percentage_command
  - discharge_air_heating_temperature_setpoint
  - discharge_air_temperature_sensor
  implements:
  - CONTROL

CFDPM:
  id: "13838358376871886848"
  description: "Carbon filter pressure monitoring, where specific filter type is required."
  is_abstract: true
  uses:
  - carbon_filter_differential_pressure_sensor
  implements:
  - MONITORING
 
VOADM2X:
  id: "13507343804260155392"
  description: "Variable outside air damper monitoring, where there are two separate, equal sets of dampers that operate in conjunction."
  is_abstract: true
  opt_uses:
  - economizer_mode
  - mixed_air_temperature_sensor
  - outside_air_damper_percentage_sensor_1
  - outside_air_damper_percentage_sensor_2
  - low_limit_outside_air_damper_percentage_command
  - outside_air_flowrate_sensor_1
  - outside_air_flowrate_sensor_2
  uses:
  - outside_air_temperature_sensor
  - outside_air_damper_percentage_command_1
  - outside_air_damper_percentage_command_2
  implements:
  - MONITORING
 
EHHRC:
  id: "3300321589723136"
  description: "Exhaust hydronic heat recovery coil with an isolation valve."
  is_abstract: true
  uses:
  - heat_recovery_water_isolation_valve_command
  - leaving_heat_recovery_coil_temperature_sensor
  - entering_heat_recovery_coil_temperature_sensor
  - exhaust_air_flowrate_sensor
  implements:
  - MONITORING
 
DPBHCC:
  id: "6697901167675965440"
  description: "Two-pipe binary (open/closed) heating and cooling control. There is
  an isolation valve for each incoming system. Valve and mode control to zone temperature
  (heating/cooling setpoint configuration)."
  is_abstract: true
  opt_uses:
  - cooling_request_count
  - heating_request_count
  - zone_air_relative_humidity_sensor
  uses:
  - chilled_supply_water_isolation_valve_command
  - chilled_supply_water_isolation_valve_status
  - heating_supply_water_isolation_valve_command
  - heating_supply_water_isolation_valve_status
  - zone_air_cooling_temperature_setpoint
  - zone_air_heating_temperature_setpoint
  - zone_air_temperature_sensor
  implements:
  - CONTROL
 
FTC:
  id: "18010943431630651392"
  description: "Floor temperature control, where the temperature sensors are embedded in the floor (as opposed to open to the air)."
  is_abstract: true
  uses:
  - zone_floor_temperature_sensor
  - zone_floor_temperature_setpoint
  implements:
  - OPERATIONAL
 
DPCHWHRWSC:
  id: "370343691220418560"
  description: "Two-pipe chilled water and heat recovery water control using the same coils."
  is_abstract: true
  opt_uses:
  - leaving_coil_temperature_sensor
  - chilled_supply_water_temperature_sensor
  - chilled_return_water_temperature_sensor
  - heat_recovery_supply_water_temperature_sensor
  - heat_recovery_return_water_temperature_sensor
  - supply_water_valve_percentage_sensor
  - heat_recovery_return_water_isolation_valve_status
  - heat_recovery_supply_water_isolation_valve_status
  - chilled_return_water_isolation_valve_status
  - chilled_supply_water_isolation_valve_status
  uses:
  - supply_air_temperature_sensor
  - supply_air_temperature_setpoint
  - supply_water_valve_percentage_command
  - heat_recovery_run_command
  - heat_recovery_supply_water_isolation_valve_command
  - chilled_supply_water_isolation_valve_command
  implements:
  - CONTROL

CPVSC2X:
  id: "2309143330803417088"
  description: "Circulation pump variable speed control with 2 circulation pumps."
  is_abstract: true
  uses:
  - circulation_pump_run_command_1
  - circulation_pump_run_status_1
  - circulation_pump_speed_percentage_command_1
  - circulation_pump_run_command_2
  - circulation_pump_run_status_2
  - circulation_pump_speed_percentage_command_2
  implements:
  - OPERATIONAL

HWTTC:
  id: "8895657785832767488"
  description: "Hot water tank temperature control."
  is_abstract: true
  uses:
  - hot_water_tank_temperature_setpoint
  - hot_water_tank_temperature_sensor
  implements:
  - OPERATIONAL

PHWTTC:
  id: "15921273204530741248"
  description: "Preheating water tank temperature control."
  is_abstract: true
  uses:
  - preheating_water_tank_temperature_setpoint
  - preheating_water_tank_temperature_sensor
  implements:
  - OPERATIONAL
  

RCKTM:
  id: "4150552628444528640"
  description: "Refrigeration circuit monitoring for a DX compressor loop."
  is_abstract: true
  uses:
  - refrigerant_discharge_pressure_sensor
  - refrigerant_discharge_temperature_sensor
  - refrigerant_liquid_pressure_sensor
  - refrigerant_liquid_saturation_temperature_sensor
  - refrigerant_liquid_temperature_sensor
  - refrigerant_subcooling_temperature_sensor
  - refrigerant_suction_pressure_sensor
  - refrigerant_suction_saturation_temperature_sensor
  - refrigerant_suction_superheat_temperature_sensor
  - refrigerant_suction_temperature_sensor


RCKTM2X:
  id: "9248627406627930112"
  description: "Refrigeration circuits (2x) monitoring for a DX compressor loop."
  is_abstract: true
  uses:
  - refrigerant_discharge_pressure_sensor_1
  - refrigerant_discharge_temperature_sensor_1
  - refrigerant_liquid_pressure_sensor_1
  - refrigerant_liquid_saturation_temperature_sensor_1
  - refrigerant_liquid_temperature_sensor_1
  - refrigerant_subcooling_temperature_sensor_1
  - refrigerant_suction_pressure_sensor_1
  - refrigerant_suction_saturation_temperature_sensor_1
  - refrigerant_suction_superheat_temperature_sensor_1
  - refrigerant_suction_temperature_sensor_1
  - refrigerant_discharge_pressure_sensor_2
  - refrigerant_discharge_temperature_sensor_2
  - refrigerant_liquid_pressure_sensor_2
  - refrigerant_liquid_saturation_temperature_sensor_2
  - refrigerant_liquid_temperature_sensor_2
  - refrigerant_subcooling_temperature_sensor_2
  - refrigerant_suction_pressure_sensor_2
  - refrigerant_suction_saturation_temperature_sensor_2
  - refrigerant_suction_superheat_temperature_sensor_2
  - refrigerant_suction_temperature_sensor_2


CCM:
  id: "7375129961641803776"
  description: "Compressor current monitoring."
  is_abstract: true
  uses:
  - compressor_run_command
  - compressor_current_sensor

CC2XM:
  id: "15229407711775948800"
  description: "Compressor current monitoring for 2 compressors."
  is_abstract: true
  uses:
  - compressor_run_command_1
  - compressor_current_sensor_1
  - compressor_run_command_2
  - compressor_current_sensor_2

SSSPC:
  id: "12462508690710200320"
  description: "Supply static steam pressure control for steam/water heat exchanger"
  is_abstract: true
  uses:
  - supply_steam_static_pressure_sensor
  - supply_steam_static_pressure_setpoint
  - steam_valve_percentage_command
  implements:
  - CONTROL

SCHWISOVPM:
  id: "428890486376235008"
  description: "Secondary chilled water return side isolation valve percentage monitoring."
  is_abstract: true
  uses:
  - secondary_chilled_return_water_isolation_valve_percentage_command
  - secondary_chilled_return_water_isolation_valve_percentage_sensor
  implements:
  - MONITORING

SCHWDT:
  id: "9593715728075194368"
  description: "Secondary-side chilled water delta-T monitoring."
  is_abstract: true
  implements:
  - MONITORING
  uses:
  - secondary_chilled_supply_water_temperature_sensor
  - secondary_chilled_return_water_temperature_sensor

SHWDT:
  id: "11532515367658192896"
  description: "Secondary-side heating water delta-T monitoring."
  is_abstract: true
  implements:
  - MONITORING
  uses:
  - secondary_heating_supply_water_temperature_sensor
  - secondary_heating_return_water_temperature_sensor

PCHWDT:
  id: "18119029822687543296"
  description: "Temperature differential across primary chilled water loop."
  is_abstract: true
  implements:
  - MONITORING
  uses:
  - primary_chilled_return_water_temperature_sensor
  - primary_chilled_supply_water_temperature_sensor

PHWDT:
  id: "4392058158462271488"
  description: "Temperature differential across primary heating water loop."
  is_abstract: true
  implements:
  - MONITORING
  uses:
  - primary_heating_return_water_temperature_sensor
  - primary_heating_supply_water_temperature_sensor

TDTM:
  id: "9652262523231010816"
  description: "water tank delta-T monitoring."
  is_abstract: true
  uses:
  - leaving_water_tank_temperature_sensor
  - entering_water_tank_temperature_sensor 
  implements:
  - MONITORING

HLPM:
  id: "4982029709647806464"
  description: "Heating thermal power sensor."
  is_abstract: true
  uses:
  - heating_thermal_power_sensor
  implements:
  - MONITORING

CWRWISOVM:
  id: "15646553627261140992"
  description: "Condensing water supply side isolation valve monitoring."
  is_abstract: true
  uses:
  - condensing_return_water_isolation_valve_command
  - condensing_return_water_isolation_valve_status
  implements:
  - MONITORING

CWRWISOVPM:
  id: "7850822672282812416"
  description: "Condensing water return side isolation valve percentage monitoring."
  is_abstract: true
  uses:
  - condensing_return_water_isolation_valve_percentage_command
  - condensing_return_water_isolation_valve_percentage_sensor
  implements:
  - MONITORING

OCWRWISOVM:
  id: "18443288995858219008"
  description: "Open-loop CDW return side isolation valve monitoring."
  is_abstract: true
  uses:
  - outside_condensing_loop_return_water_isolation_valve_command
  - outside_condensing_loop_return_water_isolation_valve_status
  implements:
  - MONITORING

OCWRWISOVPM:
  id: "15705100422416957440"
  description: "Open-loop CDW return side isolation valve monitoring."
  is_abstract: true
  uses:
  - outside_condensing_loop_return_water_isolation_valve_percentage_command
  - outside_condensing_loop_return_water_isolation_valve_percentage_sensor
  implements:
  - MONITORING

HWRWISOVM:
  id: "8729024599620059136"
  description: "Heating return side isolation valve monitoring."
  is_abstract: true
  uses:
  - heating_return_water_isolation_valve_command
  - heating_return_water_isolation_valve_status
  implements:
  - MONITORING

HWSWISOVM:
  id: "4614986340017111040"
  description: "Heating supply side isolation valve monitoring."
  is_abstract: true
  uses:
  - heating_supply_water_isolation_valve_command
  - heating_supply_water_isolation_valve_status
  implements:
  - MONITORING

HWRWISOVPM:
  id: "13399257413203263488"
  description: "Heating return side isolation valve percentage monitoring."
  is_abstract: true
  uses:
  - heating_return_water_isolation_valve_percentage_command
  - heating_return_water_isolation_valve_percentage_sensor
  implements:

  - MONITORING 

DEFSS:
  id: "8292821948602253312"
  description: "defrost run command and status (start/stop) "
  is_abstract: true
  uses:
  - defrost_run_status
  - defrost_run_command  
  implements:
  - MONITORING

MIPVCM:
  id: "10283962739713900544"
  description: "Motor phase-level input current and voltage monitoring."
  is_abstract: true
  implements:
  - MONITORING
  uses:
  - input_phase1_phase3_line_motor_voltage_sensor
  - input_phase1_phase2_line_motor_voltage_sensor
  - input_phase2_phase3_line_motor_voltage_sensor
  - input_phase1_line_motor_current_sensor
  - input_phase2_line_motor_current_sensor
  - input_phase3_line_motor_current_sensor
  opt_uses:
  - average_input_line_motor_current_sensor
  - average_input_inter_line_motor_voltage_sensor

MIPWM:
  id: "2094166817340653568"
  description: "Motor input power monitoring."
  is_abstract: true
  implements:
  - MONITORING
  uses:
  - input_motor_power_sensor
  
MSM:
  description: "Motor speed monitoring for fan."
  is_abstract: true
  implements:
  - MONITORING
  uses:
  - discharge_fan_run_status
  - high_discharge_fan_speed_status
  - low_discharge_fan_speed_status
  opt_uses:
  - discharge_fan_failed_alarm
 

INVOPWM:
  id: "10056530958531690496"
  description: "Inverter (VFD) output power monitoring."
  is_abstract: true
  implements:
  - MONITORING
  uses:
  - output_inverter_power_sensor
  opt_uses:
  - output_inverter_voltage_sensor
  - input_inverter_frequency_sensor

INVIPCM:
  id: "3240332922506444800"
  description: "Inverter (VFD) 3-phase input current monitoring."
  is_abstract: true
  implements:
  - MONITORING
  uses:
  - input_phase1_line_inverter_current_sensor
  - input_phase2_line_inverter_current_sensor
  - input_phase3_line_inverter_current_sensor

CWSWISOVPM:
  id: "14769547968574914560"
  description: "Condensing water supply side isolation valve percentage monitoring."
  is_abstract: true
  uses:
  - condensing_supply_water_isolation_valve_percentage_command
  - condensing_supply_water_isolation_valve_percentage_sensor
  implements:
  - MONITORING

GTWFCISOVM:
  id: "5444844940104302592"
  description: "Geothermal water free-cooling isolation valve monitoring; exclusively using ground as heat sink for building load."
  is_abstract: true  
  uses:
  - chilled_side_ground_supply_economizer_isolation_valve_status
  - chilled_side_ground_return_economizer_isolation_valve_status
  - chilled_side_ground_return_economizer_isolation_valve_command
  implements:
  - MONITORING

GTWGRISOVM:
  id: "12463704959361220608"
  description: "Geothermal water ground-recharge isolation valve monitoring; rejecting ground heat to atmosphere via cooling towers."
  is_abstract: true  
  uses:
  - heating_side_ground_supply_economizer_isolation_valve_status
  - heating_side_ground_return_economizer_isolation_valve_status
  - heating_side_ground_return_economizer_isolation_valve_command
  implements:
  - MONITORING

GTWHEISOVM:
  id: "3366433712072818688"
  description: "Geothermal water heat-extraction isolation valve monitoring; extracting ground heat to to use in building."
  is_abstract: true
  uses:
  - chilled_side_ground_return_water_isolation_valve_status
  - chilled_side_ground_supply_water_isolation_valve_status
  - chilled_side_ground_supply_water_isolation_valve_command
  implements:
  - MONITORING

GTWHRISOVM:
  id: "11317538854195429376"
  description: "Geothermal water heat-rejection isolation valve monitoring; rejecting building heat to ground."
  is_abstract: true  
  uses:
  - heating_side_ground_return_water_isolation_valve_status
  - heating_side_ground_supply_water_isolation_valve_status
  - heating_side_ground_supply_water_isolation_valve_command
  implements:
  - MONITORING
  
COCDSP:
  id: "3620605616042541056"
  description: "Dual setpoint CO concentration control."
  is_abstract: true
  uses:
  - low_limit_zone_air_co_concentration_setpoint
  - high_limit_zone_air_co_concentration_setpoint
  - zone_air_co_concentration_sensor
  implements:
  - CONTROL

NOCDSP:
  id: "10177846673493983232"
  description: "Dual setpoint NO concentration control."
  is_abstract: true
  uses:
  - low_limit_zone_air_no_concentration_setpoint
  - high_limit_zone_air_no_concentration_setpoint
  - zone_air_no_concentration_sensor
  implements:
  - CONTROL

EFHLC:
  id: "16708066133181202432"
  description: "Two-speed exhaust fan (low/high)."
  is_abstract: true
  uses:
  - low_exhaust_fan_speed_command
  - high_exhaust_fan_speed_command
  - low_exhaust_fan_speed_status
  - high_exhaust_fan_speed_status
  implements:
<<<<<<< HEAD
  - OPERATIONAL

  
  



=======
  - OPERATIONAL
>>>>>>> 99d9dc3f
<|MERGE_RESOLUTION|>--- conflicted
+++ resolved
@@ -5000,14 +5000,13 @@
   - low_exhaust_fan_speed_status
   - high_exhaust_fan_speed_status
   implements:
-<<<<<<< HEAD
-  - OPERATIONAL
+  - OPERATIONAL
+
 
   
   
 
 
 
-=======
-  - OPERATIONAL
->>>>>>> 99d9dc3f
+
+
