--- conflicted
+++ resolved
@@ -1656,10 +1656,6 @@
   implements:
   - MONITORING
 
-<<<<<<< HEAD
-=======
-
->>>>>>> 785baddb
 FDPSM:
   id: "5397007388203024384"
   description: "Filter pressure status monitoring."
@@ -4483,11 +4479,7 @@
   - compressor_voltage_sensor
   - compressor_lost_power_alarm
   - failed_compressor_alarm
-<<<<<<< HEAD
-=======
   - overload_compressor_alarm
-
->>>>>>> 785baddb
 
 CDWFRM:
   id: "632877381119377408"
@@ -6132,11 +6124,7 @@
   - input_motor_power_sensor
   opt_uses:
   - input_motor_frequency_sensor
-<<<<<<< HEAD
-=======
   - motor_powerfactor_sensor
-
->>>>>>> 785baddb
 
 MSM:
   id: "2084609862272024576"
@@ -6274,10 +6262,6 @@
   implements:
   - OPERATIONAL
 
-<<<<<<< HEAD
-=======
-
->>>>>>> 785baddb
 SWCM:
   id: "620728877144080384"
   description: "Solenoid water valve control and monitoring."
@@ -6286,15 +6270,12 @@
   - valve_command
   - valve_status
 
-<<<<<<< HEAD
 MWCM:
   description: "Motorized water valve control and monitoring."
   is_abstract: true
   uses:
   - motorized_valve_run_command
   - motorized_valve_run_status
-=======
->>>>>>> 785baddb
 
 SCRSS:
   id: "3343154851889545216"
@@ -6393,10 +6374,6 @@
   implements:
   - MONITORING
 
-<<<<<<< HEAD
-=======
-
->>>>>>> 785baddb
 MIPCVM:
   id: "13492227718401490944"
   description: "Motor phase-level input current and voltage monitoring."
