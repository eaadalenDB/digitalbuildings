# Copyright 2020 Google LLC
#
# Licensed under the Apache License, Version 2.0 (the License);
# you may not use this file except in compliance with the License.
# You may obtain a copy of the License at
#
#    https://www.apache.org/licenses/LICENSE-2.0
#
# Unless required by applicable law or agreed to in writing, software
# distributed under the License is distributed on an AS IS BASIS,
# WITHOUT WARRANTIES OR CONDITIONS OF ANY KIND, either express or implied.
# See the License for the specific language governing permissions and
# limitations under the License.

### ABSTRACT TYPES

# This defines subtypes by function. They are not necessarily specific to any type of equipment.
# TODO: Variable speed compressors?
# TODO: For types which use multiple sensors as control points (e.g. differential_pressure_sensor_1
# and _2) they should be reconstructed using virtual points (and the 2X types should be deprecated).

SD:
  guid: "92e24391-7993-4d0b-9fbd-a6e9707e7e20"
  description: "Single duct VAV type, with basic airflow control."
  is_abstract: true
  opt_uses:
  - cooling_thermal_power_capacity
  - run_command
  - supply_air_cooling_flowrate_capacity
  - supply_air_damper_percentage_sensor
  - supply_air_heating_flowrate_capacity
  - supply_air_temperature_sensor
  - supply_air_ventilation_flowrate_requirement
  - high_supply_air_temperature_alarm
  - low_supply_air_temperature_alarm
  - purge_command
  - high_supply_air_flowrate_alarm
  - low_supply_air_flowrate_alarm
  - failed_supply_air_damper_alarm
  - pressurization_request_count
  - zone_air_differential_pressure_sensor
  uses:
  - supply_air_damper_percentage_command
  - supply_air_flowrate_sensor
  - supply_air_flowrate_setpoint
  implements:
  - CONTROL


RDM:
  guid: "9b0b6094-b092-4d27-b894-6dbc299e4833"
  description: "Very basic system run duration monitoring. "
  is_abstract: true
  uses:
  - run_time_accumulator
  implements:
  - MONITORING

DD:
  guid: "5b09f1bd-f526-4d77-b1a3-1fceda2ba041"
  description: "Dual duct flow control (hot deck, cold deck)."
  is_abstract: true
  opt_uses:
  - cooling_thermal_power_capacity
  - discharge_air_temperature_sensor
  - heating_thermal_power_capacity
  - run_command
  - supply_air_cooling_flowrate_capacity
  - supply_air_heating_flowrate_capacity
  - supply_air_ventilation_flowrate_requirement
  - failed_discharge_air_temperature_alarm
  uses:
  - cooling_air_damper_percentage_command
  - cooling_air_flowrate_sensor
  - cooling_air_flowrate_setpoint
  - heating_air_damper_percentage_command
  - heating_air_flowrate_sensor
  - heating_air_flowrate_setpoint
  implements:
  - CONTROL


SRC:
  guid: "0b8da138-b5be-42d1-81ad-13d4196f5352"
  description: "Very basic run scheduling command."
  is_abstract: true
  uses:
  - schedule_run_command
  implements:
  - CONTROL

# Not deprecated but probably not useful
OADM:
  guid: "682fcc2c-ff92-4409-81b3-03a1eb8851b4"
  description: "Outside air damper monitoring."
  is_abstract: true
  opt_uses:
  - failed_outside_air_damper_alarm
  uses:
  - outside_air_damper_command


MOAFC:
  guid: "76994bbd-4395-4a19-914f-d5c9a21fc99b"
  description: "Minimum (ventilation) outside air flow control."
  is_abstract: true
  opt_uses:
  - economizer_mode
  - ventilation_request_count
  - low_ventilation_outside_air_flowrate_alarm
  - failed_ventilation_outside_air_flowrate_alarm
  - failed_ventilation_outside_air_damper_alarm
  - ventilation_outside_air_damper_percentage_sensor
  uses:
  - ventilation_outside_air_damper_percentage_command
  - ventilation_outside_air_flowrate_sensor
  - ventilation_outside_air_flowrate_setpoint
  implements:
  - CONTROL


OAFC:
  guid: "9a39e296-caaa-41d8-a1b2-af9255eb4019"
  description: "Outside Air Flow Control"
  is_abstract: true
  opt_uses:
  - economizer_mode
  - mixed_air_temperature_sensor
  - failed_mixed_air_temperature_alarm
  - high_mixed_air_temperature_alarm
  - low_mixed_air_temperature_alarm
  uses:
  - outside_air_damper_percentage_command
  - outside_air_flowrate_sensor
  - outside_air_flowrate_setpoint
  implements:
  - CONTROL


ZTM:
  guid: "869b8713-9b16-4ca0-b957-630c26e9e506"
  description: "Zone temperature monitoring."
  is_abstract: true
  opt_uses:
  - discharge_air_temperature_sensor
  - failed_discharge_air_temperature_alarm
  - failed_zone_air_temperature_alarm
  - high_zone_air_temperature_alarm
  - low_zone_air_temperature_alarm
  uses:
  - zone_air_temperature_sensor
  implements:
  - MONITORING


REFM:
  guid: "df97ad55-5e8f-4cc2-89b7-c07b7a6f28b4"
  description: "Refrigerant leak monitoring."
  is_abstract: true
  implements:
  - MONITORING
  opt_uses:
  - high_zone_air_refrigerant_concentration_alarm
  - failed_zone_air_refrigerant_concentration_alarm
  uses:
  - zone_air_refrigerant_concentration_sensor


CSP:
  guid: "d741e3d6-4997-4a01-8ac1-07b6ff6d53a7"
  description: "Single cooling setpoint control (IDF room typically)."
  is_abstract: true
  implements:
  - OPERATIONAL
  opt_uses:
  - discharge_air_temperature_sensor
  - high_discharge_air_temperature_alarm
  - low_discharge_air_temperature_alarm
  - zone_air_relative_humidity_sensor
  - zone_occupancy_status
  - failed_discharge_air_temperature_alarm
  - failed_zone_air_temperature_alarm
  - high_zone_air_temperature_alarm
  - low_zone_air_temperature_alarm
  - cooling_request_count
  uses:
  - zone_air_cooling_temperature_setpoint
  - zone_air_temperature_sensor


ZTC:
  guid: "6140021d-52a9-4d7c-8846-ca296ab32aa2"
  description: "Single zone temperature control setpoint with deadband."
  is_abstract: true
  implements:
  - OPERATIONAL
  opt_uses:
  - zone_air_deadband_temperature_setpoint
  - zone_air_relative_humidity_sensor
  - failed_zone_air_temperature_alarm
  - high_zone_air_temperature_alarm
  - low_zone_air_temperature_alarm
  - zone_occupancy_status
  - zone_air_specificenthalpy_sensor
  uses:
  - zone_air_temperature_sensor
  - zone_air_temperature_setpoint


DSARC:
  guid: "d891cb1e-f38c-4bec-ae0f-80cc00e2a346"
  description: "AHU dual supply air reset control."
  is_abstract: true
  opt_uses:
  - heating_request_count
  - supply_air_flowrate_sensor
  uses:
  - cooling_request_count
  - pressurization_request_count
  - supply_air_cooling_temperature_setpoint
  - supply_air_heating_temperature_setpoint
  - supply_air_static_pressure_setpoint
  implements:
  - CONTROL


DFMSS:
  guid: "d2e28e09-b84b-479a-85a6-f3494b50c7d3"
  description: "Discharge fan Start Stop with uneven statuses."
  is_abstract: true
  implements:
  - OPERATIONAL
  opt_uses:
  - discharge_air_flowrate_capacity
  - discharge_fan_current_sensor
  - discharge_fan_power_capacity
  - discharge_fan_power_sensor
  - discharge_fan_lost_power_alarm
  - failed_discharge_fan_alarm_1
  - failed_discharge_fan_alarm_2
  uses:
  - discharge_fan_run_command
  - discharge_fan_run_status_1
  - discharge_fan_run_status_2


DX2RC:
  guid: "3ffa6782-30f3-4e94-9a5d-a6a2fa47c91a"
  description: "Compressor run control on retun side (RC)."
  is_abstract: true
  opt_uses:
  - compressor_speed_percentage_command
  - cooling_percentage_command
  - cooling_thermal_power_capacity
  - cooling_stage_run_count
  - discharge_air_temperature_sensor
  - leaving_cooling_coil_temperature_sensor
  - failed_discharge_air_temperature_alarm
  - high_return_air_temperature_alarm
  - failed_return_air_temperature_alarm
  - low_return_air_temperature_alarm
  uses:
  - compressor_run_command_1
  - compressor_run_command_2
  - compressor_run_status_1
  - compressor_run_status_2
  - return_air_temperature_sensor
  - return_air_temperature_setpoint
  implements:
  - CONTROL


DFSMC:
  guid: "c9972693-cc8b-4191-ba3c-d0306e961ca7"
  description: "Discharge fan multi-speed control."
  is_abstract: true
  uses:
  - discharge_fan_run_command
  - discharge_fan_speed_mode


DSP:
  guid: "662d48d1-95a9-4e23-a6e1-daf2fc80d676"
  description: "Dual zone temperature setpoint control (heating/cooling thresholds with deadband in between)."
  is_abstract: true
  implements:
  - OPERATIONAL
  opt_uses:
  - discharge_air_temperature_sensor
  - zone_air_relative_humidity_sensor
  - failed_zone_air_relative_humidity_alarm
  - high_zone_air_relative_humidity_alarm
  - low_zone_air_relative_humidity_alarm
  - failed_discharge_air_temperature_alarm
  - low_discharge_air_temperature_alarm
  - high_discharge_air_temperature_alarm
  - failed_zone_air_temperature_alarm
  - high_zone_air_temperature_alarm
  - low_zone_air_temperature_alarm
  - zone_occupancy_status
  - cooling_request_count
  - heating_request_count
  uses:
  - zone_air_cooling_temperature_setpoint
  - zone_air_heating_temperature_setpoint
  - zone_air_temperature_sensor


DDSP:
  guid: "079307e1-3bd4-4f90-9c00-66961afbda6a"
  description: "Dual zone temperature setpoint control (heating/cooling thresholds with deadband in between) with two zone temp sensors."
  is_abstract: true
  implements:
  - OPERATIONAL
  opt_uses:
  - discharge_air_temperature_sensor
  - failed_discharge_air_temperature_alarm
  uses:
  - zone_air_cooling_temperature_setpoint
  - zone_air_heating_temperature_setpoint
  - zone_air_temperature_sensor_1
  - zone_air_temperature_sensor_2


CO2C:
  guid: "d2659eb3-d7a4-450a-9152-da9b30c9a267"
  description: "Carbon dioxide control."
  is_abstract: true
  implements:
  - OPERATIONAL
  uses:
  - zone_air_co2_concentration_sensor
  - zone_air_co2_concentration_setpoint
  opt_uses:
  - high_zone_air_co2_concentration_alarm
  - failed_zone_air_co2_concentration_alarm
  - zone_air_co2_deadband_concentration_setpoint


CO2CMAX:
  guid: "6ce30064-7249-44be-8e6b-0f05f1f41715"
  description: "Multi-zone carbon dioxide control to the maximum zone concentration."
  is_abstract: true
  implements:
  - OPERATIONAL
  uses:
  - max_zone_air_co2_concentration_sensor
  - zone_air_co2_concentration_setpoint
  opt_uses:
  - high_zone_air_co2_concentration_alarm
  - failed_zone_air_co2_concentration_alarm

CO2CDSP:
  guid: "668a3a75-e78d-4755-a360-b370bceda3c5"
  description: "Carbon dioxide control with dual setpoint."
  is_abstract: true
  implements:
  - OPERATIONAL
  uses:
  - high_limit_zone_air_co2_concentration_setpoint
  - low_limit_zone_air_co2_concentration_setpoint
  - zone_air_co2_concentration_sensor
  opt_uses:
  - high_zone_air_co2_concentration_alarm
  - failed_zone_air_co2_concentration_alarm


COC:
  guid: "dee7cc87-51cb-460e-8202-eff4001319db"
  description: "Carbon monoxide control."
  is_abstract: true
  implements:
  - OPERATIONAL
  uses:
  - zone_air_co_concentration_sensor
  - zone_air_co_concentration_setpoint
  opt_uses:
  - high_zone_air_co_concentration_alarm
  - failed_zone_air_co_concentration_alarm

COM:
  guid: "bd9a1e2d-0710-4c58-8a56-3890af55f6b3"
  description: "Carbon monoxide monitoring."
  is_abstract: true
  implements:
  - MONITORING
  uses:
  - zone_air_co_concentration_sensor

BPC:
  guid: "8199ef48-de0b-4112-bf7a-15876a4acaff"
  description: "Building pressure control (stand-alone fan)."
  is_abstract: true
  uses:
  - building_air_static_pressure_sensor
  - building_air_static_pressure_setpoint
  implements:
  - OPERATIONAL
  opt_uses:
  - high_building_air_static_pressure_alarm
  - low_building_air_static_pressure_alarm


BPC2X:
  guid: "4c27f34b-0132-44fb-b99a-355ba6a25d6c"
  description: "Building pressure control for two pressure sensors (stand-alone fan)."
  is_abstract: true
  opt_uses:
  - high_building_air_static_pressure_alarm_1
  - high_building_air_static_pressure_alarm_2
  - low_building_air_static_pressure_alarm_1
  - low_building_air_static_pressure_alarm_2
  uses:
  - building_air_static_pressure_sensor_1
  - building_air_static_pressure_sensor_2
  - building_air_static_pressure_setpoint
  implements:
  - OPERATIONAL


EDPM:
  guid: "6051d016-4a78-42f4-aeaf-3701417b8773"
  description: "Exhaust air damper percentage monitoring."
  is_abstract: true
  implements:
  - MONITORING
  opt_uses:
  - failed_exhaust_air_damper_alarm
  uses:
  - exhaust_air_damper_percentage_command
  - exhaust_air_damper_percentage_sensor

EDPM2X:
  guid: "20f6ee70-f651-4c3b-a528-7750ef5f6001"
  description: "Dual exhaust air damper percentage monitoring."
  is_abstract: true
  implements:
  - MONITORING
  opt_uses:
  - failed_exhaust_air_damper_alarm_1
  - failed_exhaust_air_damper_alarm_2
  uses:
  - exhaust_air_damper_percentage_command_1
  - exhaust_air_damper_percentage_command_2
  - exhaust_air_damper_percentage_sensor_1
  - exhaust_air_damper_percentage_sensor_2

EDM:
  guid: "e765d413-988e-4524-99b6-9869cff2f02e"
  description: "Exhaust air damper monitoring."
  is_abstract: true
  uses:
  - exhaust_air_damper_command
  - exhaust_air_damper_status


EDBPC:
  guid: "4e428d76-1f7d-46e9-adc6-2affcd170fb6"
  description: "Building static pressure control with exhaust damper."
  is_abstract: true
  opt_uses:
  - exhaust_air_damper_percentage_sensor
  - failed_exhaust_air_damper_alarm
  - exhaust_air_differential_pressure_sensor
  - high_building_air_static_pressure_alarm
  - low_building_air_static_pressure_alarm
  uses:
  - building_air_static_pressure_sensor
  - building_air_static_pressure_setpoint
  - exhaust_air_damper_percentage_command
  implements:
  - CONTROL


EDRPC:
  guid: "79013451-90f3-412c-bde5-425c455b2de5"
  description: "Return static pressure control with exhaust damper."
  is_abstract: true
  opt_uses:
  - exhaust_air_damper_percentage_sensor
  uses:
  - exhaust_air_damper_percentage_command
  - return_air_static_pressure_sensor
  - return_air_static_pressure_setpoint
  implements:
  - CONTROL


EFFC:
  guid: "45dd6520-570d-43c6-8085-124f1a99196e"
  description: "Exhaust fan flowrate control."
  is_abstract: true
  uses:
  - exhaust_air_flowrate_sensor
  - exhaust_air_flowrate_setpoint
  - speed_percentage_command
  implements:
  - CONTROL


BSPC:
  guid: "78836ff7-b9e6-427d-bbbc-bef212ae6522"
  description: "Building static pressure control (as part of a composite device)."
  is_abstract: true
  opt_uses:
  - exhaust_air_damper_percentage_command
  - exhaust_fan_run_status
  - failed_exhaust_fan_alarm
  - high_building_air_static_pressure_alarm
  - low_building_air_static_pressure_alarm
  uses:
  - building_air_static_pressure_sensor
  - building_air_static_pressure_setpoint
  - exhaust_fan_run_command
  implements:
  - CONTROL


VSC:
  guid: "5ac998b4-d72e-40f1-9c8f-c905ec8b5cc6"
  description: "Variable speed control generic."
  is_abstract: true
  opt_uses:
  - control_mode
  - current_sensor
  - energy_accumulator
  - motor_temperature_sensor
  - power_sensor
  - run_mode
  - run_time_accumulator
  - speed_frequency_sensor
  - speed_mode
  - speed_percentage_sensor
  - torque_sensor
  - voltage_sensor
  - failed_alarm
  - local_override_alarm
  - lost_power_alarm
  - master_alarm
  - failed_inverter_alarm
  uses:
  - run_command
  - run_status
  - speed_percentage_command
  implements:
  - OPERATIONAL

MRVC:
  guid: "5d4ec788-3c4a-47ca-a02b-c9e47ea3a782"
  description: "Rotational velocity control for motors."
  is_abstract: true
  uses:
  - motor_rotationalvelocity_sensor
  - motor_rotationalvelocity_setpoint

EFVSC:
  guid: "dab0bc02-db86-4b2d-be8d-36a4232ef7c0"
  description: "Variable speed control for exhaust fans."
  is_abstract: true
  opt_uses:
  - exhaust_fan_current_sensor
  - exhaust_fan_power_sensor
  - exhaust_fan_torque_sensor
  - exhaust_fan_run_mode
  - exhaust_fan_speed_frequency_sensor
  - exhaust_fan_speed_mode
  - exhaust_fan_speed_percentage_sensor
  - failed_exhaust_fan_alarm
  - exhaust_fan_voltage_sensor
  uses:
  - exhaust_fan_run_command
  - exhaust_fan_run_status
  - exhaust_fan_speed_percentage_command
  implements:
  - OPERATIONAL


VSFC:
  guid: "8dcdc4b0-af94-4468-8346-d28442447f84"
  description: "Variable speed control and monitor in frequency"
  is_abstract: true
  opt_uses:
  - failed_alarm
  uses:
  - speed_frequency_command
  - speed_frequency_sensor

FSS4X:
  guid: "73a049b2-274c-4dcc-b2ca-4126c2485b51"
  description: "Start/stop for four fans."
  is_abstract: true
  implements:
  - OPERATIONAL
  uses:
  - fan_run_command_1
  - fan_run_command_2
  - fan_run_command_3
  - fan_run_command_4
  - fan_run_status_1
  - fan_run_status_2
  - fan_run_status_3
  - fan_run_status_4

FVSC4X:
  guid: "10267aa0-4a96-4894-af3c-d44eda0ce31f"
  description: "Variable speed control for four fans."
  is_abstract: true
  implements:
  - OPERATIONAL
  opt_uses:
  - fan_speed_frequency_sensor
  uses:
  - fan_run_command_1
  - fan_run_command_2
  - fan_run_command_3
  - fan_run_command_4
  - fan_run_status_1
  - fan_run_status_2
  - fan_run_status_3
  - fan_run_status_4
  - fan_speed_percentage_command


SFVSC:
  guid: "ac42c5d1-24d5-4433-b5e5-4ae8843e9ca8"
  description: "Variable speed control for supply fans."
  is_abstract: true
  opt_uses:
  - control_mode
  - supply_fan_current_sensor
  - supply_fan_energy_accumulator
  - supply_fan_power_sensor
  - supply_fan_power_status
  - supply_fan_run_time_accumulator
  - supply_fan_speed_frequency_sensor
  - supply_fan_speed_mode
  - supply_fan_speed_percentage_sensor
  - supply_fan_torque_sensor
  - supply_fan_voltage_sensor
  - failed_supply_fan_alarm
  - supply_fan_lost_power_alarm
  - failed_inverter_alarm
  uses:
  - supply_fan_run_command
  - supply_fan_run_status
  - supply_fan_speed_percentage_command
  implements:
  - OPERATIONAL


DFVSC:
  guid: "99ebcfbb-f9a5-446f-8faf-ebf61548e2cd"
  description: "Variable speed control for discharge fans."
  is_abstract: true
  opt_uses:
  - control_mode
  - discharge_fan_current_sensor
  - discharge_fan_energy_accumulator
  - discharge_fan_power_sensor
  - discharge_fan_run_time_accumulator
  - discharge_fan_speed_frequency_sensor
  - discharge_fan_speed_mode
  - discharge_fan_speed_percentage_sensor
  - discharge_fan_torque_sensor
  - discharge_fan_voltage_sensor
  - discharge_fan_lost_power_alarm
  - failed_discharge_fan_alarm
  - discharge_air_flowrate_sensor
  - failed_inverter_alarm
  - high_discharge_air_flowrate_alarm
  uses:
  - discharge_fan_run_command
  - discharge_fan_run_status
  - discharge_fan_speed_percentage_command
  implements:
  - OPERATIONAL


DFVSC2X:
  guid: "8d7ed5d3-725a-46d7-99e5-6cfbed564551"
  description: "Variable speed control for discharge fans for 2 separate zones."
  is_abstract: true
  opt_uses:
  - discharge_fan_current_sensor_1
  - discharge_fan_current_sensor_2
  - discharge_fan_power_sensor_1
  - discharge_fan_power_sensor_2
  - discharge_fan_speed_frequency_sensor_1
  - discharge_fan_speed_frequency_sensor_2
  - discharge_fan_speed_percentage_sensor_1
  - discharge_fan_speed_percentage_sensor_2
  - discharge_fan_lost_power_alarm_1
  - discharge_fan_lost_power_alarm_2
  uses:
  - discharge_fan_run_command_1
  - discharge_fan_run_command_2
  - discharge_fan_run_status_1
  - discharge_fan_run_status_2
  - discharge_fan_speed_percentage_command_1
  - discharge_fan_speed_percentage_command_2
  implements:
  - OPERATIONAL


DFVSFC:
  guid: "0f7905ae-ef96-4e44-a52b-10d3fd628de9"
  description: "Variable speed control with frequency setting for discharge fans."
  is_abstract: true
  uses:
  - discharge_fan_run_command
  - discharge_fan_run_status
  - discharge_fan_speed_frequency_command
  opt_uses:
  - discharge_fan_speed_frequency_sensor
  - failed_discharge_fan_alarm
  implements:
  - OPERATIONAL


DFMSC:
  guid: "b9228e0a-91ae-4bcf-911d-f5391941814d"
  description: "Discharge fan multi-speed control."
  is_abstract: true
  uses:
  - discharge_fan_run_command
  - discharge_fan_run_status
  - discharge_fan_speed_mode
  opt_uses:
  - discharge_fan_run_mode
  - schedule_run_command
  - failed_discharge_fan_alarm

DFMSC2X:
  guid: "779eda39-c031-4f09-8fc7-9f95f6338115"
  description: "Dual discharge fan multi-speed control."
  is_abstract: true
  uses:
  - discharge_fan_run_command_1
  - discharge_fan_run_command_2
  - discharge_fan_speed_mode_1
  - discharge_fan_speed_mode_2
  - discharge_fan_run_status_1
  - discharge_fan_run_status_2
  opt_uses:
  - failed_discharge_fan_alarm_1
  - failed_discharge_fan_alarm_2

ZHM:
  guid: "2832f316-151a-489e-9bd5-0ab159edb0d2"
  description: "Zone relative humidity monitoring."
  is_abstract: true
  implements:
  - MONITORING
  uses:
  - zone_air_relative_humidity_sensor
  opt_uses:
  - failed_zone_air_relative_humidity_alarm
  - high_zone_air_relative_humidity_alarm

ZHM2X:
  guid: "1e5c95b5-bbf8-42ab-b68f-08bd3fc7638e"
  description: "Dual sensor zone humidity monitoring."
  is_abstract: true
  implements:
  - MONITORING
  opt_uses:
  - failed_zone_air_relative_humidity_alarm_1
  - failed_zone_air_relative_humidity_alarm_2
  uses:
  - zone_air_relative_humidity_sensor_1
  - zone_air_relative_humidity_sensor_2

DTM:
  guid: "576e2b80-1711-4bac-abed-c54f2db5351d"
  description: "Discharge temperature monitoring."
  is_abstract: true
  opt_uses:
  - discharge_air_relative_humidity_sensor
  - discharge_air_specificenthalpy_sensor
  - failed_discharge_air_temperature_alarm
  - high_discharge_air_temperature_alarm
  - low_discharge_air_temperature_alarm
  uses:
  - discharge_air_temperature_sensor
  implements:
  - MONITORING


SS:
  guid: "5231c7a0-b1bf-48b2-8443-6f37e3b07376"
  description: "Basic combination of run command and status (start/stop)."
  is_abstract: true
  implements:
  - /SS
  - OPERATIONAL
  opt_uses:
  - control_mode
  - current_sensor
  - flowrate_capacity
  - power_capacity
  - power_sensor
  - powerfactor_sensor
  - run_time_accumulator
  - failed_alarm
  - local_override_alarm
  - lost_power_alarm
  - communication_status
  - efficiency_percentage_sensor
  - load_percentage_sensor
<<<<<<< HEAD
  - optimal_stop_command
=======
  - request_run_command
>>>>>>> b3d2bbce

DSPC:
  guid: "3f288511-32ca-47ae-a4e0-391620026420"
  description: "Discharge static pressure control via discharge fan speed"
  is_abstract: true
  opt_uses:
  - pressurization_request_count
  - discharge_air_damper_percentage_command
  - discharge_air_flowrate_sensor
  - discharge_fan_run_command
  - discharge_fan_run_status
  - discharge_fan_speed_frequency_sensor
  - discharge_fan_speed_percentage_command
  - failed_discharge_fan_alarm
  - failed_discharge_air_static_pressure_alarm
  - high_discharge_air_static_pressure_alarm
  - low_discharge_air_static_pressure_alarm
  uses:
  - discharge_air_static_pressure_sensor
  - discharge_air_static_pressure_setpoint
  implements:
  - OPERATIONAL

SSPC:
  guid: "7e0a30ec-8a1d-486c-b9f2-96ae60e695cd"
  description: "Supply static pressure control via supply fan speed"
  is_abstract: true
  opt_uses:
  - pressurization_request_count
  - supply_air_damper_percentage_command
  - supply_air_flowrate_sensor
  - supply_fan_run_command
  - supply_fan_run_status
  - supply_fan_speed_frequency_sensor
  - supply_fan_speed_percentage_command
  - failed_supply_fan_alarm
  - failed_supply_air_static_pressure_alarm
  - high_supply_air_static_pressure_alarm
  - low_supply_air_static_pressure_alarm
  uses:
  - supply_air_static_pressure_sensor
  - supply_air_static_pressure_setpoint
  implements:
  - OPERATIONAL

SPSS:
  guid: "0b1c2a43-53d8-4349-883c-8bde722fccb5"
  description: "Spray pump start stop monitoring."
  is_abstract: true
  uses:
  - spray_pump_run_command
  - spray_pump_run_status
  implements:
  - OPERATIONAL

EFSS:
  guid: "1df2cdc8-ef3c-472a-ace0-c85d501e121e"
  description: "Basic combination of exhaust fan run command and status (start/stop)."
  is_abstract: true
  implements:
  - OPERATIONAL
  opt_uses:
  - exhaust_air_flowrate_capacity
  - exhaust_fan_current_sensor
  - exhaust_fan_power_capacity
  - exhaust_fan_power_sensor
  - exhaust_fan_run_mode
  - failed_exhaust_fan_alarm
  uses:
  - exhaust_fan_run_command
  - exhaust_fan_run_status


DFSS:
  guid: "969a750f-d5a3-4d4c-ae74-b810d6ddb774"
  description: "Basic combination of discharge fan run command and status (start/stop)."
  is_abstract: true
  implements:
  - OPERATIONAL
  opt_uses:
  - discharge_air_flowrate_capacity
  - discharge_air_static_pressure_sensor
  - discharge_fan_current_sensor
  - discharge_fan_power_capacity
  - discharge_fan_power_sensor
  - discharge_fan_run_time_accumulator
  - schedule_run_command
  - discharge_fan_lost_power_alarm
  - failed_discharge_fan_alarm
  - overload_discharge_fan_alarm
  uses:
  - discharge_fan_run_command
  - discharge_fan_run_status


DFSS2X:
  guid: "dddfd3fa-86a8-4cf9-b1ca-8026ab54f991"
  description: "Two discharge fan run command and status (start/stop), with dampers"
  is_abstract: true
  implements:
  - OPERATIONAL
  opt_uses:
  - failed_discharge_fan_alarm_1
  - failed_discharge_fan_alarm_2
  uses:
  - discharge_fan_run_command_1
  - discharge_fan_run_command_2
  - discharge_fan_run_status_1
  - discharge_fan_run_status_2


HT2RC:
  guid: "3a770fea-bfb4-4a78-a0a1-c33922871fa2"
  description: "Two gas or electric heater control on return side."
  is_abstract: true
  opt_uses:
  - discharge_air_temperature_sensor
  - heating_percentage_command
  - heating_thermal_power_capacity
  - heating_stage_run_count
  - failed_discharge_air_temperature_alarm
  - high_return_air_temperature_alarm
  - failed_return_air_temperature_alarm
  - low_return_air_temperature_alarm
  uses:
  - heater_run_command_1
  - heater_run_command_2
  - return_air_temperature_sensor
  - return_air_temperature_setpoint
  implements:
  - CONTROL


HTZTC:
  guid: "bb4d6089-64cd-4994-9906-2a5555f9155a"
  description: "Gas or electric heater control on zone side (ZC)."
  is_abstract: true
  opt_uses:
  - discharge_air_temperature_sensor
  - heater_run_status
  - heating_percentage_command
  - heating_percentage_sensor
  - heating_thermal_power_capacity
  - failed_discharge_air_temperature_alarm
  - failed_zone_air_temperature_alarm
  - high_zone_air_temperature_alarm
  - low_zone_air_temperature_alarm
  uses:
  - heater_run_command
  - zone_air_temperature_sensor
  - zone_air_temperature_setpoint
  implements:
  - CONTROL


HT3ZTC:
  guid: "bd9a4e2d-2467-43ad-8398-62af5e487ceb"
  description: "Three gas or electric heater control on zone side (HSP, ZTC)."
  is_abstract: true
  opt_uses:
  - discharge_air_temperature_sensor
  - heating_percentage_command
  - heating_thermal_power_capacity
  - failed_discharge_air_temperature_alarm
  - failed_zone_air_temperature_alarm
  - high_zone_air_temperature_alarm
  - low_zone_air_temperature_alarm
  uses:
  - heater_run_command_1
  - heater_run_command_2
  - heater_run_command_3
  - zone_air_temperature_sensor
  - zone_air_temperature_setpoint
  implements:
  - CONTROL


HSOUC:
  guid: "e64d93ac-29cd-46d6-8e4e-6c54db056eb5"
  description: "Heating occupied/unoccupied setpoint control on zone side (ZC)."
  is_abstract: true
  uses:
  - zone_air_occupied_heating_temperature_setpoint
  - zone_air_temperature_sensor
  - zone_air_unoccupied_heating_temperature_setpoint
  implements:
  - CONTROL
  opt_uses:
  - failed_zone_air_temperature_alarm
  - high_zone_air_temperature_alarm
  - low_zone_air_temperature_alarm


HTZOUC:
  guid: "5407057a-7f34-4bc6-bb9f-3b8fa1149f14"
  description: "Gas or electric occupied/unoccupied heater control on zone side (ZC)."
  is_abstract: true
  opt_uses:
  - heater_run_status
  - failed_zone_air_temperature_alarm
  - high_zone_air_temperature_alarm
  - low_zone_air_temperature_alarm
  uses:
  - heater_run_command
  - zone_air_occupied_heating_temperature_setpoint
  - zone_air_temperature_sensor
  - zone_air_unoccupied_heating_temperature_setpoint
  implements:
  - CONTROL


LCC:
  guid: "f686598b-eac2-4397-bcc5-a11a6a34c071"
  description: "Leaving coil temperature control."
  is_abstract: true
  uses:
  - chilled_water_valve_percentage_command
  - leaving_cooling_coil_temperature_sensor
  - leaving_cooling_coil_temperature_setpoint
  implements:
  - CONTROL


LCC2X:
  guid: "ad8c876b-1c34-4148-9f3c-43d91613bcb3"
  description: "Double valve leaving coil temperature control."
  is_abstract: true
  uses:
  - chilled_water_valve_percentage_command_1
  - chilled_water_valve_percentage_command_2
  - leaving_cooling_coil_temperature_sensor
  - leaving_cooling_coil_temperature_setpoint
  implements:
  - CONTROL


LHC:
  guid: "df1b4263-c5c1-4c30-bf64-04de04f8a013"
  description: "Leaving heating coil temperature control."
  is_abstract: true
  uses:
  - heating_water_valve_percentage_command
  - leaving_heating_coil_temperature_sensor
  - leaving_heating_coil_temperature_setpoint
  implements:
  - CONTROL

SFSS:
  guid: "1e8dd2f7-192a-430b-af2c-db6065664deb"
  description: "Basic combination of supply fan run command and status (start/stop)."
  is_abstract: true
  implements:
  - OPERATIONAL
  opt_uses:
  - supply_air_flowrate_capacity
  - supply_fan_current_sensor
  - supply_fan_power_capacity
  - supply_fan_power_sensor
  - supply_fan_run_mode
  - supply_fan_run_time_accumulator
  - failed_supply_fan_alarm
  - supply_fan_lost_power_alarm
  uses:
  - supply_fan_run_command
  - supply_fan_run_status

SFFM:
  guid: "81a4d943-661e-4d61-aae7-ba009a481f78"
  description: "Supply air flowrate monitoring for individual supply fans within an array."
  is_abstract: true
  implements:
  - OPERATIONAL
  opt_uses:
  - supply_air_flowrate_sensor_1
  - supply_air_flowrate_sensor_2
  - supply_air_flowrate_sensor_3
  - supply_air_flowrate_sensor_4
  - supply_air_flowrate_sensor_5
  - supply_air_flowrate_sensor_6
  - supply_air_flowrate_sensor_7
  - supply_air_flowrate_sensor_8
  uses:
  - total_supply_air_flowrate_sensor

RHM:
  guid: "9b13e30c-52b7-45d1-9798-f7c754e959e9"
  description: "Return air humidity monitoring."
  is_abstract: true
  implements:
  - MONITORING
  uses:
  - return_air_relative_humidity_sensor
  opt_uses:
  - high_return_air_relative_humidity_alarm
  - low_return_air_relative_humidity_alarm


RTM:
  guid: "7baf6cba-dc20-47f6-845c-bd71b0fa2ae4"
  description: "Return air temperature monitoring"
  is_abstract: true
  implements:
  - MONITORING
  opt_uses:
  - return_air_relative_humidity_sensor
  - return_air_specificenthalpy_sensor
  - high_return_air_relative_humidity_alarm
  - high_return_air_temperature_alarm
  - failed_return_air_temperature_alarm
  - low_return_air_relative_humidity_alarm
  - low_return_air_temperature_alarm
  uses:
  - return_air_temperature_sensor


HATM2X:
  guid: "9e1b1915-866a-4a9d-b4e2-cc74071f84b7"
  description: "Dual sensor hot aisle temperature monitoring"
  is_abstract: true
  implements:
  - MONITORING
  opt_uses:
  - failed_hot_aisle_air_temperature_alarm_1
  - failed_hot_aisle_air_temperature_alarm_2
  uses:
  - hot_aisle_air_temperature_sensor_1
  - hot_aisle_air_temperature_sensor_2


CATM2X:
  guid: "35cd8ffc-f4c5-433e-9c42-b0127ad841da"
  description: "Dual sensor cold aisle temperature monitoring"
  is_abstract: true
  implements:
  - MONITORING
  opt_uses:
  - failed_cold_aisle_air_temperature_alarm_1
  - failed_cold_aisle_air_temperature_alarm_2
  uses:
  - cold_aisle_air_temperature_sensor_1
  - cold_aisle_air_temperature_sensor_2


DTC:
  guid: "fa2354f6-694c-4fd6-b5b5-6352eff50fe4"
  description: "Discharge air temperature control"
  is_abstract: true
  implements:
  - OPERATIONAL
  uses:
  - discharge_air_temperature_sensor
  - discharge_air_temperature_setpoint
  opt_uses:
  - failed_discharge_air_temperature_alarm


STC:
  guid: "68140147-a50c-4ee9-b560-fa78596fbd94"
  description: "Supply air temperature control"
  is_abstract: true
  opt_uses:
  - cooling_request_count
  - heating_request_count
  - high_supply_air_temperature_alarm
  - low_supply_air_temperature_alarm
  uses:
  - supply_air_temperature_sensor
  - supply_air_temperature_setpoint
  implements:
  - OPERATIONAL


RTC:
  guid: "2145865b-f060-452b-b78b-2fafa6c92b4f"
  description: "Return air temperature control"
  is_abstract: true
  implements:
  - OPERATIONAL
  uses:
  - return_air_temperature_sensor
  - return_air_temperature_setpoint
  opt_uses:
  - high_return_air_temperature_alarm
  - failed_return_air_temperature_alarm
  - low_return_air_temperature_alarm

#TODO: Rename to OTM
OA:
  guid: "f6ecf533-f838-4f16-84b2-8392cbf0da84"
  description: "Basic weather station (drybulb temp and humidity) monitoring."
  is_abstract: true
  opt_uses:
  - outside_air_co2_concentration_sensor
  - outside_air_dewpoint_temperature_sensor
  - outside_air_pressure_sensor
  - outside_air_rain_level_sensor
  - outside_air_relative_humidity_sensor
  - outside_air_specificenthalpy_sensor
  - outside_air_voc_concentration_sensor
  - outside_air_wetbulb_temperature_sensor
  - wind_direction_angle_sensor
  - wind_linearvelocity_sensor
  - ultraviolet_irradiance_sensor
  - outside_air_pm2pt5_density_sensor
  - outside_air_aqi_sensor
  uses:
  - outside_air_temperature_sensor
  implements:
  - MONITORING


ZA:
  guid: "461b178e-e9be-46e6-b8f1-804c138eb17f"
  description: "Grouped type for zone air psychrometric conditions (RH and temp)"
  is_abstract: true
  uses:
  - zone_air_relative_humidity_sensor
  - zone_air_temperature_sensor
  opt_uses:
  - failed_zone_air_temperature_alarm
  - high_zone_air_temperature_alarm
  - low_zone_air_temperature_alarm


WDT:
  guid: "0f31290a-83fd-4526-ba80-8cd9c34ce1f9"
  description: "Temperature differential across water."
  is_abstract: true
  implements:
  - MONITORING
  uses:
  - return_water_temperature_sensor
  - supply_water_temperature_sensor
  opt_uses:
  - high_supply_water_temperature_alarm
  - low_supply_water_temperature_alarm


CMWDT:
  guid: "b9301a06-a6e4-4964-ac81-d18d5e0f142d"
  description: "Common water temperature differential monitoring."
  is_abstract: true
  implements:
  - MONITORING
  uses:
  - common_supply_water_temperature_sensor
  - common_return_water_temperature_sensor
  opt_uses:
  - high_common_supply_water_temperature_alarm
  - low_common_supply_water_temperature_alarm
  - high_common_return_water_temperature_alarm
  - low_common_return_water_temperature_alarm


CHWDT:
  guid: "0960d44f-87ff-43f5-b576-c19f8a7f2b83"
  description: "Temperature differential across chilled water."
  is_abstract: true
  implements:
  - MONITORING
  uses:
  - chilled_return_water_temperature_sensor
  - chilled_supply_water_temperature_sensor
  opt_uses:
  - failed_chilled_supply_water_temperature_alarm
  - failed_chilled_return_water_temperature_alarm
  - high_chilled_return_water_temperature_alarm
  - high_chilled_supply_water_temperature_alarm
  - low_chilled_return_water_temperature_alarm
  - low_chilled_supply_water_temperature_alarm

CHWDPSC:
  guid: "16555397-2e6c-401c-bb6e-3b93affe444e"
  description: "Chilled water valve controlling supply air dewpoint temperature."
  is_abstract: true
  opt_uses:
  - chilled_supply_water_temperature_sensor
  - cooling_thermal_power_capacity
  - leaving_cooling_coil_temperature_sensor
  uses:
  - chilled_water_valve_percentage_command
  - supply_air_dewpoint_temperature_sensor
  - supply_air_dewpoint_temperature_setpoint
  implements:
  - CONTROL


CHWDPSC2X:
  guid: "25b52b13-03b0-4b5b-b241-e088bfdb06c6"
  description: "Chilled water valves (2x) controlling supply air dewpoint temperature."
  is_abstract: true
  opt_uses:
  - cooling_thermal_power_capacity
  - leaving_cooling_coil_temperature_sensor
  uses:
  - chilled_water_valve_percentage_command_1
  - chilled_water_valve_percentage_command_2
  - supply_air_dewpoint_temperature_sensor
  - supply_air_dewpoint_temperature_setpoint
  implements:
  - CONTROL


CWDT:
  guid: "3cf2eb19-0557-4565-a72b-4059950f9ac7"
  description: "Temperature differential across condenser water."
  is_abstract: true
  implements:
  - MONITORING
  opt_uses:
  - high_condensing_return_water_temperature_alarm
  - low_condensing_return_water_temperature_alarm
  uses:
  - condensing_return_water_temperature_sensor
  - condensing_supply_water_temperature_sensor

# Rename SFN TOTAL_
SWTC:
  guid: "7d72e2de-f1db-4be8-852c-210be33b00dd"
  description: "Supply water temperature control."
  is_abstract: true
  implements:
  - OPERATIONAL
  opt_uses:
  - cooling_request_count
  - heating_request_count
  - return_water_temperature_sensor
  - low_return_water_temperature_alarm
  - high_return_water_temperature_alarm
  - run_command
  - cooling_percentage_command
  - heating_percentage_command
  - high_supply_water_temperature_alarm
  - low_supply_water_temperature_alarm
  uses:
  - supply_water_temperature_sensor
  - supply_water_temperature_setpoint

SWCHVVM:
  guid: "c2b7fef9-dd97-4a80-aa70-cdd1ca4bd269"
  description: "Supply changeover water valve monitoring on supply side."
  is_abstract: true
  opt_uses:
  - failed_supply_water_changeover_valve_alarm
  - supply_water_changeover_valve_percentage_sensor
  uses:
  - supply_water_changeover_valve_command
  - supply_water_changeover_valve_status
  implements:
  - MONITORING

RWTC:
  guid: "e6ef58f6-fbda-421d-ac06-d573b093aecd"
  description: "Return water temperature control."
  is_abstract: true
  implements:
  - OPERATIONAL
  opt_uses:
  - run_command
  - heating_request_count
  - supply_water_temperature_sensor
  - high_supply_water_temperature_alarm
  - low_supply_water_temperature_alarm
  uses:
  - return_water_temperature_sensor
  - return_water_temperature_setpoint

RWCHVVM:
  guid: "d17af339-3fbe-447e-9355-9c08a716de40"
  description: "Return changeover water valve monitoring on return side."
  is_abstract: true
  opt_uses:
  - failed_return_water_changeover_valve_alarm
  - return_water_changeover_valve_percentage_sensor
  uses:
  - return_water_changeover_valve_command
  - return_water_changeover_valve_status
  implements:
  - MONITORING

PWRFM:
  guid: "71556a89-b498-433a-9ecf-5a6d56b2d6f6"
  description: "Primary return water flowrate monitoring"
  is_abstract: true
  uses:
  - primary_return_water_flowrate_sensor
  implements:
  - MONITORING

THCWSC:
  guid: "c88d3223-2a56-4a58-84c1-fb19c930af8b"
  description: "Thermally conditioned water valve control on supply air side."
  is_abstract: true
  opt_uses:
  - failed_supply_air_temperature_alarm
  uses:
  - supply_air_temperature_sensor
  - supply_air_temperature_setpoint
  - thermally_conditioned_water_valve_percentage_command
  implements:
  - CONTROL

THCWDPC:
  guid: "116f1d90-4677-4c74-afc0-fb087a269dec"
  description: "Thermally conditioned water differential pressure control."
  is_abstract: true
  opt_uses:
  - high_thermally_conditioned_water_differential_pressure_alarm
  - low_thermally_conditioned_water_differential_pressure_alarm
  uses:
  - thermally_conditioned_water_differential_pressure_sensor
  - thermally_conditioned_water_differential_pressure_setpoint
  implements:
  - OPERATIONAL


PSWTC:
  guid: "3846a514-83b2-4ec3-afde-295c476a5624"
  description: "Process water temperature control."
  is_abstract: true
  opt_uses:
  - process_return_water_temperature_sensor
  - high_process_return_water_temperature_alarm
  - high_process_supply_water_temperature_alarm
  - low_process_return_water_temperature_alarm
  - low_process_supply_water_temperature_alarm
  uses:
  - process_supply_water_temperature_sensor
  - process_supply_water_temperature_setpoint
  implements:
  - OPERATIONAL

PRSWTC:
  guid: "26e7feb6-34d7-4eca-8118-ad200649161c"
  description: "Primary loop water temperature control."
  is_abstract: true
  opt_uses:
  - primary_return_water_temperature_sensor
  uses:
  - primary_supply_water_temperature_sensor
  - primary_supply_water_temperature_setpoint
  implements:
  - OPERATIONAL

SGTC:
  guid: "8ead3288-04f5-49d0-9d96-0a85688a923a"
  description: "Supply glycol temperature control."
  is_abstract: true
  implements:
  - OPERATIONAL
  opt_uses:
  - return_glycol_temperature_sensor
  uses:
  - supply_glycol_temperature_sensor
  - supply_glycol_temperature_setpoint

SCHWTC:
  guid: "d2af9b79-4eb2-4b63-a03a-dc5483372690"
  description: "Supply chilled water temperature control."
  is_abstract: true
  implements:
  - OPERATIONAL
  opt_uses:
  - chilled_return_water_temperature_sensor
  - cooling_percentage_command
  - cooling_request_count
  - cooling_run_command
  - failed_cooling_alarm
  - failed_chilled_supply_water_temperature_alarm
  - high_chilled_supply_water_temperature_alarm
  - low_chilled_supply_water_temperature_alarm
  uses:
  - chilled_supply_water_temperature_sensor
  - chilled_supply_water_temperature_setpoint

SCHWFRC:
  guid: "511e9480-619d-4d46-a353-8f0ab45e57b1"
  description: "Supply chilled water flowrate control."
  is_abstract: true
  implements:
  - OPERATIONAL
  opt_uses:
  - chilled_return_water_flowrate_sensor
  uses:
  - chilled_supply_water_flowrate_sensor
  - chilled_supply_water_flowrate_setpoint

SCWFRC:
  guid: "0b3a93ba-1bbb-42a0-b179-92ceab4f1d90"
  description: "Supply condensing water flowrate control."
  is_abstract: true
  implements:
  - OPERATIONAL
  opt_uses:
  - condensing_return_water_flowrate_sensor
  uses:
  - condensing_supply_water_flowrate_sensor
  - condensing_supply_water_flowrate_setpoint

SHWTC:
  guid: "e2231929-0104-4109-aa8a-ce276a82f8a6"
  description: "Supply heating water temperature control."
  is_abstract: true
  implements:
  - OPERATIONAL
  opt_uses:
  - heating_return_water_temperature_sensor
  - heating_percentage_command
  - heating_request_count
  - heating_run_command
  - heating_run_status
  - failed_heating_alarm
  - high_heating_supply_water_temperature_alarm
  - low_heating_supply_water_temperature_alarm
  uses:
  - heating_supply_water_temperature_sensor
  - heating_supply_water_temperature_setpoint

SHWFRC:
  guid: "0f41e9b6-5558-4102-952c-21055a275a03"
  description: "Supply heating water flowrate control."
  is_abstract: true
  implements:
  - OPERATIONAL
  uses:
  - heating_supply_water_flowrate_sensor
  - heating_supply_water_flowrate_setpoint

RCHWTC:
  guid: "6babdc1e-edae-49b3-98e4-ca0b675b7f0f"
  description: "Return chilled water temperature control."
  is_abstract: true
  implements:
  - OPERATIONAL
  opt_uses:
  - chilled_supply_water_temperature_sensor
  - cooling_percentage_command
  - cooling_request_count
  - failed_chilled_return_water_temperature_alarm
  - high_chilled_return_water_temperature_alarm
  - low_chilled_return_water_temperature_alarm
  uses:
  - chilled_return_water_temperature_sensor
  - chilled_return_water_temperature_setpoint

WDPC:
  guid: "86b2c846-0cc3-4828-8648-88c2082c900e"
  description: "Differential pressure control in whichever system."
  is_abstract: true
  implements:
  - OPERATIONAL
  opt_uses:
  - pressurization_request_count
  - high_differential_pressure_alarm
  - low_differential_pressure_alarm
  - suction_pressure_sensor
  uses:
  - differential_pressure_sensor
  - differential_pressure_setpoint

MWDPC:
  guid: "80c5dfcc-c555-42ed-90ff-6807feca1f5f"
  description: "Minimum water differential pressure control."
  is_abstract: true
  uses:
  - differential_pressure_sensor
  - low_limit_differential_pressure_setpoint
  implements:
  - OPERATIONAL
  opt_uses:
  - low_flowrate_alarm
  - low_differential_pressure_alarm

CGRWTC:
  guid: "1672a49a-ab80-4989-9ec6-c300d0f44a9e"
  description: "Cogeneration return water temperature control."
  is_abstract: true
  implements:
  - OPERATIONAL
  opt_uses:
  - cogeneration_supply_water_temperature_sensor
  uses:
  - cogeneration_return_water_temperature_sensor
  - cogeneration_return_water_temperature_setpoint


WDPC2X:
  guid: "6e5ff883-c8e2-4e66-8be4-abb9104090c3"
  description: "Differential pressure control in whichever system, 2 sensors."
  is_abstract: true
  implements:
  - OPERATIONAL
  opt_uses:
  - pressurization_request_count
  - run_command
  uses:
  - differential_pressure_sensor_1
  - differential_pressure_sensor_2
  - differential_pressure_setpoint

#TODO: Change to low_limit_flowrate_setpoint
MINFC:
  guid: "da585ae8-7eda-452c-b0f8-117faaafd85d"
  description: "Minimum flow control for entire loop."
  is_abstract: true
  implements:
  - CONTROL
  uses:
  - bypass_valve_percentage_command
  - flowrate_sensor
  - min_flowrate_setpoint
  opt_uses:
  - low_flowrate_alarm

#TODO: Rename to CPSS
CPC:
  guid: "0dfda014-0c9e-4c4c-8be9-2b303c22e141"
  description: "Circulation pump start/stop control"
  is_abstract: true
  uses:
  - circulation_pump_run_command
  - circulation_pump_run_status
  opt_uses:
  - failed_circulation_pump_alarm

ETM:
  guid: "97fcba06-cb9c-4b09-b8f2-d2b44192b1de"
  description: "Basic exhaust temperature monitoring."
  is_abstract: true
  uses:
  - exhaust_air_temperature_sensor
  implements:
  - MONITORING
  opt_uses:
  - failed_exhaust_air_temperature_alarm


ED:
  guid: "cfc04603-a257-4077-8181-50b564fbdf96"
  description: "Exhaust air flow control."
  is_abstract: true
  opt_uses:
  - exhaust_air_damper_percentage_sensor
  - exhaust_air_static_pressure_sensor
  uses:
  - exhaust_air_damper_percentage_command
  - exhaust_air_flowrate_sensor
  - exhaust_air_flowrate_setpoint
  implements:
  - CONTROL


RD:
  guid: "0aecbeb0-8b01-44a2-a0b6-027a034fb2a5"
  description: "Return damper flow control."
  is_abstract: true
  opt_uses:
  - return_air_damper_percentage_sensor
  - failed_return_air_damper_alarm
  uses:
  - return_air_damper_percentage_command
  - return_air_flowrate_sensor
  - return_air_flowrate_setpoint
  implements:
  - CONTROL


MTM:
  guid: "0d7842e9-2af2-4f9f-b2fe-8ba934925103"
  description: "Mixed air temperature monitoring."
  is_abstract: true
  opt_uses:
  - mixed_air_dewpoint_temperature_sensor
  - mixed_air_relative_humidity_sensor
  - failed_mixed_air_temperature_alarm
  - high_mixed_air_temperature_alarm
  - low_mixed_air_temperature_alarm
  uses:
  - mixed_air_temperature_sensor
  implements:
  - MONITORING


MTC:
  guid: "9f3b733e-0af2-4297-8727-8420b6ae595c"
  description: "Mixed air temperature control."
  is_abstract: true
  uses:
  - mixed_air_temperature_sensor
  - mixed_air_temperature_setpoint
  implements:
  - OPERATIONAL
  opt_uses:
  - failed_mixed_air_temperature_alarm
  - high_mixed_air_temperature_alarm
  - low_mixed_air_temperature_alarm


STM:
  guid: "974c8ef0-da06-41a9-ab19-f2f08b14d14f"
  description: "Basic supply temperature monitoring."
  is_abstract: true
  uses:
  - supply_air_temperature_sensor
  implements:
  - MONITORING
  opt_uses:
  - high_supply_air_temperature_alarm
  - low_supply_air_temperature_alarm

STDSPC:
  guid: "8d61249d-297a-471d-aa62-dda04e1fe8c7"
  description: "Supply temperature dual setpoint control."
  is_abstract: true
  opt_uses:
  - cooling_request_count
  - heating_request_count
  - high_supply_air_temperature_alarm
  - low_supply_air_temperature_alarm
  uses:
  - supply_air_cooling_temperature_setpoint
  - supply_air_heating_temperature_setpoint
  - supply_air_temperature_sensor
  implements:
  - OPERATIONAL


DSPRTC:
  guid: "4dcf4685-9635-473c-aa83-53661d2b55be"
  description: "Dual setpoint return air temp control."
  is_abstract: true
  opt_uses:
  - discharge_air_temperature_sensor
  - return_air_relative_humidity_sensor
  - failed_discharge_air_temperature_alarm
  - high_return_air_relative_humidity_alarm
  - high_return_air_temperature_alarm
  - failed_return_air_temperature_alarm
  - low_return_air_relative_humidity_alarm
  - low_return_air_temperature_alarm
  uses:
  - return_air_cooling_temperature_setpoint
  - return_air_heating_temperature_setpoint
  - return_air_temperature_sensor
  implements:
  - OPERATIONAL


ZHC:
  guid: "88754caa-5420-4224-92a2-a57bbcd865a6"
  description: "Zone relative humidity control."
  is_abstract: true
  uses:
  - zone_air_relative_humidity_sensor
  - zone_air_relative_humidity_setpoint
  opt_uses:
  - failed_zone_air_relative_humidity_alarm
  - high_zone_air_relative_humidity_alarm
  - low_zone_air_relative_humidity_alarm
  implements:
  - OPERATIONAL


RHC:
  guid: "8c138f85-254c-4b40-8e5c-d1183e7985c0"
  description: "Return air relative humidity control."
  is_abstract: true
  opt_uses:
  - humidifier_run_time_accumulator
  - failed_humidifier_alarm
  - high_return_air_relative_humidity_alarm
  - low_return_air_relative_humidity_alarm
  uses:
  - return_air_relative_humidity_sensor
  - return_air_relative_humidity_setpoint
  implements:
  - OPERATIONAL


RHDHC:
  guid: "d2149dc2-ce5c-4589-b7b1-4ceac68cff2c"
  description: "Return humidification/dehumidification control."
  is_abstract: true
  opt_uses:
  - economizer_mode
  - humidification_percentage_command
  - failed_humidifier_alarm
  - high_return_air_relative_humidity_alarm
  - low_return_air_relative_humidity_alarm
  uses:
  - dehumidification_run_command
  - humidification_run_command
  - return_air_relative_humidity_sensor
  - return_air_relative_humidity_setpoint
  implements:
  - CONTROL

DH2XSDPC:
  guid: "2e83d32e-360e-4ac2-afa4-5adb333ded0b"
  description: "Supply air dewpoint temperature dehumidification control on dual cooling coil."
  is_abstract: true
  opt_uses:
  - supply_air_relative_humidity_sensor
  uses:
  - dehumidification_run_command
  - chilled_water_valve_percentage_command_1
  - chilled_water_valve_percentage_command_2
  - supply_air_dewpoint_temperature_sensor
  - supply_air_dewpoint_temperature_setpoint
  implements:
  - CONTROL

ZHDHC:
  guid: "0d8a499a-4934-4860-9d35-277381890e2d"
  description: "Zone humidification/dehumidification control."
  is_abstract: true
  opt_uses:
  - humidification_percentage_command
  - failed_humidifier_alarm
  uses:
  - dehumidification_run_command
  - humidification_run_command
  - zone_air_relative_humidity_sensor
  - zone_air_relative_humidity_setpoint
  implements:
  - CONTROL


RHHC:
  guid: "38ca10af-2a94-4765-be1b-34e9c92ac662"
  description: "Zone humidification control."
  is_abstract: true
  opt_uses:
  - humidification_percentage_command
  - failed_humidifier_alarm
  - high_return_air_relative_humidity_alarm
  - low_return_air_relative_humidity_alarm
  uses:
  - humidification_run_command
  - return_air_relative_humidity_sensor
  - return_air_relative_humidity_setpoint

EDHC:
  guid: "d15d63a4-9fea-49f9-a0eb-9399012cbe93"
  description: "Exhaust air humidification/dehumidification control."
  is_abstract: true
  opt_uses:
  - humidification_percentage_command
  - failed_humidifier_alarm
  uses:
  - dehumidification_run_command
  - humidification_run_command
  - exhaust_air_relative_humidity_sensor
  - exhaust_air_relative_humidity_setpoint
  implements:
  - OPERATIONAL

SHC:
  guid: "c27f33dc-19bc-47f4-937a-eab3293b920f"
  description: "Supply air relative humidity control."
  is_abstract: true
  opt_uses:
  - humidification_percentage_command
  - failed_humidifier_alarm
  uses:
  - dehumidification_run_command
  - humidification_run_command
  - supply_air_dehumidification_relative_humidity_setpoint
  - supply_air_humidification_relative_humidity_setpoint
  - supply_air_relative_humidity_sensor
  implements:
  - OPERATIONAL


SHM:
  guid: "9b5089f5-e0a1-420d-bad9-682ac34d2516"
  description: "Supply air relative humidity monitoring."
  is_abstract: true
  opt_uses:
  - high_supply_air_relative_humidity_alarm
  - low_supply_air_relative_humidity_alarm
  - failed_supply_air_relative_humidity_alarm
  uses:
  - supply_air_relative_humidity_sensor
  implements:
  - MONITORING


REFC:
  guid: "e043f5e2-fcc4-44b1-818f-0f4e7584adf5"
  description: "Refrigerant leak control."
  is_abstract: true
  opt_uses:
  - failed_zone_air_refrigerant_concentration_alarm
  - high_zone_air_refrigerant_concentration_alarm
  - refrigerant_leak_detection_status
  uses:
  - zone_air_refrigerant_concentration_sensor
  - zone_air_refrigerant_concentration_setpoint
  implements:
  - OPERATIONAL


CREFM:
  guid: "49e6ea15-b389-4741-9a7a-e85c851442e1"
  description: "Cold Room Refrigerator monitoring."
  is_abstract: true
  opt_uses:
  - compressor_run_status
  - run_status
  - run_time_accumulator
  - compressor_lost_power_alarm
  - failed_alarm
  - failed_compressor_alarm
  - frost_alarm
  - local_override_alarm
  - high_zone_air_temperature_alarm
  - low_zone_air_temperature_alarm
  - failed_zone_air_temperature_alarm
  - overload_compressor_alarm
  - low_refrigerant_level_alarm
  uses:
  - defrost_temperature_sensor
  - zone_air_temperature_sensor


EPC:
  guid: "3d28895c-d30d-4316-bfb6-1dd70b8ad698"
  description: "Exhaust pressure control."
  is_abstract: true
  uses:
  - exhaust_air_static_pressure_sensor
  - exhaust_air_static_pressure_setpoint
  opt_uses:
  - exhaust_air_flowrate_sensor
  - high_exhaust_air_static_pressure_alarm
  - low_exhaust_air_static_pressure_alarm
  implements:
  - OPERATIONAL


CO2M:
  guid: "c73f80ff-e57e-4fe4-8bd6-26e4581b7269"
  description: "Basic carbon dioxide monitoring."
  is_abstract: true
  uses:
  - zone_air_co2_concentration_sensor
  implements:
  - MONITORING
  opt_uses:
  - high_zone_air_co2_concentration_alarm
  - failed_zone_air_co2_concentration_alarm


VOCM:
  guid: "d1d343aa-9b3a-41aa-99fe-850c2ba355a8"
  description: "Volatile organic compound monitoring."
  is_abstract: true
  uses:
  - zone_air_voc_concentration_sensor
  opt_uses:
  - zone_air_formaldehyde_concentration_sensor
  implements:
  - MONITORING


VOCC:
  guid: "6fec3446-7de8-433e-b644-b760190400df"
  description: "Volatile organic compound control."
  is_abstract: true
  uses:
  - zone_air_voc_concentration_sensor
  - zone_air_voc_concentration_setpoint
  implements:
  - OPERATIONAL


RAVOCC:
  guid: "abaa943a-7d39-42cf-a950-4451cd928316"
  description: "Volatile organic compound control for return air from zone."
  is_abstract: true
  uses:
  - return_air_voc_concentration_sensor
  - return_air_voc_concentration_setpoint
  implements:
  - OPERATIONAL


VOCPC:
  guid: "37c7c6e1-7b21-4f76-b8fc-dad5b1380227"
  description: "Volatile organic compound percentage control."
  is_abstract: true
  uses:
  - zone_air_voc_percentage_sensor
  - zone_air_voc_percentage_setpoint
  implements:
  - OPERATIONAL


BFSS:
  guid: "500147cd-91f7-4b7d-837c-bf6e915196a3"
  description: "Booster fan start-stop and feedback."
  is_abstract: true
  uses:
  - boost_fan_run_command
  - boost_fan_run_status
  implements:
  - OPERATIONAL


DFHLC:
  guid: "4e6e6b09-8b8d-4ba6-bda5-69c581c5ab5f"
  description: "Discharge fan two-speed (high/low) control."
  is_abstract: true
  opt_uses:
  - discharge_fan_run_command
  - discharge_fan_run_status
  - failed_discharge_fan_alarm
  uses:
  - high_discharge_fan_speed_command
  - low_discharge_fan_speed_command
  implements:
  - OPERATIONAL
  - REMAP_REQUIRED


DFHMLC:
  guid: "95365c14-2db6-4e80-ae49-38a2b3d2349f"
  description: "Discharge fan three-speed (high/medium/low) control."
  is_abstract: true
  opt_uses:
  - discharge_fan_run_command
  - discharge_fan_run_status
  - failed_discharge_fan_alarm
  uses:
  - high_discharge_fan_speed_command
  - low_discharge_fan_speed_command
  - medium_discharge_fan_speed_command
  implements:
  - OPERATIONAL
  - REMAP_REQUIRED


ESPC:
  guid: "035692f0-48bd-47df-9c7d-53ce80e5e297"
  description: "Exhaust air static pressure control."
  is_abstract: true
  opt_uses:
  - exhaust_fan_speed_percentage_sensor
  - failed_exhaust_fan_alarm
  uses:
  - exhaust_air_damper_percentage_command
  - exhaust_air_static_pressure_sensor
  - exhaust_air_static_pressure_setpoint
  - exhaust_fan_run_command
  - exhaust_fan_run_status
  - exhaust_fan_speed_percentage_command
  implements:
  - OPERATIONAL


SSPM:
  guid: "48f0296b-4fa2-4af8-8edf-3bc7c9ad169b"
  description: "Supply static pressure monitoring."
  is_abstract: true
  uses:
  - supply_air_static_pressure_sensor
  implements:
  - MONITORING
  opt_uses:
  - failed_supply_air_static_pressure_alarm
  - high_supply_air_static_pressure_alarm
  - low_supply_air_static_pressure_alarm

DSPM:
  guid: "7299212e-c70c-4d49-ac2f-004f1e4672e9"
  description: "Discharge static pressure monitoring."
  is_abstract: true
  uses:
  - discharge_air_static_pressure_sensor
  implements:
  - MONITORING
  opt_uses:
  - high_discharge_air_static_pressure_alarm
  - low_discharge_air_static_pressure_alarm

ZSPC:
  guid: "e7494570-617c-4599-a57e-8e09128e0a07"
  description: "Zone static pressure control."
  is_abstract: true
  opt_uses:
  - exhaust_air_damper_percentage_command
  - high_zone_air_static_pressure_alarm
  - low_zone_air_static_pressure_alarm
  uses:
  - zone_air_static_pressure_sensor
  - zone_air_static_pressure_setpoint
  implements:
  - OPERATIONAL


ZSPM:
  guid: "3c3d1d68-4f41-486e-b38c-ff6309f16f2f"
  description: "Zone static pressure monitoring."
  is_abstract: true
  uses:
  - zone_air_static_pressure_sensor
  implements:
  - MONITORING
  opt_uses:
  - high_zone_air_static_pressure_alarm
  - low_zone_air_static_pressure_alarm

MSSPC:
  guid: "bd480ae4-6184-466e-ba95-3bd8bb2f76f3"
  description: "Minimum supply air static pressure control."
  is_abstract: true
  opt_uses:
  - low_supply_air_static_pressure_alarm
  uses:
  - supply_air_static_pressure_sensor
  - low_limit_supply_air_static_pressure_setpoint
  implements:
  - OPERATIONAL

RSPC:
  guid: "5b27a493-430f-4a61-8604-0a672ce3fd55"
  description: "Return air static pressure control."
  is_abstract: true
  opt_uses:
  - return_air_flowrate_sensor
  uses:
  - return_air_static_pressure_sensor
  - return_air_static_pressure_setpoint
  implements:
  - OPERATIONAL


PWDPC:
  guid: "16200082-13a1-4eea-9868-1b2117bb3871"
  description: "Process water differential pressure control."
  is_abstract: true
  uses:
  - process_water_differential_pressure_sensor
  - process_water_differential_pressure_setpoint
  opt_uses:
  - high_process_water_differential_pressure_alarm
  - low_process_water_differential_pressure_alarm
  implements:
  - OPERATIONAL


PWDT:
  guid: "018769f9-995c-4ad7-95fa-eaf02b4c66ee"
  description: "Primary-side water delta-T monitoring."
  is_abstract: true
  uses:
  - primary_return_water_temperature_sensor
  - primary_supply_water_temperature_sensor
  opt_uses:
  - primary_water_heating_thermal_power_sensor
  - primary_water_cooling_thermal_power_sensor
  - high_primary_return_water_temperature_alarm
  - high_primary_supply_water_temperature_alarm
  - low_primary_return_water_temperature_alarm
  - low_primary_supply_water_temperature_alarm

CHPM:
  guid: "83b25b74-a334-4297-89b3-30ce005e12fe"
  description: "Chiller pressure monitoring."
  is_abstract: true
  uses:
  - condenser_pressure_sensor
  - differential_pressure_sensor # consider removing or renaming, may not be descriptive enough for WCC
  - evaporator_pressure_sensor
  implements:
  - MONITORING
  opt_uses:
  - high_differential_pressure_alarm
  - low_differential_pressure_alarm


ESFM:
  guid: "71fbb830-8e92-4a1f-8dff-c3ef78825aad"
  description: " Operation monitoring of an electrostatic filter, used to maintain air quality"
  is_abstract: true
  uses:
  - electrostatic_filter_run_status
  opt_uses:
  - electrostatic_filter_alarm
  implements:
  - MONITORING


FDPM:
  guid: "dc6d8a45-8ce6-4ac1-b5b5-cf9fd5727034"
  description: "Filter pressure monitoring."
  is_abstract: true
  uses:
  - filter_differential_pressure_sensor
  implements:
  - MONITORING

DFDPM:
  guid: "a372c26b-010d-4ea3-aa7b-24c98377d9f4"
  description: "Discharge filter pressure monitoring."
  is_abstract: true
  uses:
  - discharge_air_filter_differential_pressure_sensor
  opt_uses:
  - discharge_air_filter_alarm
  implements:
  - MONITORING

EFDPM:
  guid: "ea54f179-dfed-4d12-a987-f4919931f979"
  description: "Exhaust filter pressure monitoring."
  is_abstract: true
  uses:
  - exhaust_air_filter_differential_pressure_sensor
  opt_uses:
  - exhaust_air_filter_alarm
  implements:
  - MONITORING

FDPSM:
  guid: "9cbbf1cf-51ae-44fd-a5ec-ef9ee7a3fcdf"
  description: "Filter pressure status monitoring."
  is_abstract: true
  uses:
  - filter_differential_pressure_status
  opt_uses:
  - filter_alarm
  implements:
  - MONITORING

# Chilled water valve control

CHWDC:
  guid: "f312b9f0-a690-4d32-97ad-7f59aac34bab"
  description: "Chilled water valve control on discharge side."
  is_abstract: true
  opt_uses:
  - chilled_water_flowrate_sensor
  - chilled_water_valve_percentage_sensor
  - cooling_thermal_power_capacity
  - leaving_cooling_coil_temperature_sensor
  - failed_leaving_cooling_coil_temperature_alarm
  - high_leaving_cooling_coil_temperature_alarm
  - low_leaving_cooling_coil_temperature_alarm
  - failed_discharge_air_temperature_alarm
  - failed_chilled_water_valve_alarm
  - high_discharge_air_temperature_alarm
  - low_discharge_air_temperature_alarm
  - water_leak_alarm
  - frost_alarm
  uses:
  - chilled_water_valve_percentage_command
  - discharge_air_temperature_sensor
  - discharge_air_temperature_setpoint
  implements:
  - CONTROL


CHWSC:
  guid: "63d00128-355e-4e2f-8cdf-b2d940c4168d"
  description: "Chilled water valve control on supply side."
  is_abstract: true
  opt_uses:
  - chilled_supply_water_temperature_sensor
  - failed_chilled_supply_water_temperature_alarm
  - high_chilled_supply_water_temperature_alarm
  - low_chilled_supply_water_temperature_alarm
  - chilled_water_valve_percentage_sensor
  - cooling_request_count
  - cooling_thermal_power_capacity
  - leaving_cooling_coil_temperature_sensor
  - failed_leaving_cooling_coil_temperature_alarm
  - high_leaving_cooling_coil_temperature_alarm
  - low_leaving_cooling_coil_temperature_alarm
  - supply_air_relative_humidity_sensor
  - failed_supply_air_temperature_alarm
  - high_supply_air_temperature_alarm
  - low_supply_air_temperature_alarm
  - water_leak_alarm
  - frost_alarm
  - cooldown_run_command
  uses:
  - chilled_water_valve_percentage_command
  - supply_air_temperature_sensor
  - supply_air_temperature_setpoint
  implements:
  - CONTROL

CHWSDC:
  guid: "291c8966-a4c3-4329-9d9a-89226e3bb571"
  description: "Chilled water valve dual setpoint control on supply side."
  is_abstract: true
  opt_uses:
  - chilled_water_valve_percentage_sensor
  - cooling_thermal_power_capacity
  - cooling_request_count
  - leaving_cooling_coil_temperature_sensor
  - high_supply_air_temperature_alarm
  - low_supply_air_temperature_alarm
  - water_leak_alarm
  - frost_alarm
  uses:
  - chilled_water_valve_percentage_command
  - supply_air_cooling_temperature_setpoint
  - supply_air_heating_temperature_setpoint
  - supply_air_temperature_sensor
  implements:
  - CONTROL


CHW2XSC:
  guid: "fb42698e-029d-410b-b179-92a25de28ccc"
  description: "Two chilled water valve control on supply side."
  is_abstract: true
  opt_uses:
  - cooling_request_count
  - cooling_thermal_power_capacity
  - chilled_supply_water_temperature_sensor
  - chilled_water_valve_percentage_sensor
  - chilled_water_valve_percentage_sensor_1
  - chilled_water_valve_percentage_sensor_2
  - leaving_cooling_coil_temperature_sensor
  - high_leaving_cooling_coil_temperature_alarm
  - low_leaving_cooling_coil_temperature_alarm
  - leaving_cooling_coil_temperature_sensor_1
  - leaving_cooling_coil_temperature_sensor_2
  - failed_leaving_cooling_coil_temperature_alarm_1
  - failed_leaving_cooling_coil_temperature_alarm_2
  - high_supply_air_temperature_alarm
  - low_supply_air_temperature_alarm
  - failed_supply_air_temperature_alarm
  - frost_alarm
  - water_leak_alarm
  - supply_air_relative_humidity_sensor
  uses:
  - chilled_water_valve_percentage_command_1
  - chilled_water_valve_percentage_command_2
  - supply_air_temperature_sensor
  - supply_air_temperature_setpoint
  implements:
  - CONTROL

CHW2XDC:
  guid: "bf683a14-2a3b-4d4a-bcf5-ef3dab34dd15"
  description: "Dual chilled water valve control to discharge air temperatures."
  is_abstract: true
  opt_uses:
  - discharge_air_relative_humidity_sensor
  - cooling_thermal_power_capacity
  - chilled_supply_water_temperature_sensor
  - chilled_water_valve_percentage_sensor
  - chilled_water_valve_percentage_sensor_1
  - chilled_water_valve_percentage_sensor_2
  - leaving_cooling_coil_temperature_sensor
  - high_leaving_cooling_coil_temperature_alarm
  - low_leaving_cooling_coil_temperature_alarm
  - leaving_cooling_coil_temperature_sensor_1
  - leaving_cooling_coil_temperature_sensor_2
  - failed_leaving_cooling_coil_temperature_alarm_1
  - failed_leaving_cooling_coil_temperature_alarm_2
  - high_discharge_air_temperature_alarm
  - low_discharge_air_temperature_alarm
  - failed_discharge_air_temperature_alarm
  - frost_alarm
  - water_leak_alarm
  uses:
  - chilled_water_valve_percentage_command_1
  - chilled_water_valve_percentage_command_2
  - discharge_air_temperature_sensor
  - discharge_air_temperature_setpoint
  implements:
  - CONTROL

CHWRC:
  guid: "f9bc8b36-ea88-4318-ab5c-703945fcb465"
  description: "Chilled water valve control on return side."
  is_abstract: true
  opt_uses:
  - chilled_water_flowrate_sensor
  - chilled_water_valve_percentage_sensor
  - cooling_thermal_power_capacity
  - discharge_air_temperature_sensor
  - leaving_cooling_coil_temperature_sensor
  - return_air_relative_humidity_sensor
  - failed_discharge_air_temperature_alarm
  - high_return_air_relative_humidity_alarm
  - high_return_air_temperature_alarm
  - failed_return_air_temperature_alarm
  - low_return_air_relative_humidity_alarm
  - low_return_air_temperature_alarm
  - water_leak_alarm
  - frost_alarm
  uses:
  - chilled_water_valve_percentage_command
  - return_air_temperature_sensor
  - return_air_temperature_setpoint
  implements:
  - CONTROL


CHWZC:
  guid: "191ee434-574f-4846-a8eb-7415c277804f"
  description: "Chilled water valve control on zone side (DSP, CSP)."
  is_abstract: true
  opt_uses:
  - chilled_supply_water_isolation_valve_command
  - chilled_supply_water_isolation_valve_status
  - chilled_supply_water_temperature_sensor
  - chilled_water_valve_percentage_sensor
  - cooling_thermal_power_capacity
  - discharge_air_temperature_sensor
  - leaving_cooling_coil_temperature_sensor
  - failed_discharge_air_temperature_alarm
  - failed_zone_air_temperature_alarm
  - failed_chilled_water_valve_alarm
  - high_zone_air_temperature_alarm
  - low_zone_air_temperature_alarm
  - water_leak_alarm
  - frost_alarm
  uses:
  - chilled_water_valve_percentage_command
  - zone_air_cooling_temperature_setpoint
  - zone_air_temperature_sensor
  implements:
  - CONTROL


CHWZTC:
  guid: "5e9244aa-c51e-42bd-a5ed-f3b12a9cf46e"
  description: "Chilled water valve control on zone side (ZTC)."
  is_abstract: true
  opt_uses:
  - chilled_water_flowrate_sensor
  - chilled_water_valve_percentage_sensor
  - cooling_thermal_power_capacity
  - discharge_air_temperature_sensor
  - leaving_cooling_coil_temperature_sensor
  - failed_discharge_air_temperature_alarm
  - failed_zone_air_temperature_alarm
  - high_zone_air_temperature_alarm
  - low_zone_air_temperature_alarm
  - zone_air_deadband_temperature_setpoint
  - water_leak_alarm
  - frost_alarm
  uses:
  - chilled_water_valve_percentage_command
  - zone_air_temperature_sensor
  - zone_air_temperature_setpoint
  implements:
  - CONTROL


CHWPVM:
  guid: "751c1130-6108-49c8-9c55-8bfabb762fa8"
  description: "Chilled water pressure valve command and position monitoring (without regard to what controls it)."
  is_abstract: true
  opt_uses:
  - chilled_water_flowrate_sensor
  uses:
  - chilled_water_valve_percentage_sensor
  implements:
  - OPERATIONAL


CHWZTC2X:
  guid: "d4e628ff-e44c-43fd-b48e-bb53d0aaeb00"
  description: "Chilled water valve control on zone side (ZTC) for two separate zones. Chilled water valve controls to the worst zone."
  is_abstract: true
  opt_uses:
  - chilled_water_flowrate_sensor
  - chilled_water_valve_percentage_sensor
  - cooling_thermal_power_capacity
  - discharge_air_temperature_sensor_1
  - discharge_air_temperature_sensor_2
  - leaving_cooling_coil_temperature_sensor
  uses:
  - chilled_water_valve_percentage_command
  - zone_air_temperature_sensor_1
  - zone_air_temperature_sensor_2
  - zone_air_temperature_setpoint_1
  - zone_air_temperature_setpoint_2
  implements:
  - CONTROL

# DX Control

DXZTC:
  guid: "59bf744f-26b7-4b40-865b-5a8c1bd213f4"
  description: "Compressor run control on zone side (ZTC)."
  is_abstract: true
  opt_uses:
  - compressor_run_time_accumulator
  - compressor_speed_percentage_command
  - cooling_percentage_command
  - cooling_thermal_power_capacity
  - discharge_air_temperature_sensor
  - leaving_cooling_coil_temperature_sensor
  - compressor_lost_power_alarm
  - failed_compressor_alarm
  - failed_discharge_air_temperature_alarm
  - failed_zone_air_temperature_alarm
  - high_zone_air_temperature_alarm
  - low_zone_air_temperature_alarm
  - overload_compressor_alarm
  uses:
  - compressor_run_command
  - compressor_run_status
  - zone_air_temperature_sensor
  - zone_air_temperature_setpoint
  implements:
  - CONTROL


DX2ZTC:
  guid: "9f49badc-8a3f-4374-abcb-80ac70291893"
  description: "Two compressor run control on zone side (ZTC)."
  is_abstract: true
  opt_uses:
  - compressor_run_time_accumulator_1
  - compressor_run_time_accumulator_2
  - compressor_speed_percentage_command
  - cooling_percentage_command
  - cooling_thermal_power_capacity
  - discharge_air_temperature_sensor
  - leaving_cooling_coil_temperature_sensor
  - failed_discharge_air_temperature_alarm
  - failed_zone_air_temperature_alarm
  - high_zone_air_temperature_alarm
  - low_zone_air_temperature_alarm
  uses:
  - compressor_run_command_1
  - compressor_run_command_2
  - compressor_run_status_1
  - compressor_run_status_2
  - zone_air_temperature_sensor
  - zone_air_temperature_setpoint
  implements:
  - CONTROL


DXZC:
  guid: "a4e45116-d36c-45e7-8f45-4d0cf279e6ea"
  description: "Compressor run control on zone side (DSP, CSP)."
  is_abstract: true
  opt_uses:
  - compressor_speed_percentage_command
  - cooling_percentage_command
  - cooling_thermal_power_capacity
  - discharge_air_temperature_sensor
  - leaving_cooling_coil_temperature_sensor
  - compressor_lost_power_alarm
  - failed_compressor_alarm
  - failed_discharge_air_temperature_alarm
  - failed_zone_air_temperature_alarm
  - high_zone_air_temperature_alarm
  - low_zone_air_temperature_alarm
  - overload_compressor_alarm
  - high_discharge_air_temperature_alarm
  - low_discharge_air_temperature_alarm
  uses:
  - compressor_run_command
  - compressor_run_status
  - zone_air_cooling_temperature_setpoint
  - zone_air_temperature_sensor
  implements:
  - CONTROL


DXDSPRTC:
  guid: "27091121-2856-4912-91f0-c3fb7b0db097"
  description: "Compressor run control with dual return temp control."
  is_abstract: true
  opt_uses:
  - compressor_speed_percentage_command
  - cooling_percentage_command
  - cooling_thermal_power_capacity
  - discharge_air_temperature_sensor
  - leaving_cooling_coil_temperature_sensor
  - compressor_lost_power_alarm
  - failed_compressor_alarm
  - failed_discharge_air_temperature_alarm
  - high_return_air_temperature_alarm
  - failed_return_air_temperature_alarm
  - low_return_air_temperature_alarm
  - overload_compressor_alarm
  uses:
  - compressor_run_command
  - compressor_run_status
  - return_air_cooling_temperature_setpoint
  - return_air_heating_temperature_setpoint
  - return_air_temperature_sensor
  implements:
  - CONTROL


DX2ZC:
  guid: "5af2620a-fafd-4c5e-a1ab-338b9a340377"
  description: "Two compressor run control on zone side (DSP, CSP)."
  is_abstract: true
  opt_uses:
  - compressor_speed_percentage_command
  - cooling_percentage_command
  - cooling_thermal_power_capacity
  - discharge_air_temperature_sensor
  - leaving_cooling_coil_temperature_sensor
  - failed_discharge_air_temperature_alarm
  - failed_zone_air_temperature_alarm
  - high_zone_air_temperature_alarm
  - low_zone_air_temperature_alarm
  - discharge_air_specificenthalpy_sensor
  - return_air_specificenthalpy_sensor
  - discharge_air_relative_humidity_sensor
  - high_discharge_air_temperature_alarm
  - low_discharge_air_temperature_alarm
  uses:
  - compressor_run_command_1
  - compressor_run_command_2
  - compressor_run_status_1
  - compressor_run_status_2
  - zone_air_cooling_temperature_setpoint
  - zone_air_temperature_sensor
  implements:
  - CONTROL


DX3ZC:
  guid: "f2c6ea3f-6ac8-41b9-83e7-9050429de6de"
  description: "Three compressor run control on zone side (DSP, CSP)."
  is_abstract: true
  opt_uses:
  - compressor_speed_percentage_command
  - cooling_percentage_command
  - cooling_thermal_power_capacity
  - discharge_air_temperature_sensor
  - leaving_cooling_coil_temperature_sensor
  - failed_discharge_air_temperature_alarm
  - failed_zone_air_temperature_alarm
  - high_zone_air_temperature_alarm
  - low_zone_air_temperature_alarm
  uses:
  - compressor_run_command_1
  - compressor_run_command_2
  - compressor_run_command_3
  - compressor_run_status_1
  - compressor_run_status_2
  - compressor_run_status_3
  - zone_air_cooling_temperature_setpoint
  - zone_air_temperature_sensor
  implements:
  - CONTROL


DX4ZC:
  guid: "0153c2a6-73cc-47f2-aa8d-4b0a5e4c5c57"
  description: "Four compressor run control on zone side (DSP, CSP)."
  is_abstract: true
  opt_uses:
  - compressor_speed_percentage_command
  - cooling_percentage_command
  - cooling_thermal_power_capacity
  - discharge_air_temperature_sensor
  - leaving_cooling_coil_temperature_sensor
  - failed_discharge_air_temperature_alarm
  - failed_zone_air_temperature_alarm
  - high_zone_air_temperature_alarm
  - low_zone_air_temperature_alarm
  - discharge_air_relative_humidity_sensor
  uses:
  - compressor_run_command_1
  - compressor_run_command_2
  - compressor_run_command_3
  - compressor_run_command_4
  - compressor_run_status_1
  - compressor_run_status_2
  - compressor_run_status_3
  - compressor_run_status_4
  - zone_air_cooling_temperature_setpoint
  - zone_air_temperature_sensor
  implements:
  - CONTROL


DX2ZC2X:
  guid: "5170a167-2521-48b8-9728-66f96ecd1af3"
  description: "Two compressor run control on zone side (DSP, CSP) with two zone temp sensors."
  is_abstract: true
  opt_uses:
  - compressor_speed_percentage_command
  - cooling_percentage_command
  - cooling_thermal_power_capacity
  - discharge_air_temperature_sensor
  - leaving_cooling_coil_temperature_sensor
  - failed_discharge_air_temperature_alarm
  uses:
  - compressor_run_command_1
  - compressor_run_command_2
  - compressor_run_status_1
  - compressor_run_status_2
  - zone_air_cooling_temperature_setpoint
  - zone_air_temperature_sensor_1
  - zone_air_temperature_sensor_2
  implements:
  - CONTROL


DXSC:
  guid: "eb52924b-0813-41ac-aca7-471017f7a5f9"
  description: "Compressor run control on supply air side (STC)."
  is_abstract: true
  opt_uses:
  - compressor_speed_percentage_command
  - cooling_percentage_command #Serves as a duty cycle for single-stage DX sections.
  - cooling_request_count
  - cooling_thermal_power_capacity
  - leaving_cooling_coil_temperature_sensor
  - compressor_lost_power_alarm
  - failed_compressor_alarm
  - high_supply_air_temperature_alarm
  - low_supply_air_temperature_alarm
  - overload_compressor_alarm
  uses:
  - compressor_run_command
  - compressor_run_status
  - supply_air_temperature_sensor
  - supply_air_temperature_setpoint
  implements:
  - CONTROL


DX2SC:
  guid: "a58cf1c3-9a2f-4d92-a7ca-54538c642031"
  description: "Two compressor run control on supply air side."
  is_abstract: true
  opt_uses:
  - compressor_speed_percentage_command
  - compressor_speed_percentage_command_1
  - compressor_speed_percentage_command_2
  - cooling_percentage_command
  - cooling_request_count
  - cooling_thermal_power_capacity
  - leaving_cooling_coil_temperature_sensor
  - high_supply_air_temperature_alarm
  - low_supply_air_temperature_alarm
  uses:
  - compressor_run_command_1
  - compressor_run_command_2
  - compressor_run_status_1
  - compressor_run_status_2
  - supply_air_temperature_sensor
  - supply_air_temperature_setpoint
  implements:
  - CONTROL


DX3SC:
  guid: "da5a00a2-6ea1-4838-9bf7-21d695cd21b4"
  description: "Three compressor run control on supply air side."
  is_abstract: true
  opt_uses:
  - compressor_speed_percentage_command
  - cooling_percentage_command
  - cooling_request_count
  - cooling_thermal_power_capacity
  - leaving_cooling_coil_temperature_sensor
  - high_supply_air_temperature_alarm
  - low_supply_air_temperature_alarm
  - supply_air_specificenthalpy_sensor
  - return_air_specificenthalpy_sensor
  - supply_air_relative_humidity_sensor
  uses:
  - compressor_run_command_1
  - compressor_run_command_2
  - compressor_run_command_3
  - compressor_run_status_1
  - compressor_run_status_2
  - compressor_run_status_3
  - supply_air_temperature_sensor
  - supply_air_temperature_setpoint
  implements:
  - CONTROL


DX4SC:
  guid: "0d19ab0e-9df1-4dbd-85d9-e1ac214f0882"
  description: "Four compressor run control on supply air side."
  is_abstract: true
  opt_uses:
  - compressor_speed_percentage_command
  - compressor_speed_percentage_command_1
  - compressor_speed_percentage_command_2
  - compressor_speed_percentage_command_3
  - compressor_speed_percentage_command_4
  - cooling_percentage_command
  - cooling_request_count
  - cooling_thermal_power_capacity
  - leaving_cooling_coil_temperature_sensor
  - high_supply_air_temperature_alarm
  - low_supply_air_temperature_alarm
  - supply_air_specificenthalpy_sensor
  - return_air_specificenthalpy_sensor
  - supply_air_relative_humidity_sensor
  uses:
  - compressor_run_command_1
  - compressor_run_command_2
  - compressor_run_command_3
  - compressor_run_command_4
  - compressor_run_status_1
  - compressor_run_status_2
  - compressor_run_status_3
  - compressor_run_status_4
  - supply_air_temperature_sensor
  - supply_air_temperature_setpoint
  implements:
  - CONTROL


DX2SDC:
  guid: "4eca020e-b08e-4da5-9dd0-0c9cf8407c4b"
  description: "Two compressor run control on supply air side (dual temp setpoint)."
  is_abstract: true
  opt_uses:
  - compressor_speed_percentage_command
  - cooling_percentage_command
  - cooling_thermal_power_capacity
  - leaving_cooling_coil_temperature_sensor
  - high_supply_air_temperature_alarm
  - low_supply_air_temperature_alarm
  uses:
  - compressor_run_command_1
  - compressor_run_command_2
  - compressor_run_status_1
  - compressor_run_status_2
  - supply_air_cooling_temperature_setpoint
  - supply_air_heating_temperature_setpoint
  - supply_air_temperature_sensor
  implements:
  - CONTROL


DX4SWC:
  guid: "beb1f5d7-7ccf-4bb6-8f4e-494d3624589d"
  description: "Four compressor run control on supply water side."
  is_abstract: true
  opt_uses:
  - compressor_speed_percentage_command
  - compressor_speed_percentage_sensor
  - cooling_percentage_command
  - cooling_thermal_power_capacity
  - high_supply_water_temperature_alarm
  - low_supply_water_temperature_alarm
  uses:
  - compressor_run_command_1
  - compressor_run_command_2
  - compressor_run_command_3
  - compressor_run_command_4
  - compressor_run_status_1
  - compressor_run_status_2
  - compressor_run_status_3
  - compressor_run_status_4
  - supply_water_temperature_sensor
  - supply_water_temperature_setpoint
  implements:
  - CONTROL


DX2SWC:
  guid: "2b9f2e5b-20f2-45bc-b2f8-68818b02b3ac"
  description: "Two compressor run control on supply water side."
  is_abstract: true
  opt_uses:
  - compressor_speed_percentage_command
  - compressor_speed_percentage_sensor
  - compressor_speed_frequency_sensor
  - cooling_percentage_command
  - cooling_thermal_power_capacity
  - high_supply_water_temperature_alarm
  - low_supply_water_temperature_alarm
  uses:
  - compressor_run_command_1
  - compressor_run_command_2
  - compressor_run_status_1
  - compressor_run_status_2
  - supply_water_temperature_sensor
  - supply_water_temperature_setpoint
  implements:
  - CONTROL


DXSWC:
  guid: "bf02fdd1-5c65-4f62-b552-b629fdace9fb"
  description: "Compressor run control on supply water side."
  is_abstract: true
  opt_uses:
  - compressor_speed_percentage_command
  - compressor_speed_percentage_sensor
  - cooling_percentage_command
  - cooling_thermal_power_capacity
  - compressor_lost_power_alarm
  - failed_compressor_alarm
  - high_supply_water_temperature_alarm
  - low_supply_water_temperature_alarm
  - overload_compressor_alarm
  uses:
  - compressor_run_command
  - compressor_run_status
  - supply_water_temperature_sensor
  - supply_water_temperature_setpoint
  implements:
  - CONTROL


DX5SC:
  guid: "225b9056-c352-4aa7-9613-c97675e97fcd"
  description: "Five compressor run control on supply side."
  is_abstract: true
  opt_uses:
  - compressor_speed_percentage_command
  - cooling_percentage_command
  - cooling_request_count
  - cooling_thermal_power_capacity
  - leaving_cooling_coil_temperature_sensor
  - high_supply_air_temperature_alarm
  - low_supply_air_temperature_alarm
  uses:
  - compressor_run_command_1
  - compressor_run_command_2
  - compressor_run_command_3
  - compressor_run_command_4
  - compressor_run_command_5
  - compressor_run_status_1
  - compressor_run_status_2
  - compressor_run_status_3
  - compressor_run_status_4
  - compressor_run_status_5
  - supply_air_temperature_sensor
  - supply_air_temperature_setpoint
  implements:
  - CONTROL


DXRC:
  guid: "58a6126f-413f-4f11-b88d-a44d8395a10d"
  description: "Compressor run control on return air side (RC)."
  is_abstract: true
  opt_uses:
  - compressor_run_time_accumulator
  - compressor_speed_percentage_command
  - cooling_percentage_command
  - cooling_thermal_power_capacity
  - discharge_air_temperature_sensor
  - leaving_cooling_coil_temperature_sensor
  - compressor_lost_power_alarm
  - failed_compressor_alarm
  - failed_discharge_air_temperature_alarm
  - high_return_air_temperature_alarm
  - failed_return_air_temperature_alarm
  - low_return_air_temperature_alarm
  - overload_compressor_alarm
  uses:
  - compressor_run_command
  - compressor_run_status
  - return_air_temperature_sensor
  - return_air_temperature_setpoint
  implements:
  - CONTROL


DXDC:
  guid: "db862405-dadc-4c5b-8fcd-520cb40439ec"
  description: "Compressor run control on discharge air side (DTC)."
  is_abstract: true
  opt_uses:
  - compressor_run_time_accumulator
  - compressor_speed_percentage_command
  - cooling_percentage_command
  - cooling_thermal_power_capacity
  - leaving_cooling_coil_temperature_sensor
  - compressor_lost_power_alarm
  - failed_compressor_alarm
  - failed_discharge_air_temperature_alarm
  - overload_compressor_alarm
  uses:
  - compressor_run_command
  - compressor_run_status
  - discharge_air_temperature_sensor
  - discharge_air_temperature_setpoint
  implements:
  - CONTROL


DX2DC:
  guid: "1e397d80-ffc8-4b31-97fb-db086b95400d"
  description: "Two compressor run control on discharge side (DTC)."
  is_abstract: true
  opt_uses:
  - compressor_run_time_accumulator_1
  - compressor_run_time_accumulator_2
  - compressor_speed_percentage_command
  - cooling_percentage_command
  - cooling_thermal_power_capacity
  - leaving_cooling_coil_temperature_sensor
  - failed_discharge_air_temperature_alarm
  uses:
  - compressor_run_command_1
  - compressor_run_command_2
  - compressor_run_status_1
  - compressor_run_status_2
  - discharge_air_temperature_sensor
  - discharge_air_temperature_setpoint
  implements:
  - CONTROL


DX3DC:
  guid: "5958d6ee-4e00-4dbe-a9e7-9faf649ebd54"
  description: "Three compressor run control on discharge side (DTC)."
  is_abstract: true
  opt_uses:
  - compressor_speed_percentage_command
  - cooling_percentage_command
  - cooling_thermal_power_capacity
  - leaving_cooling_coil_temperature_sensor
  - failed_discharge_air_temperature_alarm
  uses:
  - compressor_run_command_1
  - compressor_run_command_2
  - compressor_run_command_3
  - compressor_run_status_1
  - compressor_run_status_2
  - compressor_run_status_3
  - discharge_air_temperature_sensor
  - discharge_air_temperature_setpoint
  implements:
  - CONTROL


HPSC:
  guid: "3b23d237-5e53-48f7-a6b7-2279e6c57384"
  description: "Supply side heat pump control."
  is_abstract: true
  opt_uses:
  - compressor_speed_percentage_command
  - cooling_request_count
  - cooling_thermal_power_capacity
  - heating_request_count
  - heating_thermal_power_capacity
  - compressor_lost_power_alarm
  - failed_compressor_alarm
  - high_supply_air_temperature_alarm
  - low_supply_air_temperature_alarm
  - overload_compressor_alarm
  uses:
  - compressor_run_command
  - compressor_run_status
  - reversing_valve_command
  - supply_air_temperature_sensor
  - supply_air_temperature_setpoint
  implements:
  - CONTROL


HP2SC:
  guid: "69544987-6f30-47e2-80be-84cf8a3aecd2"
  description: "Supply side heat pump control with two compressors."
  is_abstract: true
  opt_uses:
  - compressor_speed_percentage_command
  - cooling_request_count
  - cooling_thermal_power_capacity
  - heating_request_count
  - heating_thermal_power_capacity
  - high_supply_air_temperature_alarm
  - low_supply_air_temperature_alarm
  uses:
  - compressor_run_command_1
  - compressor_run_command_2
  - compressor_run_status_1
  - compressor_run_status_2
  - reversing_valve_command
  - supply_air_temperature_sensor
  - supply_air_temperature_setpoint
  implements:
  - CONTROL


HPDC:
  guid: "bf9ceadd-45a6-41f3-859c-f67e82348130"
  description: "Discharge side heat pump control."
  is_abstract: true
  opt_uses:
  - compressor_speed_percentage_command
  - cooling_thermal_power_capacity
  - heating_thermal_power_capacity
  - compressor_lost_power_alarm
  - failed_compressor_alarm
  - failed_discharge_air_temperature_alarm
  - overload_compressor_alarm
  uses:
  - compressor_run_command
  - compressor_run_status
  - discharge_air_temperature_sensor
  - discharge_air_temperature_setpoint
  - reversing_valve_command
  implements:
  - CONTROL


HPZTC:
  guid: "0506375b-4a48-4d5d-92ba-5bd1e9ef087b"
  description: "Zone temp heat pump control (ZTC)."
  is_abstract: true
  opt_uses:
  - compressor_speed_percentage_command
  - cooling_thermal_power_capacity
  - discharge_air_temperature_sensor
  - heating_thermal_power_capacity
  - compressor_lost_power_alarm
  - failed_compressor_alarm
  - failed_discharge_air_temperature_alarm
  - failed_zone_air_temperature_alarm
  - high_zone_air_temperature_alarm
  - low_zone_air_temperature_alarm
  - overload_compressor_alarm
  uses:
  - compressor_run_command
  - compressor_run_status
  - reversing_valve_command
  - zone_air_temperature_sensor
  - zone_air_temperature_setpoint
  implements:
  - CONTROL


HPZC:
  guid: "725460fe-6984-4443-9e16-baaa55076649"
  description: "Zone temp heat pump control (CSP or DSP)."
  is_abstract: true
  opt_uses:
  - compressor_speed_percentage_command
  - cooling_thermal_power_capacity
  - discharge_air_temperature_sensor
  - heating_thermal_power_capacity
  - compressor_lost_power_alarm
  - failed_compressor_alarm
  - failed_discharge_air_temperature_alarm
  - failed_zone_air_temperature_alarm
  - high_zone_air_temperature_alarm
  - low_zone_air_temperature_alarm
  - overload_compressor_alarm
  uses:
  - compressor_run_command
  - compressor_run_status
  - reversing_valve_command
  - zone_air_cooling_temperature_setpoint
  - zone_air_heating_temperature_setpoint
  - zone_air_temperature_sensor
  implements:
  - CONTROL

HPHCZC:
  guid: "3108c18d-afd1-464a-a12a-a80e72e0da18"
  description: "Zone temperature cooling and heating heat pump control."
  is_abstract: true
  opt_uses:
  - discharge_air_temperature_sensor
  - failed_discharge_air_temperature_alarm
  - high_discharge_air_temperature_alarm
  - low_discharge_air_temperature_alarm
  - failed_compressor_alarm
  - failed_zone_air_temperature_alarm
  - high_zone_air_temperature_alarm
  - low_zone_air_temperature_alarm
  uses:
  - cooling_run_command
  - heating_run_command
  - compressor_run_status
  - zone_air_cooling_temperature_setpoint
  - zone_air_heating_temperature_setpoint
  - zone_air_temperature_sensor
  implements:
  - CONTROL

HP2ZC:
  guid: "d0e2eb84-4844-4c2a-a8a8-20c40ee94284"
  description: "Zone temp heat pump control with two compressors."
  is_abstract: true
  opt_uses:
  - compressor_speed_percentage_command
  - cooling_thermal_power_capacity
  - discharge_air_temperature_sensor
  - heating_thermal_power_capacity
  - failed_discharge_air_temperature_alarm
  - failed_zone_air_temperature_alarm
  - high_zone_air_temperature_alarm
  - low_zone_air_temperature_alarm
  uses:
  - compressor_run_command_1
  - compressor_run_command_2
  - compressor_run_status_1
  - compressor_run_status_2
  - reversing_valve_command
  - zone_air_cooling_temperature_setpoint
  - zone_air_heating_temperature_setpoint
  - zone_air_temperature_sensor
  implements:
  - CONTROL

HP3ZC:
  guid: "bffa568b-5f69-4b08-8d8c-1377cd74d36e"
  description: "Zone temp heat pump control with three compressors."
  is_abstract: true
  opt_uses:
  - compressor_speed_percentage_command
  - cooling_thermal_power_capacity
  - discharge_air_temperature_sensor
  - heating_thermal_power_capacity
  - failed_discharge_air_temperature_alarm
  - failed_zone_air_temperature_alarm
  - high_zone_air_temperature_alarm
  - low_zone_air_temperature_alarm
  uses:
  - compressor_run_command_1
  - compressor_run_command_2
  - compressor_run_command_3
  - compressor_run_status_1
  - compressor_run_status_2
  - compressor_run_status_3
  - reversing_valve_command
  - zone_air_cooling_temperature_setpoint
  - zone_air_heating_temperature_setpoint
  - zone_air_temperature_sensor
  implements:
  - CONTROL


HWDC:
  guid: "353bd503-92eb-4f72-8a82-ec1a91413f89"
  description: "Heating water valve control on discharge air side."
  is_abstract: true
  opt_uses:
  - discharge_air_relative_humidity_sensor
  - heating_thermal_power_capacity
  - heating_water_flowrate_sensor
  - heating_water_valve_percentage_sensor
  - failed_discharge_air_temperature_alarm
  - failed_heating_water_valve_alarm
  - high_discharge_air_temperature_alarm
  - low_discharge_air_temperature_alarm
  uses:
  - discharge_air_temperature_sensor
  - discharge_air_temperature_setpoint
  - heating_water_valve_percentage_command
  implements:
  - CONTROL


HWRC:
  guid: "ad089040-996c-4000-aaac-b66c923e8376"
  description: "Heating water valve control on return air side."
  is_abstract: true
  opt_uses:
  - discharge_air_relative_humidity_sensor
  - heating_thermal_power_capacity
  - heating_water_flowrate_sensor
  - heating_water_valve_percentage_sensor
  - high_return_air_temperature_alarm
  - failed_return_air_temperature_alarm
  - low_return_air_temperature_alarm
  uses:
  - heating_water_valve_percentage_command
  - return_air_temperature_sensor
  - return_air_temperature_setpoint
  implements:
  - CONTROL


HWSC:
  guid: "c74d0eb6-c5b8-4099-9b18-f5880760df44"
  description: "Heating water valve control on supply air side."
  is_abstract: true
  opt_uses:
  - heating_supply_water_temperature_sensor
  - heating_request_count
  - heating_thermal_power_capacity
  - heating_water_valve_percentage_sensor
  - leaving_heating_coil_temperature_sensor
  - failed_supply_air_temperature_alarm
  - high_supply_air_temperature_alarm
  - low_supply_air_temperature_alarm
  - warmup_request_count
  - warmup_run_command
  uses:
  - heating_water_valve_percentage_command
  - supply_air_temperature_sensor
  - supply_air_temperature_setpoint
  implements:
  - CONTROL


HW2SC:
  guid: "6fed45fd-aa9b-4613-baaa-ed5c44c64f12"
  description: "Two heating water valve control on supply air side."
  is_abstract: true
  opt_uses:
  - heating_request_count
  - heating_thermal_power_capacity
  - leaving_heating_coil_temperature_sensor
  - high_supply_air_temperature_alarm
  - low_supply_air_temperature_alarm
  uses:
  - heating_water_valve_percentage_command_1
  - heating_water_valve_percentage_command_2
  - supply_air_temperature_sensor
  - supply_air_temperature_setpoint
  implements:
  - CONTROL


HWZC:
  guid: "c0a7f2ca-171a-4cff-b397-99f8506a8409"
  description: "Heating water valve control on zone side (DSP/CSP)."
  is_abstract: true
  opt_uses:
  - discharge_air_temperature_sensor
  - heating_supply_water_isolation_valve_command
  - heating_supply_water_isolation_valve_status
  - heating_thermal_power_capacity
  - heating_water_valve_percentage_sensor
  - failed_discharge_air_temperature_alarm
  - failed_zone_air_temperature_alarm
  - high_zone_air_temperature_alarm
  - low_zone_air_temperature_alarm
  - failed_heating_water_valve_alarm
  - high_discharge_air_temperature_alarm
  - low_discharge_air_temperature_alarm
  uses:
  - heating_water_valve_percentage_command
  - zone_air_heating_temperature_setpoint
  - zone_air_temperature_sensor
  implements:
  - CONTROL


HWZTC:
  guid: "fd0e4588-d368-4399-a356-78c8082b282b"
  description: "Heating water valve control on zone side (ZTC)."
  is_abstract: true
  opt_uses:
  - discharge_air_temperature_sensor
  - heating_thermal_power_capacity
  - heating_water_flowrate_sensor
  - heating_water_valve_percentage_sensor
  - failed_discharge_air_temperature_alarm
  - failed_zone_air_temperature_alarm
  - high_zone_air_temperature_alarm
  - low_zone_air_temperature_alarm
  - zone_air_deadband_temperature_setpoint
  uses:
  - heating_water_valve_percentage_command
  - zone_air_temperature_sensor
  - zone_air_temperature_setpoint
  implements:
  - CONTROL

HWBZC:
  guid: "5e92815b-5fe8-485c-ad47-1749aa085bf6"
  description: "Heating water valve command on zone side (ZTC)."
  is_abstract: true
  opt_uses:
  - heating_water_valve_status
  uses:
  - heating_water_valve_command
  - zone_air_temperature_sensor
  - zone_air_temperature_setpoint
  implements:
  - CONTROL

HWSWC:
  guid: "9e892876-39ed-40ac-befb-c68d96bbb81b"
  description: "Heating water valve control on supply water side."
  is_abstract: true
  opt_uses:
  - heating_thermal_power_capacity
  - heating_water_valve_percentage_sensor
  - return_water_temperature_sensor
  - high_supply_water_temperature_alarm
  - low_supply_water_temperature_alarm
  uses:
  - heating_water_valve_percentage_command
  - supply_water_temperature_sensor
  - supply_water_temperature_setpoint
  implements:
  - CONTROL

HWRWC:
  guid: "1805f8ee-1425-4b51-9a3d-563be38c7c13"
  description: "Heating water valve monitoring on return water side."
  is_abstract: true
  opt_uses:
  - heating_thermal_power_capacity
  - heating_water_valve_percentage_sensor
  - supply_water_temperature_sensor
  - high_return_water_temperature_alarm
  - low_return_water_temperature_alarm
  uses:
  - heating_water_valve_percentage_command
  - return_water_temperature_sensor
  - return_water_temperature_setpoint
  implements:
  - CONTROL

PHWSC:
  guid: "0f2f9a53-6aab-4c9c-801f-bb11b021e42a"
  description: "Preheating water valve control on supply air side."
  is_abstract: true
  opt_uses:
  - heating_request_count
  - leaving_air_preheating_coil_temperature_sensor
  - high_supply_air_temperature_alarm
  - low_supply_air_temperature_alarm
  - preheating_run_command
  uses:
  - preheating_water_valve_percentage_command
  - supply_air_temperature_sensor
  - supply_air_temperature_setpoint
  implements:
  - CONTROL

PHSC:
  guid: "9fd93443-7815-4f71-a8b7-cbb864b2b14b"
  description: "Preheating steam control to leaving coil air temperature."
  is_abstract: true
  opt_uses:
  - failed_leaving_air_preheating_coil_temperature_alarm
  - high_leaving_air_preheating_coil_temperature_alarm
  - low_leaving_air_preheating_coil_temperature_alarm
  uses:
  - preheating_steam_valve_percentage_command
  - leaving_air_preheating_coil_temperature_sensor
  - leaving_air_preheating_coil_temperature_setpoint
  implements:
  - CONTROL

HWPVM:
  guid: "0a51d47f-2d53-4a3b-aa9a-f218394b55a7"
  description: "Heating water pressure valve command and position monitoring (without regard to what controls it)."
  is_abstract: true
  opt_uses:
  - heating_water_flowrate_sensor
  uses:
  - heating_water_valve_percentage_sensor
  implements:
  - OPERATIONAL


HTDC:
  guid: "f88f5021-03fa-4aed-a131-c81cac1e354d"
  description: "Gas or electric heater control on discharge side."
  is_abstract: true
  opt_uses:
  - heater_run_status
  - heating_percentage_command
  - heating_thermal_power_capacity
  - failed_discharge_air_temperature_alarm
  - failed_heater_alarm
  - low_discharge_air_temperature_alarm
  - high_discharge_air_temperature_alarm
  uses:
  - discharge_air_temperature_sensor
  - discharge_air_temperature_setpoint
  - heater_run_command
  implements:
  - CONTROL


HT2DC:
  guid: "6ca8cf93-24b1-4479-9cbc-d3506a496d3b"
  description: "Two gas or electric heater control on discharge side."
  is_abstract: true
  opt_uses:
  - heating_percentage_command
  - heating_thermal_power_capacity
  - leaving_heating_coil_temperature_sensor
  - failed_discharge_air_temperature_alarm
  uses:
  - discharge_air_heating_temperature_setpoint
  - discharge_air_temperature_sensor
  - heater_run_command_1
  - heater_run_command_2
  implements:
  - CONTROL


HTSC:
  guid: "bf18254f-acb9-4497-9d54-a7920879f5e5"
  description: "Gas or electric heater control on supply side."
  is_abstract: true
  opt_uses:
  - heater_run_status
  - heating_percentage_command
  - heating_request_count
  - heating_thermal_power_capacity
  - high_supply_air_temperature_alarm
  - low_supply_air_temperature_alarm
  uses:
  - heater_run_command
  - supply_air_temperature_sensor
  - supply_air_temperature_setpoint
  implements:
  - CONTROL

HTSDC:
  guid: "d394c55c-af3d-4956-a3b4-9324e4f32ae9"
  description: "Gas or electric heater dual setpoint control on supply side."
  is_abstract: true
  opt_uses:
  - heater_run_status
  - heating_percentage_command
  - heating_request_count
  - heating_thermal_power_capacity
  - high_supply_air_temperature_alarm
  - low_supply_air_temperature_alarm
  uses:
  - heater_run_command
  - supply_air_cooling_temperature_setpoint
  - supply_air_heating_temperature_setpoint
  - supply_air_temperature_sensor
  implements:
  - CONTROL


HTRC:
  guid: "e51bab3a-ba94-4ef9-892e-3d85dfd53ee1"
  description: "Gas or electric heater control on return side (RC)."
  is_abstract: true
  opt_uses:
  - discharge_air_temperature_sensor
  - heater_run_status
  - heater_run_time_accumulator
  - heating_percentage_command
  - heating_thermal_power_capacity
  - failed_discharge_air_temperature_alarm
  - high_return_air_temperature_alarm
  - failed_return_air_temperature_alarm
  - low_return_air_temperature_alarm
  uses:
  - heater_run_command
  - return_air_temperature_sensor
  - return_air_temperature_setpoint
  implements:
  - CONTROL


HTZC:
  guid: "35464e33-c1ee-4d66-a2da-aaee5d9713bf"
  description: "Gas or electric heater control on zone side (ZC)."
  is_abstract: true
  opt_uses:
  - discharge_air_temperature_sensor
  - heater_run_status
  - heating_percentage_command
  - heating_thermal_power_capacity
  - failed_discharge_air_temperature_alarm
  - failed_zone_air_temperature_alarm
  - high_zone_air_temperature_alarm
  - low_zone_air_temperature_alarm
  - failed_heater_alarm
  uses:
  - heater_run_command
  - zone_air_heating_temperature_setpoint
  - zone_air_temperature_sensor
  implements:
  - CONTROL


HT2ZC:
  guid: "bcf4b945-b158-4009-9cb9-7cc01dbbe119"
  description: "Two gas or electric heater control on zone side (HSP, DSP)."
  is_abstract: true
  opt_uses:
  - discharge_air_temperature_sensor
  - heating_percentage_command
  - heating_thermal_power_capacity
  - failed_discharge_air_temperature_alarm
  - failed_zone_air_temperature_alarm
  - high_zone_air_temperature_alarm
  - low_zone_air_temperature_alarm
  uses:
  - heater_run_command_1
  - heater_run_command_2
  - zone_air_heating_temperature_setpoint
  - zone_air_temperature_sensor
  implements:
  - CONTROL


HT2XZTC2X:
  guid: "7e2c5241-7e53-4857-ac00-2aec02430150"
  description: "Two separate heating sections going to two different zones on the device, with independent heating control."
  is_abstract: true
  opt_uses:
  - discharge_air_temperature_sensor_1
  - discharge_air_temperature_sensor_2
  - heating_percentage_command_1
  - heating_percentage_command_2
  uses:
  - heater_run_command_1
  - heater_run_command_2
  - heater_run_status_1
  - heater_run_status_2
  - zone_air_temperature_sensor_1
  - zone_air_temperature_sensor_2
  - zone_air_temperature_setpoint_1
  - zone_air_temperature_setpoint_2
  implements:
  - CONTROL


HT3ZC:
  guid: "ec69793a-e539-4b5c-bf30-b092ce59cce5"
  description: "Three gas or electric heater control on zone side (HSP, DSP)."
  is_abstract: true
  opt_uses:
  - discharge_air_temperature_sensor
  - heating_thermal_power_capacity
  - failed_discharge_air_temperature_alarm
  - failed_zone_air_temperature_alarm
  - high_zone_air_temperature_alarm
  - low_zone_air_temperature_alarm
  uses:
  - heater_run_command_1
  - heater_run_command_2
  - heater_run_command_3
  - zone_air_heating_temperature_setpoint
  - zone_air_temperature_sensor
  implements:
  - CONTROL


HTSWC:
  guid: "d38fd0c3-d7b8-48c7-9ea2-93211ff4c59e"
  description: "Gas or electric heater control on supply water side."
  is_abstract: true
  opt_uses:
  - heating_percentage_command
  - heating_thermal_power_capacity
  - high_supply_water_temperature_alarm
  - low_supply_water_temperature_alarm
  - heater_run_status
  uses:
  - heater_run_command
  - supply_water_temperature_sensor
  - supply_water_temperature_setpoint
  implements:
  - CONTROL

HTRWC:
  guid: "4a0b5a76-9432-4572-832c-2ce41d70a587"
  description: "Gas or electric heater control on return water side."
  is_abstract: true
  opt_uses:
  - heating_percentage_command
  - heating_thermal_power_capacity
  - high_return_water_temperature_alarm
  - low_return_water_temperature_alarm
  - heater_run_status
  uses:
  - heater_run_command
  - return_water_temperature_sensor
  - return_water_temperature_setpoint
  implements:
  - CONTROL

HT2SWC:
  guid: "cc630fcd-8a18-4fbb-a34b-3eae05b8b49b"
  description: "Two gas or electric heater control on supply water side."
  is_abstract: true
  opt_uses:
  - heating_percentage_command
  - heating_thermal_power_capacity
  - high_supply_water_temperature_alarm
  - low_supply_water_temperature_alarm
  - heater_run_status_1
  - heater_run_status_2
  - failed_alarm_1
  - failed_alarm_2
  uses:
  - heater_run_command_1
  - heater_run_command_2
  - supply_water_temperature_sensor
  - supply_water_temperature_setpoint
  implements:
  - CONTROL


HT4SWC:
  guid: "e8633b6d-6096-4824-a4e0-3cf06f0e2170"
  description: "Four gas or electric heater control on supply water side."
  is_abstract: true
  opt_uses:
  - heating_percentage_command
  - heating_thermal_power_capacity
  - high_supply_water_temperature_alarm
  - low_supply_water_temperature_alarm
  uses:
  - heater_run_command_1
  - heater_run_command_2
  - heater_run_command_3
  - heater_run_command_4
  - supply_water_temperature_sensor
  - supply_water_temperature_setpoint
  implements:
  - CONTROL


HT2SC:
  guid: "5d89ecdf-caaa-4238-8796-1d95a875a81a"
  description: "Two gas or electric heater control on supply side."
  is_abstract: true
  opt_uses:
  - heating_percentage_command
  - heating_request_count
  - heating_thermal_power_capacity
  - high_supply_air_temperature_alarm
  - low_supply_air_temperature_alarm
  uses:
  - heater_run_command_1
  - heater_run_command_2
  - supply_air_temperature_sensor
  - supply_air_temperature_setpoint
  implements:
  - CONTROL


HT3SC:
  guid: "82b35b25-776f-4829-ada6-42691628d84b"
  description: "Three gas or electric heater control on supply side."
  is_abstract: true
  opt_uses:
  - heating_percentage_command
  - heating_request_count
  - heating_thermal_power_capacity
  - high_supply_air_temperature_alarm
  - low_supply_air_temperature_alarm
  uses:
  - heater_run_command_1
  - heater_run_command_2
  - heater_run_command_3
  - supply_air_temperature_sensor
  - supply_air_temperature_setpoint
  implements:
  - CONTROL


HT4SC:
  guid: "211e7507-1925-48ca-a46a-852ca4284c3f"
  description: "Four gas or electric heater control on supply side."
  is_abstract: true
  opt_uses:
  - heating_percentage_command
  - heating_request_count
  - heating_thermal_power_capacity
  - high_supply_air_temperature_alarm
  - low_supply_air_temperature_alarm
  uses:
  - heater_run_command_1
  - heater_run_command_2
  - heater_run_command_3
  - heater_run_command_4
  - supply_air_temperature_sensor
  - supply_air_temperature_setpoint
  implements:
  - CONTROL


HT2SDC:
  guid: "ac906e4b-6e44-445c-90f7-2c6968022b31"
  description: "Two gas or electric heater control on supply side (dual setpoint)."
  is_abstract: true
  opt_uses:
  - heating_percentage_command
  - heating_thermal_power_capacity
  - high_supply_air_temperature_alarm
  - low_supply_air_temperature_alarm
  uses:
  - heater_run_command_1
  - heater_run_command_2
  - supply_air_cooling_temperature_setpoint
  - supply_air_heating_temperature_setpoint
  - supply_air_temperature_sensor
  implements:
  - CONTROL


HTVSC:
  guid: "c2e9d73d-949b-4fcf-8f93-47c25ec15a5e"
  description: "Variable gas to electric control on supply air side."
  is_abstract: true
  opt_uses:
  - heating_request_count
  - heating_thermal_power_capacity
  - high_supply_air_temperature_alarm
  - low_supply_air_temperature_alarm
  uses:
  - heater_run_command
  - heater_run_status
  - heating_percentage_command
  - supply_air_temperature_sensor
  - supply_air_temperature_setpoint
  implements:
  - CONTROL


ECON:
  guid: "d4285023-3238-443e-bd85-2d91e1706b48"
  description: "Economizer mode control on supply side"
  is_abstract: true
  opt_uses:
  - low_limit_outside_air_damper_percentage_command
  - outside_air_damper_percentage_sensor
  - failed_outside_air_damper_alarm
  - failed_outside_air_flowrate_alarm
  - outside_air_flowrate_sensor
  - outside_air_flowrate_setpoint
  - outside_air_relative_humidity_sensor
  - outside_air_specificenthalpy_sensor
  - return_air_damper_percentage_command
  - return_air_damper_percentage_sensor
  - supply_air_temperature_sensor
  - failed_mixed_air_temperature_alarm
  - high_mixed_air_temperature_alarm
  - low_mixed_air_temperature_alarm
  - high_return_air_temperature_alarm
  - failed_return_air_temperature_alarm
  - high_supply_air_temperature_alarm
  - low_return_air_temperature_alarm
  - low_supply_air_temperature_alarm
  - failed_outside_air_temperature_alarm
  uses:
  - economizer_mode
  - mixed_air_temperature_sensor
  - outside_air_damper_percentage_command
  - outside_air_temperature_sensor
  - return_air_temperature_sensor
  - supply_air_temperature_setpoint
  implements:
  - CONTROL


ECOND:
  guid: "2640d584-7b8e-4523-b894-beaf4b13e4c0"
  description: "Economizer mode control on discharge side - single zone"
  is_abstract: true
  opt_uses:
  - low_limit_outside_air_damper_percentage_command
  - mixed_air_temperature_sensor
  - outside_air_damper_percentage_sensor
  - outside_air_flowrate_sensor
  - outside_air_flowrate_setpoint
  - return_air_damper_percentage_command
  - return_air_temperature_sensor
  - failed_discharge_air_temperature_alarm
  - failed_mixed_air_temperature_alarm
  - high_mixed_air_temperature_alarm
  - low_mixed_air_temperature_alarm
  - high_return_air_temperature_alarm
  - failed_return_air_temperature_alarm
  - low_return_air_temperature_alarm
  - failed_outside_air_temperature_alarm
  uses:
  - discharge_air_temperature_sensor
  - discharge_air_temperature_setpoint
  - economizer_mode
  - outside_air_damper_percentage_command
  - outside_air_temperature_sensor
  implements:
  - CONTROL


ECONM:
  guid: "729bb0f5-4323-46c6-bfce-176bd4b55869"
  description: "Economizer mode control by mixed air"
  is_abstract: true
  opt_uses:
  - low_limit_outside_air_damper_percentage_command
  - outside_air_damper_percentage_sensor
  - outside_air_flowrate_sensor
  - outside_air_flowrate_setpoint
  - outside_air_relative_humidity_sensor
  - outside_air_specificenthalpy_sensor
  - return_air_damper_percentage_command
  - supply_air_temperature_sensor
  - failed_mixed_air_temperature_alarm
  - failed_outside_air_damper_alarm
  - high_mixed_air_temperature_alarm
  - low_mixed_air_temperature_alarm
  - high_return_air_temperature_alarm
  - failed_return_air_temperature_alarm
  - high_supply_air_temperature_alarm
  - low_return_air_temperature_alarm
  - low_supply_air_temperature_alarm
  - failed_outside_air_temperature_alarm
  uses:
  - economizer_mode
  - mixed_air_temperature_sensor
  - mixed_air_temperature_setpoint
  - outside_air_damper_percentage_command
  - outside_air_temperature_sensor
  - return_air_temperature_sensor
  implements:
  - CONTROL

ECONM2X:
  guid: "ebde3e58-1637-466e-9737-934e07bcd807"
  description: "Economizer mode control by dual mixed air sensors"
  is_abstract: true
  opt_uses:
  - low_limit_outside_air_damper_percentage_command
  - outside_air_damper_percentage_sensor
  - outside_air_flowrate_sensor
  - outside_air_flowrate_setpoint
  - return_air_damper_percentage_command
  - supply_air_temperature_sensor
  - high_return_air_temperature_alarm
  - failed_return_air_temperature_alarm
  - high_supply_air_temperature_alarm
  - low_return_air_temperature_alarm
  - low_supply_air_temperature_alarm
  - average_mixed_air_temperature_sensor
  - failed_mixed_air_temperature_alarm_1
  - failed_mixed_air_temperature_alarm_2
  - high_mixed_air_temperature_alarm_1
  - low_mixed_air_temperature_alarm_1
  - high_mixed_air_temperature_alarm_2
  - low_mixed_air_temperature_alarm_2
  - failed_outside_air_temperature_alarm
  uses:
  - economizer_mode
  - mixed_air_temperature_sensor_1
  - mixed_air_temperature_sensor_2
  - mixed_air_temperature_setpoint
  - outside_air_damper_percentage_command
  - outside_air_temperature_sensor
  - return_air_temperature_sensor
  implements:
  - CONTROL


ECONMD:
  guid: "d19e9024-ddb9-4f1a-8598-f30d52f0beb6"
  description: "Economizer mode control by mixed air - single zone"
  is_abstract: true
  opt_uses:
  - discharge_air_temperature_sensor
  - low_limit_outside_air_damper_percentage_command
  - outside_air_damper_percentage_sensor
  - outside_air_flowrate_sensor
  - outside_air_flowrate_setpoint
  - return_air_damper_percentage_command
  - return_air_temperature_sensor
  - failed_discharge_air_temperature_alarm
  - failed_mixed_air_temperature_alarm
  - high_mixed_air_temperature_alarm
  - low_mixed_air_temperature_alarm
  - high_return_air_temperature_alarm
  - failed_return_air_temperature_alarm
  - low_return_air_temperature_alarm
  - failed_outside_air_temperature_alarm
  uses:
  - economizer_mode
  - mixed_air_temperature_sensor
  - mixed_air_temperature_setpoint
  - outside_air_damper_percentage_command
  - outside_air_temperature_sensor
  implements:
  - CONTROL


ECONZ:
  guid: "a0c19e08-9bb2-4dc3-a65c-4ee050111d65"
  description: "Economizer mode control - single room"
  is_abstract: true
  opt_uses:
  - discharge_air_temperature_sensor
  - low_limit_outside_air_damper_percentage_command
  - mixed_air_temperature_sensor
  - outside_air_damper_percentage_sensor
  - outside_air_flowrate_sensor
  - outside_air_flowrate_setpoint
  - outside_air_relative_humidity_sensor
  - return_air_damper_percentage_command
  - return_air_temperature_sensor
  - failed_discharge_air_temperature_alarm
  - failed_mixed_air_temperature_alarm
  - high_mixed_air_temperature_alarm
  - low_mixed_air_temperature_alarm
  - failed_zone_air_temperature_alarm
  - high_return_air_temperature_alarm
  - failed_return_air_temperature_alarm
  - high_zone_air_temperature_alarm
  - low_return_air_temperature_alarm
  - low_zone_air_temperature_alarm
  - failed_outside_air_temperature_alarm
  uses:
  - economizer_mode
  - outside_air_damper_percentage_command
  - outside_air_temperature_sensor
  - zone_air_cooling_temperature_setpoint
  - zone_air_temperature_sensor
  implements:
  - CONTROL


VOADM:
  guid: "cfb7089c-d3b6-4afd-829a-aeeb05b6ff15"
  description: "Variable outside air damper monitoring."
  is_abstract: true
  opt_uses:
  - economizer_mode
  - low_limit_outside_air_damper_percentage_command
  - mixed_air_temperature_sensor
  - outside_air_damper_percentage_sensor
  - failed_mixed_air_temperature_alarm
  - high_mixed_air_temperature_alarm
  - low_mixed_air_temperature_alarm
  - failed_outside_air_damper_alarm
  - failed_outside_air_temperature_alarm
  - outside_air_flowrate_sensor
  - ventilation_request_count
  uses:
  - outside_air_damper_percentage_command
  - outside_air_temperature_sensor
  implements:
  - MONITORING


BYPDM:
  guid: "b26b31a9-5a4a-4bd8-87d0-97260e739f32"
  description: "Bypass damper monitoring."
  is_abstract: true
  uses:
  - bypass_air_damper_percentage_command
  implements:
  - MONITORING


OAFM:
  guid: "4d6c951b-f9a2-445d-93d7-a8ab2aa523ad"
  description: "Outside air flow monitoring"
  is_abstract: true
  opt_uses:
  - outside_air_damper_percentage_sensor
  - outside_air_temperature_sensor
  - failed_outside_air_flowrate_alarm
  uses:
  - outside_air_flowrate_sensor
  implements:
  - MONITORING


OAFMC:
  guid: "a33ca954-5287-490f-89bc-c3e2b53ceee5"
  description: "Outside air flow control with minimum setpoint."
  is_abstract: true
  opt_uses:
  - economizer_mode
  - mixed_air_temperature_sensor
  - failed_mixed_air_temperature_alarm
  - high_mixed_air_temperature_alarm
  - low_mixed_air_temperature_alarm
  - ventilation_request_count
  uses:
  - outside_air_damper_percentage_command
  - outside_air_flowrate_sensor
  - ventilation_outside_air_flowrate_setpoint
  implements:
  - CONTROL


OAMC:
  guid: "48885f9d-2f9e-4c67-be4f-e558f801e02f"
  description: "Outside air flow control."
  is_abstract: true
  opt_uses:
  - outside_air_flowrate_sensor
  uses:
  - outside_air_damper_percentage_command
  - outside_air_damper_percentage_sensor
  implements:
  - CONTROL


OFC:
  guid: "9e54468c-0ab4-453c-a0e3-a9e70330fef1"
  description: "Outside air flow control monitoring (without a damper)."
  is_abstract: true
  uses:
  - outside_air_flowrate_sensor
  - outside_air_flowrate_setpoint
  implements:
  - OPERATIONAL


SFM:
  guid: "3dcbf69b-ae92-46e8-9b06-4bbb2b16a71f"
  description: "Supply air flow monitoring."
  is_abstract: true
  opt_uses:
  - high_supply_air_flowrate_alarm
  - low_supply_air_flowrate_alarm
  uses:
  - supply_air_flowrate_sensor
  implements:
  - MONITORING


DFM:
  guid: "fcf4568f-324c-49d3-8a57-c1d4fad24973"
  description: "Discharge air flow monitoring."
  is_abstract: true
  uses:
  - discharge_air_flowrate_sensor
  implements:
  - MONITORING
  opt_uses:
  - low_discharge_air_flowrate_alarm


SFC:
  guid: "53328995-5e0c-4929-af9f-052104076d11"
  description: "Supply air flow control."
  is_abstract: true
  uses:
  - supply_air_flowrate_sensor
  - supply_air_flowrate_setpoint
  implements:
  - OPERATIONAL


RFC:
  guid: "a8ff3d29-506c-4d34-aead-af60c4b68cb9"
  description: "Return air flow control."
  is_abstract: true
  uses:
  - return_air_flowrate_sensor
  - return_air_flowrate_setpoint
  implements:
  - OPERATIONAL


SARC:
  guid: "8802aca2-e086-43b1-8be2-1df1104a3f5d"
  description: "AHU supply air reset control."
  is_abstract: true
  opt_uses:
  - heating_request_count
  - supply_air_flowrate_sensor
  uses:
  - cooling_request_count
  - pressurization_request_count
  - supply_air_static_pressure_setpoint
  - supply_air_temperature_setpoint
  implements:
  - CONTROL


RWISOVPC:
  guid: "8741bbd4-d41e-4313-9c71-85995078216d"
  description: "Return water isolation valve percentage control."
  is_abstract: true
  opt_uses:
  - run_command
  uses:
  - return_water_valve_percentage_command
  - return_water_valve_percentage_sensor
  implements:
  - OPERATIONAL


CHWISOVM:
  guid: "9d50a373-7c09-49e0-8739-4f1fb18b18b5"
  description: "Chilled water isolation valve control."
  is_abstract: true
  opt_uses:
  - run_command
  uses:
  - chilled_water_isolation_valve_command
  - chilled_water_isolation_valve_status
  implements:
  - MONITORING


CDWISOVM:
  guid: "a90ebfb9-d964-4bc7-aebf-67a72866fd38"
  description: "Condensing water isolation valve control."
  is_abstract: true
  opt_uses:
  - run_command
  uses:
  - condensing_water_isolation_valve_command
  - condensing_water_isolation_valve_status
  implements:
  - MONITORING


CDWISOVPM:
  guid: "8308f584-0b61-4124-abb9-d8f5ca71e880"
  description: "Condensing water isolation valve percentage control."
  is_abstract: true
  opt_uses:
  - run_command
  - local_override_isolation_valve_alarm
  uses:
  - condensing_water_isolation_valve_percentage_command
  - condensing_water_isolation_valve_percentage_sensor
  implements:
  - MONITORING


CDWPVM:
  guid: "588692e6-84a9-4a31-8cc6-09eb599cbe54"
  description: "Condensing water pressure valve command and position monitoring (without regard to what controls it)."
  is_abstract: true
  opt_uses:
  - condensing_water_flowrate_sensor
  uses:
  - condensing_water_valve_percentage_sensor
  implements:
  - OPERATIONAL

WFRSM:
  guid: "08d4248b-2ef7-42e8-b56a-98aad618b6bc"
  description: "Water flowrate status monitoring."
  is_abstract: true
  uses:
  - water_flowrate_status
  implements:
  - OPERATIONAL

CDWFRSM:
  guid: "2a153a56-29ae-403e-9b4d-9b16b3a4794c"
  description: "Condenser water flowrate status monitoring."
  is_abstract: true
  uses:
  - condensing_water_flowrate_status
  implements:
  - OPERATIONAL

BYPVPM:
  guid: "57766034-a856-4dfe-b070-fd65673d8dd0"
  description: "Bypass water valve percentage monitoring."
  is_abstract: true
  opt_uses:
  - bypass_valve_percentage_sensor
  - failed_bypass_valve_alarm
  - economizer_mode
  uses:
  - bypass_valve_percentage_command
  implements:
  - MONITORING


MWVPM:
  guid: "bd83e820-585d-4e03-9142-7d4355b41574"
  description: "Make-up water valve percentage control."
  is_abstract: true
  uses:
  - makeup_water_valve_percentage_command
  implements:
  - MONITORING


HXSWISOVPM:
  guid: "04a7805d-e8ff-4b53-9513-d88ede4635ff"
  description: "Heat exchanger supply isolation water valve percentage control."
  is_abstract: true
  uses:
  - heat_exchange_supply_water_isolation_valve_percentage_command
  - heat_exchange_supply_water_isolation_valve_percentage_sensor
  implements:
  - MONITORING


HXRWISOVPM:
  guid: "789cd63d-8168-43fe-9245-c54a8527482c"
  description: "Heat exchanger return isolation water valve percentage control."
  is_abstract: true
  uses:
  - heat_exchange_return_water_isolation_valve_percentage_command
  - heat_exchange_return_water_isolation_valve_percentage_sensor
  implements:
  - MONITORING


HXSWISOVM:
  guid: "3a617a80-2ab5-4eb5-9cf5-c327359a03c6"
  description: "Heat exchanger supply isolation water valve control."
  is_abstract: true
  uses:
  - heat_exchange_supply_water_isolation_valve_command
  - heat_exchange_supply_water_isolation_valve_status
  implements:
  - MONITORING


HXRWISOVM:
  guid: "48cee686-e728-4996-be87-0a280ecf9733"
  description: "Heat exchanger return isolation water valve control."
  is_abstract: true
  uses:
  - heat_exchange_return_water_isolation_valve_command
  - heat_exchange_return_water_isolation_valve_status
  implements:
  - MONITORING

PWECVC:
  guid: "c7d64d95-0215-4c9a-b422-a4fb7004f3e3"
  description: "Process water electricconductivity drain valve control."
  is_abstract: true
  uses:
  - drain_water_valve_command
  - process_water_electricconductivity_sensor
  - process_water_electricconductivity_setpoint
  implements:
  - OPERATIONAL

PWISOVM:
  guid: "f4ea38d8-031e-48cd-be80-43883419ed55"
  description: "Process water iso valve control."
  is_abstract: true
  uses:
  - process_water_isolation_valve_command
  implements:
  - MONITORING

PWVPM:
  guid: "2335c3b8-b27f-4ef0-b15b-7df5e8d25e4a"
  description: "Process water valve percentage control."
  is_abstract: true
  uses:
  - process_water_valve_percentage_command
  implements:
  - MONITORING

PWDVPM:
  guid: "2a424fbc-d5d8-4675-842a-996996344180"
  description: "Process water diverting valve percentage control."
  is_abstract: true
  opt_uses:
  - failed_process_water_diverting_valve_alarm
  uses:
  - process_water_diverting_valve_percentage_command
  - process_water_diverting_valve_percentage_sensor
  implements:
  - MONITORING

CHWBZC:
  guid: "cbdecbaf-5ddb-4f77-b85f-2fbd92970a70"
  description: "Chilled water valve binary (open/closed) control on zone side."
  is_abstract: true
  implements:
  - OPERATIONAL
  uses:
  - chilled_water_valve_command
  - zone_air_cooling_temperature_setpoint
  - zone_air_temperature_sensor
  opt_uses:
  - failed_chilled_water_valve_alarm
  - failed_zone_air_temperature_alarm
  - high_zone_air_temperature_alarm
  - low_zone_air_temperature_alarm
  - chilled_water_valve_status

CHWBYPVPM:
  guid: "68cd5104-bf2e-48f3-8b88-c12192509393"
  description: "Chilled water bypass valve percentage control."
  is_abstract: true
  opt_uses:
  - failed_chilled_water_bypass_valve_alarm
  uses:
  - chilled_water_bypass_valve_percentage_command
  - chilled_water_bypass_valve_percentage_sensor
  implements:
  - MONITORING

CHWBYPVBC:
  guid: "38064bbf-cd53-430d-af16-bf77d7e565a1"
  description: "Chilled water bypass valve binary (open/closed) control."
  is_abstract: true
  implements:
  - OPERATIONAL
  uses:
  - chilled_water_bypass_valve_command
  - chilled_water_bypass_valve_status

MXVPM:
  guid: "4bb25777-d661-4fd3-9f8f-a84b349ada87"
  description: "Mixing valve percent control."
  is_abstract: true
  opt_uses:
  - mixing_valve_percentage_sensor
  uses:
  - mixing_valve_percentage_command
  implements:
  - MONITORING


WFRM:
  guid: "f92ea2a3-9bbf-4559-b26d-2864a0a9f973"
  description: "Water flowrate monitoring."
  is_abstract: true
  uses:
  - flowrate_sensor
  implements:
  - MONITORING
  opt_uses:
  - low_flowrate_alarm


CMSWFRM:
  guid: "cbf519aa-fef1-4cb1-bfb5-6bded3b5dbf6"
  description: "Common supply water flowrate monitoring."
  is_abstract: true
  implements:
  - MONITORING
  uses:
  - common_supply_water_flowrate_sensor


WFRC:
  guid: "55e5d148-7001-40e2-b082-d17cafb3309a"
  description: "Water flowrate control."
  is_abstract: true
  uses:
  - flowrate_sensor
  - flowrate_setpoint
  implements:
  - OPERATIONAL
  opt_uses:
  - low_flowrate_alarm


MWFRC:
  guid: "b98a5846-1b69-47e4-8913-87beb392ddcb"
  description: "Minimum water flowrate control."
  is_abstract: true
  uses:
  - flowrate_sensor
  - low_limit_flowrate_setpoint
  implements:
  - OPERATIONAL
  opt_uses:
  - low_flowrate_alarm


CHWFRM:
  guid: "3a9f9c94-7d1e-4ed2-839f-66ce995e58fd"
  description: "Chilled water flowrate monitoring."
  is_abstract: true
  uses:
  - chilled_water_flowrate_sensor
  implements:
  - MONITORING


CHWFRSM:
  guid: "b980da9b-c3de-4aab-b6de-8ab6cbc53178"
  description: "Chilled water flowrate status monitoring."
  is_abstract: true
  uses:
  - chilled_water_flowrate_status
  implements:
  - MONITORING


SEPM:
  guid: "a4c57915-39de-47ef-ae66-643b4e12b180"
  description: "Shade extent control."
  is_abstract: true
  uses:
  - shade_extent_percentage_command
  implements:
  - MONITORING


STPM:
  guid: "8221a52f-102f-486e-8ae2-1c5eee8c31d0"
  description: "Shade tilt control."
  is_abstract: true
  uses:
  - shade_tilt_percentage_command
  implements:
  - MONITORING


IGM:
  guid: "ae569be0-3ab9-4f9e-904e-6839aca72b72"
  description: "Inlet guidevane monitoring."
  is_abstract: true
  uses:
  - inlet_guidevane_percentage_sensor
  implements:
  - OPERATIONAL


CLPM:
  guid: "603cc89d-c8f4-4ab6-bba2-447a2bd2bbab"
  description: "Cooling thermal monitoring."
  is_abstract: true
  uses:
  - cooling_thermal_power_sensor
  opt_uses:
  - cooling_thermal_energy_accumulator
  - cooling_thermalefficiency_sensor
  - power_sensor
  implements:
  - MONITORING


PCLPM:
  guid: "876a8eaa-b0a3-4af7-bdf8-fbef6a93aca5"
  description: "Process cooling thermal monitoring."
  is_abstract: true
  uses:
  - process_cooling_thermal_power_sensor
  implements:
  - MONITORING

### POTENTIALLY ONE-OFF TYPES ###
DDCO:
  guid: "0a322cf2-ad41-40f5-9d2f-d2ed8c4d67a8"
  description: "Flow control - dual duct, but only cooling."
  is_abstract: true
  uses:
  - cooling_air_damper_percentage_command_1
  - cooling_air_damper_percentage_command_2
  - cooling_air_flowrate_sensor_1
  - cooling_air_flowrate_sensor_2
  - cooling_air_flowrate_setpoint_1
  - cooling_air_flowrate_setpoint_2
  implements:
  - CONTROL


FDPM2X:
  guid: "7ac01e64-eadc-4690-8c12-1bd9f48cd9b3"
  description: "Filter pressure monitoring (2 sensors)."
  is_abstract: true
  uses:
  - filter_differential_pressure_sensor_1
  - filter_differential_pressure_sensor_2
  implements:
  - MONITORING


FDPSM2X:
  guid: "2d883683-d3fc-47c3-8efd-163df172ae9c"
  description: "Filter pressure status monitoring (2 sensors)."
  is_abstract: true
  uses:
  - filter_differential_pressure_status_1
  - filter_differential_pressure_status_2
  opt_uses:
  - filter_alarm_1
  - filter_alarm_2
  implements:
  - MONITORING


FDPSM4X:
  guid: "1f150c97-8cd5-436c-ba94-f249c076f498"
  description: "Filter pressure status monitoring (4 sensors)."
  is_abstract: true
  uses:
  - filter_differential_pressure_status_1
  - filter_differential_pressure_status_2
  - filter_differential_pressure_status_3
  - filter_differential_pressure_status_4
  opt_uses:
  - filter_alarm_1
  - filter_alarm_2
  - filter_alarm_3
  - filter_alarm_4
  implements:
  - MONITORING


FDPM3X:
  guid: "6b97820b-c413-4c11-ae60-00da68a99b2a"
  description: "Filter pressure monitoring (3 sensors)."
  is_abstract: true
  uses:
  - filter_differential_pressure_sensor_1
  - filter_differential_pressure_sensor_2
  - filter_differential_pressure_sensor_3
  implements:
  - MONITORING


FDPM4X:
  guid: "8d9c1975-d7e4-4e90-829c-8d8454b4bb9d"
  description: "Filter pressure monitoring (4 sensors)."
  is_abstract: true
  uses:
  - filter_differential_pressure_sensor_1
  - filter_differential_pressure_sensor_2
  - filter_differential_pressure_sensor_3
  - filter_differential_pressure_sensor_4
  implements:
  - MONITORING


CO2C2X:
  guid: "4f712687-0690-485d-9e73-4880d30eebf4"
  description: "Carbon dioxide control with dual zone sensors."
  is_abstract: true
  uses:
  - zone_air_co2_concentration_sensor_1
  - zone_air_co2_concentration_sensor_2
  - zone_air_co2_concentration_setpoint
  implements:
  - OPERATIONAL


DSP3X:
  guid: "c3a47cb2-1af2-4bc0-ac17-59fcb019d09f"
  description: "Dual setpoint zone temp control with 3 temp sensors."
  is_abstract: true
  opt_uses:
  - discharge_air_temperature_sensor
  - failed_discharge_air_temperature_alarm
  uses:
  - zone_air_cooling_temperature_setpoint
  - zone_air_heating_temperature_setpoint
  - zone_air_temperature_sensor_1
  - zone_air_temperature_sensor_2
  - zone_air_temperature_sensor_3
  implements:
  - OPERATIONAL


EFSS2X:
  guid: "2088a8dd-7821-4782-be8c-6396601bff6e"
  description: "Exhaust fan start-stop and feedback with two fans."
  is_abstract: true
  opt_uses:
  - exhaust_air_flowrate_capacity
  - exhaust_fan_current_sensor_1
  - exhaust_fan_current_sensor_2
  - exhaust_fan_power_capacity
  - exhaust_fan_power_sensor_1
  - exhaust_fan_power_sensor_2
  - failed_exhaust_fan_alarm_1
  - failed_exhaust_fan_alarm_2
  uses:
  - exhaust_fan_run_command_1
  - exhaust_fan_run_command_2
  - exhaust_fan_run_status_1
  - exhaust_fan_run_status_2
  implements:
  - OPERATIONAL


EFSS3X:
  guid: "48635fa0-7a1a-4266-96a1-af3a61f172b8"
  description: "Exhaust fan start-stop and feedback with three fans."
  is_abstract: true
  opt_uses:
  - exhaust_air_flowrate_capacity
  - exhaust_fan_current_sensor_1
  - exhaust_fan_current_sensor_2
  - exhaust_fan_current_sensor_3
  - exhaust_fan_power_capacity
  - exhaust_fan_power_sensor_1
  - exhaust_fan_power_sensor_2
  - exhaust_fan_power_sensor_3
  uses:
  - exhaust_fan_run_command_1
  - exhaust_fan_run_command_2
  - exhaust_fan_run_command_3
  - exhaust_fan_run_status_1
  - exhaust_fan_run_status_2
  - exhaust_fan_run_status_3
  implements:
  - OPERATIONAL


EFSS4X:
  guid: "fd0fd629-4909-4bbe-aaae-3210ba66c6fb"
  description: "Exhaust fan start-stop and feedback with four fans."
  is_abstract: true
  opt_uses:
  - exhaust_air_flowrate_capacity
  - exhaust_fan_current_sensor_1
  - exhaust_fan_current_sensor_2
  - exhaust_fan_current_sensor_3
  - exhaust_fan_current_sensor_4
  - exhaust_fan_power_capacity
  - exhaust_fan_power_sensor_1
  - exhaust_fan_power_sensor_2
  - exhaust_fan_power_sensor_3
  - exhaust_fan_power_sensor_4
  uses:
  - exhaust_fan_run_command_1
  - exhaust_fan_run_command_2
  - exhaust_fan_run_command_3
  - exhaust_fan_run_command_4
  - exhaust_fan_run_status_1
  - exhaust_fan_run_status_2
  - exhaust_fan_run_status_3
  - exhaust_fan_run_status_4
  implements:
  - OPERATIONAL


DF2XSS:
  guid: "d869bbc9-3715-498f-a923-94f436664cd0"
  description: "Discharge fan start-stop and feedback (2 pts)."
  is_abstract: true
  opt_uses:
  - discharge_fan_current_sensor
  - discharge_fan_power_sensor
  - discharge_fan_lost_power_alarm
  uses:
  - discharge_fan_run_command_1
  - discharge_fan_run_command_2
  - discharge_fan_run_status_1
  - discharge_fan_run_status_2
  implements:
  - OPERATIONAL


SFSS2X:
  guid: "85ace121-6411-41f7-aea0-03440c7d1352"
  description: "Supply fan start-stop and feedback for two fans."
  is_abstract: true
  opt_uses:
  - supply_air_flowrate_capacity
  - supply_fan_current_sensor_1
  - supply_fan_current_sensor_2
  - supply_fan_power_capacity
  - supply_fan_power_sensor_1
  - supply_fan_power_sensor_2
  - failed_supply_fan_alarm_1
  - failed_supply_fan_alarm_2
  uses:
  - supply_fan_run_command_1
  - supply_fan_run_command_2
  - supply_fan_run_status_1
  - supply_fan_run_status_2
  implements:
  - OPERATIONAL

SFSS3X:
  guid: "e1fba819-60f4-459e-ad37-5da8828618dd"
  description: "Supply fan start-stop and feedback for three fans."
  is_abstract: true
  opt_uses:
  - supply_air_flowrate_capacity
  - supply_fan_current_sensor_1
  - supply_fan_current_sensor_2
  - supply_fan_current_sensor_3
  - supply_fan_power_capacity
  - supply_fan_power_sensor_1
  - supply_fan_power_sensor_2
  - supply_fan_power_sensor_3
  uses:
  - supply_fan_run_command_1
  - supply_fan_run_command_2
  - supply_fan_run_command_3
  - supply_fan_run_status_1
  - supply_fan_run_status_2
  - supply_fan_run_status_3
  implements:
  - OPERATIONAL


SFSS4X:
  guid: "beae050d-0e1e-4a46-a10e-70cf833126a2"
  description: "Supply fan start-stop and feedback for four fans."
  is_abstract: true
  opt_uses:
  - supply_air_flowrate_capacity
  - supply_fan_current_sensor_1
  - supply_fan_current_sensor_2
  - supply_fan_current_sensor_3
  - supply_fan_current_sensor_4
  - supply_fan_power_capacity
  - supply_fan_power_sensor_1
  - supply_fan_power_sensor_2
  - supply_fan_power_sensor_3
  - supply_fan_power_sensor_4
  - failed_supply_fan_alarm_1
  - failed_supply_fan_alarm_2
  - failed_supply_fan_alarm_3
  - failed_supply_fan_alarm_4
  uses:
  - supply_fan_run_command_1
  - supply_fan_run_command_2
  - supply_fan_run_command_3
  - supply_fan_run_command_4
  - supply_fan_run_status_1
  - supply_fan_run_status_2
  - supply_fan_run_status_3
  - supply_fan_run_status_4
  implements:
  - OPERATIONAL


EFVSC2X:
  guid: "71c4f49c-a3be-4f1b-bbf2-dbbda9a13ec2"
  description: "Exhaust fan variable speed control with feedback and sensoring for two fans."
  is_abstract: true
  opt_uses:
  - exhaust_fan_current_sensor_1
  - exhaust_fan_current_sensor_2
  - exhaust_fan_power_sensor_1
  - exhaust_fan_power_sensor_2
  - exhaust_fan_speed_frequency_sensor_1
  - exhaust_fan_speed_frequency_sensor_2
  - exhaust_fan_speed_percentage_sensor_1
  - exhaust_fan_speed_percentage_sensor_2
  uses:
  - exhaust_fan_run_command_1
  - exhaust_fan_run_command_2
  - exhaust_fan_run_status_1
  - exhaust_fan_run_status_2
  - exhaust_fan_speed_percentage_command_1
  - exhaust_fan_speed_percentage_command_2
  implements:
  - OPERATIONAL


EFVSC3X:
  guid: "d199dfe8-97a9-4f29-aa27-9f48dafef3fd"
  description: "Exhaust fan variable speed control with feedback and sensoring for three fans."
  is_abstract: true
  opt_uses:
  - exhaust_fan_current_sensor_1
  - exhaust_fan_current_sensor_2
  - exhaust_fan_current_sensor_3
  - exhaust_fan_power_sensor_1
  - exhaust_fan_power_sensor_2
  - exhaust_fan_power_sensor_3
  - exhaust_fan_speed_frequency_sensor_1
  - exhaust_fan_speed_frequency_sensor_2
  - exhaust_fan_speed_frequency_sensor_3
  - exhaust_fan_speed_percentage_sensor_1
  - exhaust_fan_speed_percentage_sensor_2
  - exhaust_fan_speed_percentage_sensor_3
  uses:
  - exhaust_fan_run_command_1
  - exhaust_fan_run_command_2
  - exhaust_fan_run_command_3
  - exhaust_fan_run_status_1
  - exhaust_fan_run_status_2
  - exhaust_fan_run_status_3
  - exhaust_fan_speed_percentage_command_1
  - exhaust_fan_speed_percentage_command_2
  - exhaust_fan_speed_percentage_command_3
  implements:
  - OPERATIONAL


EFVSC4X:
  guid: "5c932992-91c9-4184-9f5f-24d62a99e559"
  description: "Exhaust fan variable speed control with feedback and sensoring for four fans."
  is_abstract: true
  opt_uses:
  - exhaust_fan_current_sensor_1
  - exhaust_fan_current_sensor_2
  - exhaust_fan_current_sensor_3
  - exhaust_fan_current_sensor_4
  - exhaust_fan_power_sensor_1
  - exhaust_fan_power_sensor_2
  - exhaust_fan_power_sensor_3
  - exhaust_fan_power_sensor_4
  - exhaust_fan_speed_frequency_sensor_1
  - exhaust_fan_speed_frequency_sensor_2
  - exhaust_fan_speed_frequency_sensor_3
  - exhaust_fan_speed_frequency_sensor_4
  - exhaust_fan_speed_percentage_sensor_1
  - exhaust_fan_speed_percentage_sensor_2
  - exhaust_fan_speed_percentage_sensor_3
  - exhaust_fan_speed_percentage_sensor_4
  uses:
  - exhaust_fan_run_command_1
  - exhaust_fan_run_command_2
  - exhaust_fan_run_command_3
  - exhaust_fan_run_command_4
  - exhaust_fan_run_status_1
  - exhaust_fan_run_status_2
  - exhaust_fan_run_status_3
  - exhaust_fan_run_status_4
  - exhaust_fan_speed_percentage_command_1
  - exhaust_fan_speed_percentage_command_2
  - exhaust_fan_speed_percentage_command_3
  - exhaust_fan_speed_percentage_command_4
  implements:
  - OPERATIONAL


SFVSC2X:
  guid: "4ec491a2-e832-4994-8496-e1034006495e"
  description: "Supply fan variable speed control with feedback and sensoring with two fans."
  is_abstract: true
  opt_uses:
  - supply_fan_current_sensor_1
  - supply_fan_current_sensor_2
  - supply_fan_power_sensor_1
  - supply_fan_power_sensor_2
  - supply_fan_speed_frequency_sensor_1
  - supply_fan_speed_frequency_sensor_2
  - supply_fan_speed_percentage_sensor_1
  - supply_fan_speed_percentage_sensor_2
  - supply_fan_torque_sensor_1
  - supply_fan_torque_sensor_2
  - supply_fan_voltage_sensor_1
  - supply_fan_voltage_sensor_2
  uses:
  - supply_fan_run_command_1
  - supply_fan_run_command_2
  - supply_fan_run_status_1
  - supply_fan_run_status_2
  - supply_fan_speed_percentage_command_1
  - supply_fan_speed_percentage_command_2
  implements:
  - OPERATIONAL


SFVSC3X:
  guid: "d60c4c55-8265-4ce8-b7a0-b63b93e2c11e"
  description: "Supply fan variable speed control with feedback and sensoring with three fans."
  is_abstract: true
  opt_uses:
  - ac_voltage_sensor_1
  - ac_voltage_sensor_2
  - ac_voltage_sensor_3
  - dc_voltage_sensor_1
  - dc_voltage_sensor_2
  - dc_voltage_sensor_3
  - supply_fan_current_sensor_1
  - supply_fan_current_sensor_2
  - supply_fan_current_sensor_3
  - supply_fan_power_sensor_1
  - supply_fan_power_sensor_2
  - supply_fan_power_sensor_3
  - supply_fan_run_mode_1
  - supply_fan_run_mode_2
  - supply_fan_run_mode_3
  - supply_fan_run_time_accumulator_1
  - supply_fan_run_time_accumulator_2
  - supply_fan_run_time_accumulator_3
  - supply_fan_speed_frequency_sensor_1
  - supply_fan_speed_frequency_sensor_2
  - supply_fan_speed_frequency_sensor_3
  - supply_fan_speed_percentage_sensor_1
  - supply_fan_speed_percentage_sensor_2
  - supply_fan_speed_percentage_sensor_3
  uses:
  - supply_fan_run_command_1
  - supply_fan_run_command_2
  - supply_fan_run_command_3
  - supply_fan_run_status_1
  - supply_fan_run_status_2
  - supply_fan_run_status_3
  - supply_fan_speed_percentage_command_1
  - supply_fan_speed_percentage_command_2
  - supply_fan_speed_percentage_command_3
  implements:
  - OPERATIONAL


SFVSC4X:
  guid: "8649a013-b152-4412-bfa6-f681d8a962df"
  description: "Supply fan variable speed control with feedback and sensoring with four fans."
  is_abstract: true
  opt_uses:
  - supply_fan_current_sensor_1
  - supply_fan_current_sensor_2
  - supply_fan_current_sensor_3
  - supply_fan_current_sensor_4
  - supply_fan_voltage_sensor_1
  - supply_fan_voltage_sensor_2
  - supply_fan_voltage_sensor_3
  - supply_fan_voltage_sensor_4
  - supply_fan_power_sensor_1
  - supply_fan_power_sensor_2
  - supply_fan_power_sensor_3
  - supply_fan_power_sensor_4
  - supply_fan_energy_accumulator_1
  - supply_fan_energy_accumulator_2
  - supply_fan_energy_accumulator_3
  - supply_fan_energy_accumulator_4
  - supply_fan_run_time_accumulator_1
  - supply_fan_run_time_accumulator_2
  - supply_fan_run_time_accumulator_3
  - supply_fan_run_time_accumulator_4
  - supply_fan_speed_frequency_sensor_1
  - supply_fan_speed_frequency_sensor_2
  - supply_fan_speed_frequency_sensor_3
  - supply_fan_speed_frequency_sensor_4
  - supply_fan_speed_percentage_sensor_1
  - supply_fan_speed_percentage_sensor_2
  - supply_fan_speed_percentage_sensor_3
  - supply_fan_speed_percentage_sensor_4
  - supply_fan_rotationalvelocity_sensor_1
  - supply_fan_rotationalvelocity_sensor_2
  - supply_fan_rotationalvelocity_sensor_3
  - supply_fan_rotationalvelocity_sensor_4
  uses:
  - supply_fan_run_command_1
  - supply_fan_run_command_2
  - supply_fan_run_command_3
  - supply_fan_run_command_4
  - supply_fan_run_status_1
  - supply_fan_run_status_2
  - supply_fan_run_status_3
  - supply_fan_run_status_4
  - supply_fan_speed_percentage_command_1
  - supply_fan_speed_percentage_command_2
  - supply_fan_speed_percentage_command_3
  - supply_fan_speed_percentage_command_4
  implements:
  - OPERATIONAL


BYPSSPC:
  guid: "1811cdec-15d7-4d1d-b819-f7673aa694c2"
  description: "Supply static pressure control with bypass damper."
  is_abstract: true
  opt_uses:
  - supply_air_flowrate_sensor
  - failed_supply_fan_alarm
  - failed_supply_air_static_pressure_alarm
  - high_supply_air_static_pressure_alarm
  - low_supply_air_static_pressure_alarm
  uses:
  - bypass_air_damper_percentage_command
  - supply_air_static_pressure_sensor
  - supply_air_static_pressure_setpoint
  - supply_fan_run_command
  - supply_fan_run_status
  implements:
  - CONTROL


BYPSSPC2X: # Consider virtual point for instances where dampers control to same value.
  guid: "f4de1232-617b-49c9-adc9-be8810631dbc"
  description: "Supply static pressure control with two bypass dampers."
  is_abstract: true
  opt_uses:
  - supply_air_flowrate_sensor
  - failed_supply_fan_alarm
  - failed_supply_air_static_pressure_alarm
  - high_supply_air_static_pressure_alarm
  - low_supply_air_static_pressure_alarm
  uses:
  - bypass_air_damper_percentage_command_1
  - bypass_air_damper_percentage_command_2
  - supply_air_static_pressure_sensor
  - supply_air_static_pressure_setpoint
  - supply_fan_run_command
  - supply_fan_run_status
  implements:
  - CONTROL


SWISOVM:
  guid: "650f3451-5e49-4161-b257-cfc578fb54b4"
  description: "Supply side isolation valve control."
  is_abstract: true
  uses:
  - supply_water_isolation_valve_command
  - supply_water_isolation_valve_status
  implements:
  - MONITORING
  opt_uses:
  - failed_isolation_valve_alarm
  - failed_supply_water_isolation_valve_alarm
  - supply_water_isolation_valve_percentage_sensor
  - local_override_isolation_valve_alarm

CHWRWDVPM:
  guid: "ac21d1e5-1e01-4612-af36-e71f0a0b58b2"
  description: "Chilled return water diverting valve percentage monitoring."
  is_abstract: true
  opt_uses:
  - failed_chilled_return_water_diverting_valve_alarm
  uses:
  - chilled_return_water_diverting_valve_percentage_command
  - chilled_return_water_diverting_valve_percentage_sensor
  implements:
  - MONITORING

SWDVPM:
  guid: "4a848219-0fdd-4f99-ae7d-5604cbf27bd9"
  description: "Supply water diverting valve percentage monitoring."
  is_abstract: true
  opt_uses:
  - failed_supply_water_diverting_valve_alarm
  uses:
  - supply_water_diverting_valve_percentage_command
  - supply_water_diverting_valve_percentage_sensor
  implements:
  - MONITORING

SWISOVPM:
  guid: "33856563-ebe5-42ee-a928-e8b46d81772d"
  description: "Supply side isolation valve percentage control."
  is_abstract: true
  opt_uses:
  - failed_supply_water_isolation_valve_alarm
  uses:
  - supply_water_isolation_valve_percentage_command
  - supply_water_isolation_valve_percentage_sensor
  implements:
  - MONITORING


RWISOVM:
  guid: "2d35bbb0-bcad-4f36-a8cb-0c9031d81886"
  description: "Return side isolation valve control."
  is_abstract: true
  opt_uses:
  - failed_return_water_isolation_valve_alarm
  - return_water_isolation_valve_percentage_sensor
  uses:
  - return_water_isolation_valve_command
  - return_water_isolation_valve_status
  implements:
  - MONITORING


RWISOVPM:
  guid: "a20fce9d-f8c0-4324-9ffd-8aaa3729b32d"
  description: "Return side isolation valve percentage control."
  is_abstract: true
  opt_uses:
  - failed_return_water_isolation_valve_alarm
  uses:
  - return_water_isolation_valve_percentage_command
  - return_water_isolation_valve_percentage_sensor
  implements:
  - MONITORING


CICHVISOVM3X:
  guid: "2fb6be93-58f7-4544-ad33-bae7bf47ff0a"
  description: "Circuit changeover valve for switching between Hot water system and Chiller "
  is_abstract: true
  uses:
  - circulation_changeover_isolation_valve_status_1
  - circulation_changeover_isolation_valve_status_2
  - circulation_changeover_isolation_valve_status_3
  implements:
  - MONITORING


CHWRWISOVPM:
  guid: "0a8333ee-fdc9-440b-9ebc-fb0e19e8cf5c"
  description: "Chilled water return side isolation valve percentage control."
  is_abstract: true
  opt_uses:
  - failed_chilled_return_water_isolation_valve_alarm
  uses:
  - chilled_return_water_isolation_valve_percentage_command
  - chilled_return_water_isolation_valve_percentage_sensor
  implements:
  - MONITORING


CHWRWISOVM:
  guid: "e9680821-b425-4b3f-bef2-b89795524460"
  description: "Chilled water return side isolation valve control."
  is_abstract: true
  opt_uses:
  - failed_chilled_return_water_isolation_valve_alarm
  - chilled_return_water_isolation_valve_percentage_sensor
  uses:
  - chilled_return_water_isolation_valve_command
  - chilled_return_water_isolation_valve_status
  implements:
  - MONITORING


CHWSWISOVPM:
  guid: "5f1963bf-1148-4881-8c6f-a20b39600e7e"
  description: "Chilled water supply side isolation valve percentage control."
  is_abstract: true
  opt_uses:
  - failed_chilled_supply_water_isolation_valve_alarm
  uses:
  - chilled_supply_water_isolation_valve_percentage_command
  - chilled_supply_water_isolation_valve_percentage_sensor
  implements:
  - MONITORING


CHWSWISOVM:
  guid: "1a187792-767f-4132-9333-161c6db07ce4"
  description: "Chilled water supply side isolation valve control."
  is_abstract: true
  opt_uses:
  - failed_chilled_supply_water_isolation_valve_alarm
  - chilled_supply_water_isolation_valve_percentage_sensor
  uses:
  - chilled_supply_water_isolation_valve_command
  - chilled_supply_water_isolation_valve_status
  implements:
  - MONITORING


PRWDT:
  guid: "cc3605dc-b8bc-4e50-a97c-6a450040bda1"
  description: "Temperature differential across process water."
  is_abstract: true
  implements:
  - MONITORING
  opt_uses:
  - process_cooling_thermal_power_sensor
  uses:
  - process_return_water_temperature_sensor
  - process_supply_water_temperature_sensor


PRWDT2X:
  guid: "a84edaa6-abe2-4496-9d44-9d5210573b13"
  description: "Temperature differential across 2 process water headers."
  is_abstract: true
  implements:
  - MONITORING
  opt_uses:
  - process_cooling_thermal_power_sensor_1
  - process_cooling_thermal_power_sensor_2
  uses:
  - process_return_water_temperature_sensor_1
  - process_return_water_temperature_sensor_2
  - process_supply_water_temperature_sensor_1
  - process_supply_water_temperature_sensor_2


PWFRM:
  guid: "617bdc3e-24b2-4e1f-b03e-9a179ce4fccd"
  description: "Flowrate monitoring for process water."
  is_abstract: true
  implements:
  - MONITORING
  uses:
  - process_water_flowrate_sensor


PWFRM2X:
  guid: "7ee01573-42e1-4b4b-9dae-8c4950ce6e29"
  description: "Flowrate monitoring for 2 process water headers."
  is_abstract: true
  implements:
  - MONITORING
  uses:
  - process_water_flowrate_sensor_1
  - process_water_flowrate_sensor_2


PWDPM:
  guid: "f6ba0e90-e329-4170-96db-1b0ea822db23"
  description: "Differential pressure monitoring for process water."
  is_abstract: true
  implements:
  - MONITORING
  uses:
  - process_water_differential_pressure_sensor


PWDPM2X:
  guid: "95241eea-6d22-400c-aa92-c0e7caf8a4d1"
  description: "Differential pressure monitoring for 2 process water headers."
  is_abstract: true
  implements:
  - MONITORING
  uses:
  - process_water_differential_pressure_sensor_1
  - process_water_differential_pressure_sensor_2


CWRISOVPM:
  guid: "ec4e3b78-417d-47a3-bbbf-d031f31d2d3d"
  description: "Condensing water return isolation valve percentage control."
  is_abstract: true
  opt_uses:
  - failed_condensing_return_water_isolation_valve_alarm
  uses:
  - condensing_return_water_isolation_valve_percentage_command
  - condensing_return_water_isolation_valve_percentage_sensor
  implements:
  - MONITORING


CWRISOVM:
  guid: "cb8b8c1e-30c2-48fc-b6c0-44d73468d994"
  description: "Condensing water return isolation valve control."
  is_abstract: true
  opt_uses:
  - failed_condensing_return_water_isolation_valve_alarm
  uses:
  - condensing_return_water_isolation_valve_command
  - condensing_return_water_isolation_valve_status
  implements:
  - MONITORING


CWSISOVPM:
  guid: "3221aa75-8df4-4964-82dd-9a5c59c3a73b"
  description: "Condensing water supply isolation valve percentage control."
  is_abstract: true
  opt_uses:
  - failed_condensing_supply_water_isolation_valve_alarm
  uses:
  - condensing_supply_water_isolation_valve_percentage_command
  - condensing_supply_water_isolation_valve_percentage_sensor
  implements:
  - MONITORING


CWSISOVM:
  guid: "6284c4c0-1261-44f7-bebb-ab6aa11443ca"
  description: "Condensing water supply isolation valve control."
  is_abstract: true
  opt_uses:
  - failed_condensing_supply_water_isolation_valve_alarm
  uses:
  - condensing_supply_water_isolation_valve_command
  - condensing_supply_water_isolation_valve_status
  implements:
  - MONITORING


CHWRISOVPM:
  guid: "e9fd8609-a3da-4c2a-bd3b-df8692285add"
  description: "Chilled water return isolation valve percentage control."
  is_abstract: true
  uses:
  - chilled_return_water_isolation_valve_percentage_command
  - chilled_return_water_isolation_valve_percentage_sensor
  opt_uses:
  - failed_chilled_return_water_isolation_valve_alarm
  implements:
  - MONITORING


WDPM:
  guid: "417a56f9-4c22-454a-8aa9-e6764d9fea8e"
  description: "Differential pressure monitoring."
  is_abstract: true
  uses:
  - differential_pressure_sensor
  opt_uses:
  - high_differential_pressure_alarm
  - low_differential_pressure_alarm

GDPM:
  guid: "5b7cc033-05fc-473c-832a-6164a82059dd"
  description: "Differential pressure monitoring for glycol."
  is_abstract: true
  uses:
  - glycol_differential_pressure_sensor
  opt_uses:
  - supply_glycol_pressure_sensor

CHWDPM:
  guid: "dcdb66fc-576b-4475-a1cd-f143e16edcde"
  description: "Differential pressure monitoring for chilled water."
  is_abstract: true
  uses:
  - chilled_water_differential_pressure_sensor

CHWDPC:
  guid: "ea883ebb-51f0-4ea3-9f6c-e3dae016e325"
  description: "Differential pressure control for chilled water."
  is_abstract: true
  uses:
  - chilled_water_differential_pressure_sensor
  - chilled_water_differential_pressure_setpoint

CHWHRDPC:
  guid: "54ad7c4b-917d-4194-b888-954bf6553838"
  description: "Heat recovery differential pressure control for chilled water."
  is_abstract: true
  implements:
  - MONITORING
  uses:
  - chilled_water_differential_pressure_sensor
  - heat_recovery_chilled_water_differential_pressure_setpoint
  - heat_recovery_run_command

CHWDTC:
  guid: "0ebb5fa0-c205-4238-8f73-296667e7169c"
  description: "Differential temperature control for chilled water."
  is_abstract: true
  implements:
  - CONTROL
  uses:
  - chilled_water_differential_temperature_sensor
  - chilled_water_differential_temperature_setpoint

CHDX4SC:
  guid: "52c7a4a2-d587-46d5-96c9-d1bdf60daa81"
  description: "Chiller control on supply side with 4 compressors."
  is_abstract: true
  opt_uses:
  - chilled_return_water_temperature_sensor
  - compressor_speed_frequency_sensor
  - compressor_speed_percentage_command
  - compressor_speed_percentage_sensor
  - cooling_percentage_command
  uses:
  - chilled_supply_water_temperature_sensor
  - chilled_supply_water_temperature_setpoint
  - compressor_run_command_1
  - compressor_run_command_2
  - compressor_run_command_3
  - compressor_run_command_4
  - compressor_run_status_1
  - compressor_run_status_2
  - compressor_run_status_3
  - compressor_run_status_4


CHDX2SC:
  guid: "7383de4b-4fcd-4504-b91a-3fd2576845fb"
  description: "Chiller control on supply side with 2 compressors."
  is_abstract: true
  opt_uses:
  - chilled_return_water_temperature_sensor
  - compressor_speed_frequency_sensor
  - compressor_speed_percentage_command
  - compressor_speed_percentage_sensor
  - cooling_percentage_command
  - cooling_request_count
  uses:
  - chilled_supply_water_temperature_sensor
  - chilled_supply_water_temperature_setpoint
  - compressor_run_command_1
  - compressor_run_command_2
  - compressor_run_status_1
  - compressor_run_status_2


CHDXSC:
  guid: "cc5a8afe-0752-4b8d-846a-5848bf056ddd"
  description: "Chiller control on supply side, single stage."
  is_abstract: true
  opt_uses:
  - chilled_return_water_temperature_sensor
  - compressor_speed_frequency_sensor
  - compressor_speed_percentage_command
  - compressor_speed_percentage_sensor
  - cooling_percentage_command
  - compressor_lost_power_alarm
  - failed_compressor_alarm
  - overload_compressor_alarm
  uses:
  - chilled_supply_water_temperature_sensor
  - chilled_supply_water_temperature_setpoint
  - compressor_run_command
  - compressor_run_status


CHDXVSC:
  guid: "7a5e238a-a1b2-4aac-88e3-cffc18960489"
  description: "Variable speed compressor control."
  is_abstract: true
  uses:
  - compressor_run_command
  - compressor_run_status
  - compressor_speed_percentage_sensor
  opt_uses:
  - compressor_current_sensor
  - compressor_speed_frequency_sensor
  - compressor_voltage_sensor
  - compressor_lost_power_alarm
  - failed_compressor_alarm
  - overload_compressor_alarm

CHDXVSC2X:
  guid: "cddb43aa-3122-44e2-96f7-906259bb3e8c"
  description: "Dual compressor variable speed control."
  is_abstract: true
  uses:
  - compressor_run_command_1
  - compressor_run_command_2
  - compressor_run_status_1
  - compressor_run_status_2
  - compressor_speed_percentage_sensor_1
  - compressor_speed_percentage_sensor_2
  opt_uses:
  - compressor_speed_frequency_sensor_1
  - compressor_speed_frequency_sensor_2

CDWFRM:
  guid: "b4cd6a63-df02-4c7b-bf81-3902cd827241"
  description: "Condenser water flowrate monitoring."
  is_abstract: true
  uses:
  - condensing_water_flowrate_sensor
  implements:
  - MONITORING


REFSM:
  guid: "dfcadf28-6b6f-405b-b6f9-c6ac4f445e96"
  description: "Refrigerant saturation monitoring."
  is_abstract: true
  opt_uses:
  - refrigerant_discharge_temperature_sensor
  - refrigerant_suction_temperature_sensor
  uses:
  - refrigerant_condenser_saturation_temperature_sensor
  - refrigerant_evaporator_saturation_temperature_sensor
  implements:
  - MONITORING


PDSCV:
  guid: "b1eac019-247c-4669-bd66-f70f262f9af7"
  description: "Pressure-dependent supply damper control for ventilation purposes (CO2 or VOC)."
  is_abstract: true
  uses:
  - supply_air_damper_percentage_command
  - supply_air_damper_percentage_sensor
  implements:
  - CONTROL


SDBPC:
  guid: "881f3d79-d107-4268-83c6-f16e3ae7fb5a"
  description: "Back-pressure controlling supply damper."
  is_abstract: true
  opt_uses:
  - supply_air_flowrate_sensor
  - failed_supply_air_static_pressure_alarm
  - high_supply_air_static_pressure_alarm
  - low_supply_air_static_pressure_alarm
  uses:
  - supply_air_damper_percentage_command
  - supply_air_damper_percentage_sensor
  - supply_air_static_pressure_sensor
  - supply_air_static_pressure_setpoint
  implements:
  - MONITORING


HWVM:
  guid: "9e86fa93-01d8-4536-815b-1b031b165f3f"
  description: "Heating water valve command and position monitoring (without regard to what controls it)."
  is_abstract: true
  opt_uses:
  - heating_thermal_power_capacity
  - heating_water_flowrate_sensor
  uses:
  - heating_water_valve_percentage_command
  - heating_water_valve_percentage_sensor
  implements:
  - OPERATIONAL


CHWVM:
  guid: "73411f3e-5c42-40cb-8d6c-82f1e2358844"
  description: "Chilled water valve command and position monitoring (without regard to what controls it)."
  is_abstract: true
  opt_uses:
  - chilled_water_flowrate_sensor
  - cooling_thermal_power_capacity
  - failed_chilled_water_valve_alarm
  - frost_alarm
  uses:
  - chilled_water_valve_percentage_command
  - chilled_water_valve_percentage_sensor
  implements:
  - OPERATIONAL


RMM:
  guid: "162df361-7593-4e36-bf41-e7fa667244dd"
  description: "Run mode monitoring."
  is_abstract: true
  uses:
  - run_mode


DSPZDHC:
  guid: "365e7bc0-cc71-4fdd-937c-c8be0011636e"
  description: "Zone dual setpoint humidification/dehumidification control."
  is_abstract: true
  opt_uses:
  - humidification_percentage_command
  - failed_humidifier_alarm
  uses:
  - dehumidification_run_command
  - humidification_run_command
  - zone_air_dehumidification_relative_humidity_setpoint
  - zone_air_humidification_relative_humidity_setpoint
  - zone_air_relative_humidity_sensor
  implements:
  - CONTROL


EFC:
  guid: "12587490-2e23-4c9c-9b4f-6980f855ed41"
  description: "Exhaust air flow control."
  is_abstract: true
  opt_uses:
  - exhaust_air_linearvelocity_sensor
  uses:
  - exhaust_air_flowrate_sensor
  - exhaust_air_flowrate_setpoint
  implements:
  - OPERATIONAL


DXDDC:
  guid: "a3f8ff4c-3cfc-4832-a0f3-1526c82b4e9e"
  description: "DX cooling dual setpoint control on discharge side"
  is_abstract: true
  opt_uses:
  - compressor_run_status
  - cooling_percentage_command
  - compressor_lost_power_alarm
  - failed_compressor_alarm
  - failed_discharge_air_temperature_alarm
  - overload_compressor_alarm
  uses:
  - compressor_run_command
  - discharge_air_cooling_temperature_setpoint
  - discharge_air_heating_temperature_setpoint
  - discharge_air_temperature_sensor
  implements:
  - CONTROL


HTDDC:
  guid: "9e35fc23-e57e-461a-8ad0-09d91a86bb78"
  description: "Gas or electric heating dual setpoint control on discharge side"
  is_abstract: true
  opt_uses:
  - heater_run_status
  - heating_percentage_command
  - failed_discharge_air_temperature_alarm
  uses:
  - discharge_air_cooling_temperature_setpoint
  - discharge_air_heating_temperature_setpoint
  - discharge_air_temperature_sensor
  - heater_run_command
  implements:
  - CONTROL


REFSM2X:
  guid: "4690aaf5-e70c-43e0-aabb-38d209b8c2aa"
  description: "Refrigerant temperature monitoring for 2 circuits."
  is_abstract: true
  opt_uses:
  - refrigerant_discharge_temperature_sensor_1
  - refrigerant_discharge_temperature_sensor_2
  - refrigerant_suction_temperature_sensor_1
  - refrigerant_suction_temperature_sensor_2
  uses:
  - refrigerant_condenser_saturation_temperature_sensor_1
  - refrigerant_condenser_saturation_temperature_sensor_2
  - refrigerant_evaporator_saturation_temperature_sensor_1
  - refrigerant_evaporator_saturation_temperature_sensor_2
  implements:
  - MONITORING


REFPM:
  guid: "a2aeaac3-35be-4e06-89fe-560d7ec5935e"
  description: "Refrigerant pressure monitoring for a single circuit."
  is_abstract: true
  opt_uses:
  - refrigerant_differential_pressure_sensor
  - refrigerant_high_pressure_status
  - refrigerant_low_pressure_status
  uses:
  - refrigerant_condenser_pressure_sensor
  - refrigerant_evaporator_pressure_sensor
  implements:
  - MONITORING


REFPM2X:
  guid: "6f2fadec-2b16-4410-8fb5-f6e52c6f13e4"
  description: "Refrigerant pressure monitoring for 2 circuits."
  is_abstract: true
  opt_uses:
  - refrigerant_differential_pressure_sensor_1
  - refrigerant_differential_pressure_sensor_2
  uses:
  - refrigerant_condenser_pressure_sensor_1
  - refrigerant_condenser_pressure_sensor_2
  - refrigerant_evaporator_pressure_sensor_1
  - refrigerant_evaporator_pressure_sensor_2
  implements:
  - MONITORING


SWPSS:
  guid: "0647053a-4f19-483a-9ad4-4dc4d1472775"
  description: "Sweeper pump start stop monitoring."
  is_abstract: true
  uses:
  - sweeper_pump_run_command
  - sweeper_pump_run_status
  implements:
  - OPERATIONAL


DRPM:
  guid: "ae1c0c1a-981c-4a56-9640-afd961cf0f9a"
  description: "Drain pump monitoring."
  is_abstract: true
  opt_uses:
  - input_motor_power_status
  - water_high_level_status
  - water_low_level_status
  - failed_drain_pump_alarm
  uses:
  - drain_pump_run_status
  implements:
  - MONITORING


SDM:
  guid: "40dc57c7-1efd-483d-a2c0-46077595b2b8"
  description: "Supply air damper monitoring."
  is_abstract: true
  opt_uses:
  - failed_supply_air_damper_alarm
  uses:
  - supply_air_damper_command
  - supply_air_damper_status


ECDDC:
  guid: "4874434d-75fd-4a18-aca5-70851c77ea0b"
  description: "Evaporative cooler control on discharge side."
  is_abstract: true
  opt_uses:
  - cooling_percentage_sensor
  - evaporative_cooler_run_status
  - failed_discharge_air_temperature_alarm
  uses:
  - discharge_air_cooling_temperature_setpoint
  - discharge_air_heating_temperature_setpoint
  - discharge_air_temperature_sensor
  - evaporative_cooler_run_command
  implements:
  - CONTROL


DXSDC:
  guid: "ea721fc2-16b9-4bb9-9b59-09c9e1ae1362"
  description: "Compressor run control on supply side, dual setpoints."
  is_abstract: true
  opt_uses:
  - compressor_run_status
  - compressor_speed_percentage_command
  - cooling_percentage_command #Serves as a duty cycle for single-stage DX sections.
  - cooling_thermal_power_capacity
  - leaving_cooling_coil_temperature_sensor
  - compressor_lost_power_alarm
  - failed_compressor_alarm
  - high_supply_air_temperature_alarm
  - low_supply_air_temperature_alarm
  - overload_compressor_alarm
  uses:
  - compressor_run_command
  - supply_air_cooling_temperature_setpoint
  - supply_air_heating_temperature_setpoint
  - supply_air_temperature_sensor
  implements:
  - CONTROL


ETM4X:
  guid: "56fb8b0b-74c6-47be-ad97-189b89c4c78a"
  description: "Basic exhaust temperature monitoring."
  is_abstract: true
  uses:
  - exhaust_air_temperature_sensor_1
  - exhaust_air_temperature_sensor_2
  - exhaust_air_temperature_sensor_3
  - exhaust_air_temperature_sensor_4
  implements:
  - MONITORING


DX6SC:
  guid: "f2fed45c-84e5-4905-b01d-5397cffb7a0e"
  description: "Six compressor run control on supply air side."
  is_abstract: true
  opt_uses:
  - compressor_speed_percentage_command
  - cooling_percentage_command
  - cooling_request_count
  - cooling_thermal_power_capacity
  - leaving_cooling_coil_temperature_sensor
  - high_supply_air_temperature_alarm
  - low_supply_air_temperature_alarm
  uses:
  - compressor_run_command_1
  - compressor_run_command_2
  - compressor_run_command_3
  - compressor_run_command_4
  - compressor_run_command_5
  - compressor_run_command_6
  - compressor_run_status_1
  - compressor_run_status_2
  - compressor_run_status_3
  - compressor_run_status_4
  - compressor_run_status_5
  - compressor_run_status_6
  - supply_air_temperature_sensor
  - supply_air_temperature_setpoint
  implements:
  - CONTROL


DX2DSPRTC:
  guid: "d0ac0571-5f48-464c-bd43-dc58ac879fa9"
  description: "Two-stage compressor run control with dual return temp control."
  is_abstract: true
  opt_uses:
  - compressor_speed_percentage_command
  - cooling_percentage_command
  - cooling_stage_run_count
  - cooling_thermal_power_capacity
  - leaving_cooling_coil_temperature_sensor
  - high_return_air_temperature_alarm
  - failed_return_air_temperature_alarm
  - low_return_air_temperature_alarm
  uses:
  - compressor_run_command_1
  - compressor_run_command_2
  - compressor_run_status_1
  - compressor_run_status_2
  - return_air_cooling_temperature_setpoint
  - return_air_heating_temperature_setpoint
  - return_air_temperature_sensor
  implements:
  - CONTROL


HPDSPRTC:
  guid: "211fecae-8082-4a69-b27d-e39cdaf65362"
  description: "Heat pump run control with dual return temp control."
  is_abstract: true
  opt_uses:
  - compressor_speed_percentage_command
  - cooling_percentage_command
  - cooling_thermal_power_capacity
  - discharge_air_temperature_sensor
  - leaving_cooling_coil_temperature_sensor
  - compressor_lost_power_alarm
  - failed_compressor_alarm
  - failed_discharge_air_temperature_alarm
  - high_return_air_temperature_alarm
  - failed_return_air_temperature_alarm
  - low_return_air_temperature_alarm
  - overload_compressor_alarm
  uses:
  - compressor_run_command
  - compressor_run_status
  - reversing_valve_command
  - return_air_cooling_temperature_setpoint
  - return_air_heating_temperature_setpoint
  - return_air_temperature_sensor
  implements:
  - CONTROL


DX4DC:
  guid: "f833b8eb-fdb9-4680-893f-77f87a0a991e"
  description: "Four stage compressor run control on discharge air side (DTC)."
  is_abstract: true
  opt_uses:
  - compressor_speed_percentage_command
  - cooling_percentage_command
  - cooling_thermal_power_capacity
  - leaving_cooling_coil_temperature_sensor
  - failed_discharge_air_temperature_alarm
  uses:
  - compressor_run_command_1
  - compressor_run_command_2
  - compressor_run_command_3
  - compressor_run_command_4
  - compressor_run_status_1
  - compressor_run_status_2
  - compressor_run_status_3
  - compressor_run_status_4
  - discharge_air_temperature_sensor
  - discharge_air_temperature_setpoint
  implements:
  - CONTROL


DX6SWC:
  guid: "8b0ee974-bc6c-445f-9f5a-25b311e80740"
  description: "Six compressor run control on supply water side."
  is_abstract: true
  opt_uses:
  - compressor_speed_percentage_command
  - compressor_speed_percentage_sensor
  - cooling_percentage_command
  - cooling_thermal_power_capacity
  - high_supply_water_temperature_alarm
  - low_supply_water_temperature_alarm
  uses:
  - compressor_run_command_1
  - compressor_run_command_2
  - compressor_run_command_3
  - compressor_run_command_4
  - compressor_run_command_5
  - compressor_run_command_6
  - compressor_run_status_1
  - compressor_run_status_2
  - compressor_run_status_3
  - compressor_run_status_4
  - compressor_run_status_5
  - compressor_run_status_6
  - supply_water_temperature_sensor
  - supply_water_temperature_setpoint
  implements:
  - CONTROL


DRSM3X:
  guid: "c944d990-d8a9-4e04-a9f0-d0490fe5bce4"
  description: "Dryer status monitoring with 3 dryer_run_status points."
  is_abstract: true
  uses:
  - dryer_run_status_1
  - dryer_run_status_2
  - dryer_run_status_3
  implements:
  - MONITORING


DRSM5X:
  guid: "24163e23-9488-4804-9d07-9a40ae3f693e"
  description: "Dryer status monitoring with 5 dryer_run_status points."
  is_abstract: true
  uses:
  - dryer_run_status_1
  - dryer_run_status_2
  - dryer_run_status_3
  - dryer_run_status_4
  - dryer_run_status_5
  implements:
  - MONITORING


DRSM8X:
  guid: "69f3f878-0bf0-4544-adbc-2192ac3b6138"
  description: "Dryer status monitoring with 8 dryer_run_status points."
  is_abstract: true
  uses:
  - dryer_run_status_1
  - dryer_run_status_2
  - dryer_run_status_3
  - dryer_run_status_4
  - dryer_run_status_5
  - dryer_run_status_6
  - dryer_run_status_7
  - dryer_run_status_8
  implements:
  - MONITORING

DRSM2X:
  guid: "60984796-4324-4f1f-9afb-fbb69f86a91c"
  description: "Dryer status monitoring with 2 dryer_run_status points."
  is_abstract: true
  uses:
  - dryer_run_status_1
  - dryer_run_status_2
  implements:
  - MONITORING

AHAC:
  guid: "f34854e7-cf5e-4477-baaa-e72f80a28bcd"
  description: "Tag to indicate an after hours activation method e.g. push button associated with this device."
  is_abstract: true
  uses:
  - user_occupancy_override_status
  - zone_occupancy_status
  implements:
  - OPERATIONAL


DFFC:
  guid: "118449f6-f7e1-4c5b-ab15-fe67d43a2718"
  description: "Discharge fan flow control"
  is_abstract: true
  uses:
  - discharge_air_flowrate_sensor
  - discharge_air_flowrate_setpoint
  - discharge_fan_run_command
  - discharge_fan_run_status
  - discharge_fan_speed_percentage_command
  implements:
  - CONTROL
  opt_uses:
  - failed_discharge_fan_alarm
  - low_discharge_air_flowrate_alarm


EFM:
  guid: "2dba33f6-54ef-47eb-93ca-d8892ee84a06"
  description: "Exhaust air flow monitoring"
  is_abstract: true
  uses:
  - exhaust_air_flowrate_sensor
  implements:
  - OPERATIONAL


SWTM:
  guid: "353200de-deca-44b5-a664-e725c857a24f"
  description: "Supply water temperature monitoring."
  is_abstract: true
  implements:
  - MONITORING
  opt_uses:
  - cooling_request_count
  - heating_request_count
  - return_water_temperature_sensor
  - high_supply_water_temperature_alarm
  - low_supply_water_temperature_alarm
  uses:
  - supply_water_temperature_sensor

SWTM2X:
  guid: "5fe10f00-bfb6-4493-b8bd-0d58f47a88b4"
  description: "Dual supply water temperature monitoring."
  is_abstract: true
  implements:
  - MONITORING
  opt_uses:
  - cooling_request_count_1
  - heating_request_count_1
  - return_water_temperature_sensor_1
  - high_supply_water_temperature_alarm_1
  - low_supply_water_temperature_alarm_1
  - cooling_request_count_2
  - heating_request_count_2
  - return_water_temperature_sensor_2
  - high_supply_water_temperature_alarm_2
  - low_supply_water_temperature_alarm_2
  uses:
  - supply_water_temperature_sensor_1
  - supply_water_temperature_sensor_2

RWTM:
  guid: "c317c88d-f090-4cd9-9289-6e03e24e496f"
  description: "Return water temperature monitoring."
  is_abstract: true
  implements:
  - MONITORING
  opt_uses:
  - cooling_request_count
  - heating_request_count
  - high_return_water_temperature_alarm
  - low_return_water_temperature_alarm
  uses:
  - return_water_temperature_sensor

WSERWTM:
  guid: "132824f4-213b-4e8f-85f9-fdad8a194146"
  description: "Water side economizer return water temperature monitoring."
  is_abstract: true
  implements:
  - MONITORING
  uses:
  - economizer_return_water_temperature_sensor
  opt_uses:
  - high_economizer_return_water_temperature_alarm
  - low_economizer_return_water_temperature_alarm

CWDPM:
  guid: "d71e1e0d-35d6-4b53-a570-2e12959c951b"
  description: "Differential pressure monitoring for condenser water."
  is_abstract: true
  implements:
  - MONITORING
  uses:
  - condensing_water_differential_pressure_sensor

CWDPC:
  guid: "426c8ede-626d-4c84-bbba-ba1707ba202a"
  description: "Differential pressure control for condenser water."
  is_abstract: true
  implements:
  - MONITORING
  uses:
  - condensing_water_differential_pressure_sensor
  - condensing_water_differential_pressure_setpoint

CWHRDPC:
  guid: "ddd40420-3034-4289-9f34-103934540f58"
  description: "Heat recovery differential pressure control for condenser water."
  is_abstract: true
  implements:
  - MONITORING
  uses:
  - condensing_water_differential_pressure_sensor
  - heat_recovery_condensing_water_differential_pressure_setpoint
  - heat_recovery_run_command

CWDTC:
  guid: "a9c672e6-0a06-4b6b-a67f-557288ba38cc"
  description: "Differential temperature control for condenser water."
  is_abstract: true
  implements:
  - CONTROL
  uses:
  - condensing_water_differential_temperature_sensor
  - condensing_water_differential_temperature_setpoint

DICM:
  guid: "0c42ee3c-eb6c-4624-a4ab-4f8f0f483778"
  description: "Damper isolation control and monitoring. "
  is_abstract: true
  uses:
  - supply_air_isolation_damper_closed_status
  - supply_air_isolation_damper_command
  - supply_air_isolation_damper_open_status


UV:
  guid: "6f7a15ff-40b1-4c49-b70b-18e409db171b"
  description: "Ultraviolet lamp operation."
  is_abstract: true
  opt_uses:
  - ultraviolet_lamp_run_mode
  - failed_ultraviolet_lamp_alarm
  uses:
  - ultraviolet_lamp_run_command
  - ultraviolet_lamp_run_status


H3X:
  guid: "dd956d92-525a-4970-86f8-c48ed8e5282a"
  description: "Triple heater monitoring."
  is_abstract: true
  implements:
  - MONITORING
  uses:
  - heater_run_command_1
  - heater_run_command_2
  - heater_run_command_3
  - heater_run_status_1
  - heater_run_status_2
  - heater_run_status_3


CHWBRC:
  guid: "4732dcec-2cab-418e-8c7c-d805f86905e7"
  description: "Chilled water valve binary (open/closed) monitoring/controlling. Return air temperature control."
  is_abstract: true
  implements:
  - OPERATIONAL
  uses:
  - chilled_water_valve_command
  - return_air_temperature_sensor
  - return_air_temperature_setpoint
  opt_uses:
  - failed_chilled_water_valve_alarm
  - high_return_air_temperature_alarm
  - failed_return_air_temperature_alarm
  - low_return_air_temperature_alarm


CHWISOVPM:
  guid: "d9f7e2fd-391e-48cf-9483-f3f6e19b1b6d"
  description: "Chllled water isolation valve percentage control."
  is_abstract: true
  implements:
  - OPERATIONAL
  uses:
  - chilled_water_isolation_valve_percentage_command
  - chilled_water_isolation_valve_percentage_sensor


CWCS:
  guid: "e186aea0-5702-4c18-b384-0d95851764c2"
  description: "Condensing water valve percentage control."
  is_abstract: true
  implements:
  - OPERATIONAL
  uses:
  - condensing_water_valve_percentage_command
  - condensing_water_valve_percentage_sensor


DPM:
  guid: "b848804b-3954-4982-9333-5232eae0bd00"
  description: "Damper percentage control."
  is_abstract: true
  implements:
  - OPERATIONAL
  uses:
  - damper_percentage_command
  - damper_percentage_sensor


DFVSMC:
  guid: "1e59e4d6-d645-4685-b1a5-e113d5e2100f"
  description: "Multi-speed control mode for discharge fans."
  is_abstract: true
  uses:
  - discharge_fan_run_command
  - discharge_fan_run_status
  - discharge_fan_speed_mode
  implements:
  - OPERATIONAL
  opt_uses:
  - failed_discharge_fan_alarm


DFVDSC:
  guid: "38648763-53c2-4464-9133-b42d40dcead3"
  description: "Discharge fan control with toggled variable or discrete speed control. This allows the fan to run either VFD or discrete speed stages (LOW/MED/HIGH, etc.) and to switch between the mode."
  is_abstract: true
  uses:
  - discharge_fan_run_command
  - discharge_fan_run_status
  - discharge_fan_speed_mode
  - discharge_fan_speed_percentage_command
  implements:
  - OPERATIONAL
  opt_uses:
  - failed_discharge_fan_alarm


DFVDSFC:
  guid: "a59a9de7-dd3b-4503-b4fe-49a747fd4a32"
  description: "Discharge fan control with toggled variable or discrete speed (frequency) control. This allows the fan to run either VFD or discrete speed stages (LOW/MED/HIGH, etc.) and to switch between the mode."
  is_abstract: true
  uses:
  - discharge_fan_run_command
  - discharge_fan_run_status
  - discharge_fan_speed_frequency_command
  - discharge_fan_speed_mode
  implements:
  - OPERATIONAL
  opt_uses:
  - failed_discharge_fan_alarm


SSPCSCM:
  guid: "68f3b34c-09a7-45d5-ad58-79ae6bd78e0b"
  description: "Supply air static pressure control for supervisor control (Machine learning)."
  is_abstract: true
  uses:
  - program_supply_air_static_pressure_setpoint
  - supervisor_control_mode
  - supervisor_supply_air_static_pressure_setpoint
  - supply_air_static_pressure_setpoint
  opt_uses:
  - supervisor_alarm


STCSCM:
  guid: "73c2d23e-eb23-41eb-8b1e-f657a2e6fc89"
  description: "Supply air temperature control for supervisor control (Machine learning)."
  is_abstract: true
  uses:
  - program_supply_air_temperature_setpoint
  - supervisor_control_mode
  - supervisor_supply_air_temperature_setpoint
  - supply_air_temperature_setpoint
  opt_uses:
  - supervisor_alarm


SWTCSCM:
  guid: "f612f2d0-4b59-4036-ba7d-c1398d12de27"
  description: "Supply water temperature control for supervisor control (Machine learning)."
  is_abstract: true
  uses:
  - program_supply_water_temperature_setpoint
  - supervisor_control_mode
  - supervisor_supply_water_temperature_setpoint
  - supply_water_temperature_setpoint
  opt_uses:
  - supervisor_alarm


SESWTC:
  guid: "ac0191bf-f1ba-4dd9-ba81-d31515589c2c"
  description: "Secondary loop supply water temperature control."
  is_abstract: true
  implements:
  - OPERATIONAL
  opt_uses:
  - cooling_request_count
  - heating_request_count
  - secondary_return_water_temperature_sensor
  - high_secondary_return_water_temperature_alarm
  - low_secondary_return_water_temperature_alarm
  - run_command
  - high_secondary_supply_water_temperature_alarm
  - low_secondary_supply_water_temperature_alarm
  - secondary_water_heating_thermal_power_sensor
  - secondary_water_cooling_thermal_power_sensor
  uses:
  - secondary_supply_water_temperature_sensor
  - secondary_supply_water_temperature_setpoint


PRWDPC:
  guid: "3279876b-0bcd-4fc1-8e9a-273cff67c69e"
  description: "Primary water loop differential pressure control."
  is_abstract: true
  implements:
  - OPERATIONAL
  uses:
  - primary_water_differential_pressure_sensor
  - primary_water_differential_pressure_setpoint


SEWDPC:
  guid: "6b3687c0-a8c1-4df4-8f2b-05eaccfbdf45"
  description: "Secondary water loop differential pressure control."
  is_abstract: true
  implements:
  - OPERATIONAL
  opt_uses:
  - high_secondary_water_differential_pressure_alarm
  - low_secondary_water_differential_pressure_alarm
  uses:
  - secondary_water_differential_pressure_sensor
  - secondary_water_differential_pressure_setpoint


WDPCSCM:
  guid: "40d1d42d-50b9-4c13-8213-fa836e3069de"
  description: "Water differential pressure control for supervisor control (Machine learning)."
  is_abstract: true
  uses:
  - differential_pressure_setpoint
  - program_differential_pressure_setpoint
  - supervisor_control_mode
  - supervisor_differential_pressure_setpoint
  opt_uses:
  - supervisor_alarm


CSWIVS:
  guid: "e1e35fec-c621-4346-9992-4c85d31acaac"
  description: "Condensing return water isolation valve control."
  is_abstract: true
  implements:
  - OPERATIONAL
  uses:
  - condensing_return_water_isolation_valve_command_1
  - condensing_return_water_isolation_valve_command_2
  - condensing_return_water_isolation_valve_command_3
  - condensing_return_water_isolation_valve_command_4
  - condensing_return_water_isolation_valve_command_5
  - condensing_return_water_isolation_valve_command_6
  - condensing_return_water_isolation_valve_command_7
  - condensing_return_water_isolation_valve_status_1
  - condensing_return_water_isolation_valve_status_10
  - condensing_return_water_isolation_valve_status_11
  - condensing_return_water_isolation_valve_status_12
  - condensing_return_water_isolation_valve_status_13
  - condensing_return_water_isolation_valve_status_14
  - condensing_return_water_isolation_valve_status_2
  - condensing_return_water_isolation_valve_status_3
  - condensing_return_water_isolation_valve_status_4
  - condensing_return_water_isolation_valve_status_5
  - condensing_return_water_isolation_valve_status_6
  - condensing_return_water_isolation_valve_status_7
  - condensing_return_water_isolation_valve_status_8
  - condensing_return_water_isolation_valve_status_9


CRWIVS:
  guid: "8ea0f73c-6a13-4196-a63d-f68011597239"
  description: "Condensing supply water isolation valve control."
  is_abstract: true
  implements:
  - OPERATIONAL
  uses:
  - condensing_supply_water_isolation_valve_command_1
  - condensing_supply_water_isolation_valve_command_2
  - condensing_supply_water_isolation_valve_command_3
  - condensing_supply_water_isolation_valve_command_4
  - condensing_supply_water_isolation_valve_command_5
  - condensing_supply_water_isolation_valve_command_6
  - condensing_supply_water_isolation_valve_command_7
  - condensing_supply_water_isolation_valve_status_1
  - condensing_supply_water_isolation_valve_status_10
  - condensing_supply_water_isolation_valve_status_11
  - condensing_supply_water_isolation_valve_status_12
  - condensing_supply_water_isolation_valve_status_13
  - condensing_supply_water_isolation_valve_status_14
  - condensing_supply_water_isolation_valve_status_2
  - condensing_supply_water_isolation_valve_status_3
  - condensing_supply_water_isolation_valve_status_4
  - condensing_supply_water_isolation_valve_status_5
  - condensing_supply_water_isolation_valve_status_6
  - condensing_supply_water_isolation_valve_status_7
  - condensing_supply_water_isolation_valve_status_8
  - condensing_supply_water_isolation_valve_status_9


CSWTC:
  guid: "1e4bca21-e4df-42e2-86ac-d3b2db91e7d2"
  description: "Condensing supply water temperature control."
  is_abstract: true
  implements:
  - OPERATIONAL
  uses:
  - condensing_supply_water_temperature_sensor
  - condensing_supply_water_temperature_setpoint


HTWHLSTC:
  guid: "f05a9fca-0e82-41d5-bee2-2db157b5630b"
  description: "Heat wheel which controls supply temperature using speed control."
  is_abstract: true
  implements:
  - CONTROL
  opt_uses:
  - leaving_heat_wheel_temperature_sensor
  - high_leaving_heat_wheel_temperature_alarm
  - low_leaving_heat_wheel_temperature_alarm
  - exhaust_air_temperature_sensor
  - heat_wheel_speed_percentage_sensor
  - return_air_temperature_sensor
  - failed_exhaust_air_temperature_alarm
  - high_return_air_temperature_alarm
  - failed_return_air_temperature_alarm
  - high_supply_air_temperature_alarm
  - low_return_air_temperature_alarm
  - low_supply_air_temperature_alarm
  - failed_outside_air_temperature_alarm
  uses:
  - heat_wheel_run_command
  - heat_wheel_run_status
  - heat_wheel_speed_percentage_command
  - outside_air_temperature_sensor
  - supply_air_temperature_sensor
  - supply_air_temperature_setpoint

CAM:
  guid: "c37a0e19-19c0-4246-8a8b-f376aa089d56"
  description: "ztc alarm monitoring based on moisture sensor on coil or in pan."
  is_abstract: true
  implements:
  - MONITORING
  uses:
  - condensate_water_alarm


DPHCC:
  guid: "4719b91a-9a90-4336-a6cb-8d2109d8e572"
  description: "Two-pipe heating and cooling control. Has a single control valve
    that is fed by two separate headers for heating and cooling water. There is an
    isolation valve for each incoming system and a single control valve. Valve and
    mode control to zone temperature (heating/cooling setpoint configuration)."
  is_abstract: true
  opt_uses:
  - chilled_return_water_isolation_valve_percentage_command
  - chilled_supply_water_isolation_valve_percentage_command
  - heating_return_water_isolation_valve_percentage_command
  - heating_supply_water_isolation_valve_percentage_command
  - supply_water_valve_flowrate_sensor
  - zone_air_cooling_temperature_setpoint
  - zone_air_heating_temperature_setpoint
  - zone_conditioning_mode
  - condensate_water_alarm
  - failed_zone_air_temperature_alarm
  - high_zone_air_temperature_alarm
  - low_zone_air_temperature_alarm
  uses:
  - supply_water_valve_percentage_command
  - water_riser_mode
  - zone_air_temperature_sensor


HHCDM:
  guid: "60e8ae3a-2331-40e2-828c-e9b61a560352"
  description: "Hydronic heating and cooling distribution monitoring"
  is_abstract: true
  implements:
  - MONITORING
  uses:
  - chilled_return_water_isolation_valve_percentage_command
  - chilled_supply_water_isolation_valve_percentage_command
  - cooling_request_count
  - heating_request_count
  - heating_return_water_isolation_valve_percentage_command
  - heating_supply_water_isolation_valve_percentage_command
  opt_uses:
  - average_zone_air_temperature_sensor


HHRU:
  guid: "29f20adc-716d-43ce-81a7-3a8af3bc039d"
  description: "Hydronic heat recovery unit for ahu's with bypass valve and circulation pump"
  is_abstract: true
  implements:
  - MONITORING
  uses:
  - return_air_temperature_sensor
  - supply_air_temperature_sensor
  - supply_air_temperature_setpoint
  - supply_water_temperature_sensor
  - supply_water_valve_percentage_command
  - supply_water_valve_percentage_sensor
  opt_uses:
  - exhaust_air_temperature_sensor
  - outside_air_temperature_sensor
  - failed_exhaust_air_temperature_alarm
  - high_return_air_temperature_alarm
  - failed_return_air_temperature_alarm
  - high_supply_air_temperature_alarm
  - high_supply_water_temperature_alarm
  - low_return_air_temperature_alarm
  - low_supply_air_temperature_alarm
  - low_supply_water_temperature_alarm


PHRU:
  guid: "708f68a9-f6f6-4563-b3a0-9d8f17637ced"
  description: "heat recovery unit for ahu's with plate heat exchanger valve and  bypass damper"
  is_abstract: true
  implements:
  - MONITORING
  uses:
  - bypass_air_damper_percentage_command
  - return_air_temperature_sensor
  - supply_air_temperature_sensor
  - supply_air_temperature_setpoint
  opt_uses:
  - bypass_air_damper_command
  - bypass_air_damper_status
  - bypass_air_damper_percentage_sensor
  - exhaust_air_temperature_sensor
  - outside_air_temperature_sensor
  - failed_exhaust_air_temperature_alarm
  - high_return_air_temperature_alarm
  - failed_return_air_temperature_alarm
  - high_supply_air_temperature_alarm
  - low_return_air_temperature_alarm
  - low_supply_air_temperature_alarm

PHRUD:
  guid: "a43c1a7c-ec35-4eb8-8c3a-b6291ef79d31"
  description: "single zone heat recovery unit for ahu's with plate heat exchanger valve and bypass damper"
  is_abstract: true
  implements:
  - MONITORING
  uses:
  - bypass_air_damper_percentage_command
  - return_air_temperature_sensor
  - discharge_air_temperature_sensor
  - discharge_air_temperature_setpoint
  opt_uses:
  - bypass_air_damper_command
  - bypass_air_damper_status
  - bypass_air_damper_percentage_sensor
  - exhaust_air_temperature_sensor
  - outside_air_temperature_sensor
  - failed_exhaust_air_temperature_alarm
  - high_return_air_temperature_alarm
  - failed_return_air_temperature_alarm
  - high_discharge_air_temperature_alarm
  - low_return_air_temperature_alarm
  - low_discharge_air_temperature_alarm

CHWDT2X:
  guid: "956a597b-e5e5-4c1c-9c06-834b7b8d28b4"
  description: "Temperature differential across chilled water with two sets of sensors."
  is_abstract: true
  implements:
  - MONITORING
  uses:
  - chilled_return_water_temperature_sensor_1
  - chilled_return_water_temperature_sensor_2
  - chilled_supply_water_temperature_sensor_1
  - chilled_supply_water_temperature_sensor_2


HLSAFS:
  guid: "15bc5aa4-939f-420f-9146-17f6835badc0"
  description: "Duct VAV type with high and low limit setpoint"
  is_abstract: true
  uses:
  - high_limit_supply_air_flowrate_setpoint
  - low_limit_supply_air_flowrate_setpoint
  - supply_air_flowrate_setpoint
  implements:
  - CONTROL


RHDHS:
  guid: "8b06668f-b1c3-4cda-9fc6-967d06239ae8"
  description: "Return humidification/dehumidification monitor."
  is_abstract: true
  uses:
  - dehumidification_run_status
  - humidification_run_status
  - return_air_relative_humidity_sensor
  - return_air_relative_humidity_setpoint
  implements:
  - MONITORING
  opt_uses:
  - failed_humidifier_alarm
  - high_return_air_relative_humidity_alarm
  - low_return_air_relative_humidity_alarm


CO2DFVSC:
  guid: "e52dd216-585b-447a-9f30-2efe9639f949"
  description: "Carbon dioxide levels controlled by a variable speed discharge fan."
  is_abstract: true
  uses:
  - discharge_fan_speed_percentage_command
  - zone_air_co2_concentration_sensor
  - zone_air_co2_concentration_setpoint
  implements:
  - CONTROL
  opt_uses:
  - high_zone_air_co2_concentration_alarm
  - failed_zone_air_co2_concentration_alarm


CO2EFVSC:
  guid: "9100a54f-3a01-439a-b009-7b4df6bedc1c"
  description: "Carbon dioxide levels controlled by a variable speed exhaust fan."
  is_abstract: true
  opt_uses:
  - exhaust_fan_speed_percentage_sensor
  - high_zone_air_co2_concentration_alarm
  - failed_zone_air_co2_concentration_alarm
  uses:
  - exhaust_fan_speed_percentage_command
  - zone_air_co2_concentration_sensor
  - zone_air_co2_concentration_setpoint
  implements:
  - CONTROL


RACO2C:
  guid: "38ba1a66-8aa5-4c79-b755-734804901626"
  description: "Returned air carbon dioxide levels controls."
  is_abstract: true
  uses:
  - return_air_co2_concentration_sensor
  - return_air_co2_concentration_setpoint


DX2DDC:
  guid: "fbee3bb9-dc8b-4a49-a3eb-97439d0851bc"
  description: "Two compressor run control with dual setpoint control on discharge side"
  is_abstract: true
  opt_uses:
  - compressor_speed_percentage_command
  - cooling_percentage_command
  - failed_discharge_air_temperature_alarm
  uses:
  - compressor_run_command_1
  - compressor_run_command_2
  - compressor_run_status_1
  - compressor_run_status_2
  - discharge_air_cooling_temperature_setpoint
  - discharge_air_heating_temperature_setpoint
  - discharge_air_temperature_sensor
  implements:
  - CONTROL


HWDT:
  guid: "197d48e2-b069-492d-8ae4-4545b844e3a8"
  description: "Temperature differential across heating water for heat recovery chiller."
  is_abstract: true
  implements:
  - MONITORING
  uses:
  - heating_return_water_temperature_sensor
  - heating_supply_water_temperature_sensor


HPDDC:
  guid: "002edb3a-e58d-4802-9c4b-6dc924d261dc"
  description: "Dual setpoint discharge side heat pump control."
  is_abstract: true
  opt_uses:
  - compressor_speed_percentage_command
  - cooling_percentage_command
  - cooling_thermal_power_capacity
  - heating_thermal_power_capacity
  - compressor_lost_power_alarm
  - failed_compressor_alarm
  - failed_discharge_air_temperature_alarm
  - overload_compressor_alarm
  uses:
  - compressor_run_command
  - compressor_run_status
  - discharge_air_cooling_temperature_setpoint
  - discharge_air_heating_temperature_setpoint
  - discharge_air_temperature_sensor
  - reversing_valve_command
  implements:
  - CONTROL


EC2SC:
  guid: "6bf5cfa7-5659-4919-8c34-d60c8e931492"
  description: "Evaporative cooler control on supply side."
  is_abstract: true
  opt_uses:
  - cooling_percentage_sensor
  - cooling_request_count
  - evaporative_cooler_run_status_1
  - evaporative_cooler_run_status_2
  - high_supply_air_temperature_alarm
  - low_supply_air_temperature_alarm
  uses:
  - evaporative_cooler_run_command_1
  - evaporative_cooler_run_command_2
  - supply_air_temperature_sensor
  - supply_air_temperature_setpoint
  implements:
  - CONTROL


HWDDC:
  guid: "b257d777-1ff2-41d7-8230-58a18d568f40"
  description: "Heating water valve with dual setpoint control on discharge side."
  is_abstract: true
  opt_uses:
  - discharge_air_relative_humidity_sensor
  - heating_thermal_power_capacity
  - heating_water_flowrate_sensor
  - heating_water_valve_percentage_sensor
  - failed_discharge_air_temperature_alarm
  uses:
  - discharge_air_heating_temperature_setpoint
  - discharge_air_temperature_sensor
  - heating_water_valve_percentage_command
  implements:
  - CONTROL


CHWDDC:
  guid: "6361fa56-7585-4bc1-995c-dbd92ccf8834"
  description: "Chilled water valve with dual setpoint control on discharge side."
  is_abstract: true
  opt_uses:
  - discharge_air_relative_humidity_sensor
  - cooling_thermal_power_capacity
  - chilled_water_flowrate_sensor
  - chilled_water_valve_percentage_sensor
  - high_discharge_air_temperature_alarm
  - low_discharge_air_temperature_alarm
  - failed_discharge_air_temperature_alarm
  uses:
  - discharge_air_cooling_temperature_setpoint
  - discharge_air_temperature_sensor
  - chilled_water_valve_percentage_command
  implements:
  - CONTROL


CFDPM:
  guid: "be3e3bc0-e927-46a1-9b63-62717fa740ca"
  description: "Carbon filter pressure monitoring, where specific filter type is required."
  is_abstract: true
  uses:
  - carbon_filter_differential_pressure_sensor
  implements:
  - MONITORING


VOADM2X:
  guid: "bce9e194-e5cc-459f-be23-d73af8394b25"
  description: "Variable outside air damper monitoring, where there are two separate, equal sets of dampers that operate in conjunction."
  is_abstract: true
  opt_uses:
  - economizer_mode
  - low_limit_outside_air_damper_percentage_command
  - mixed_air_temperature_sensor
  - outside_air_damper_percentage_sensor_1
  - outside_air_damper_percentage_sensor_2
  - outside_air_flowrate_sensor_1
  - outside_air_flowrate_sensor_2
  - failed_mixed_air_temperature_alarm
  - high_mixed_air_temperature_alarm
  - low_mixed_air_temperature_alarm
  - failed_outside_air_temperature_alarm
  uses:
  - outside_air_damper_percentage_command_1
  - outside_air_damper_percentage_command_2
  - outside_air_temperature_sensor
  implements:
  - MONITORING


EHHRC:
  guid: "350243a7-bac9-45b8-b614-6ada6cf48ef6"
  description: "Exhaust hydronic heat recovery coil with an isolation valve."
  is_abstract: true
  uses:
  - entering_heat_recovery_coil_temperature_sensor
  - exhaust_air_flowrate_sensor
  - heat_recovery_water_isolation_valve_command
  - leaving_heat_recovery_coil_temperature_sensor
  implements:
  - MONITORING


DPBHCC:
  guid: "064adc2f-b5aa-4bc6-bd8e-4d72bed60070"
  description: "Two-pipe binary (open/closed) heating and cooling control. There
    is an isolation valve for each incoming system. Valve and mode control to zone
    temperature (heating/cooling setpoint configuration)."
  is_abstract: true
  opt_uses:
  - cooling_request_count
  - heating_request_count
  - zone_air_relative_humidity_sensor
  - failed_zone_air_temperature_alarm
  - high_zone_air_temperature_alarm
  - low_zone_air_temperature_alarm
  uses:
  - chilled_supply_water_isolation_valve_command
  - chilled_supply_water_isolation_valve_status
  - heating_supply_water_isolation_valve_command
  - heating_supply_water_isolation_valve_status
  - zone_air_cooling_temperature_setpoint
  - zone_air_heating_temperature_setpoint
  - zone_air_temperature_sensor
  implements:
  - CONTROL


FTC:
  guid: "26877aed-9bea-44a8-afca-c7dea27d9b35"
  description: "Floor temperature control, where the temperature sensors are embedded in the floor (as opposed to open to the air)."
  is_abstract: true
  uses:
  - zone_floor_temperature_sensor
  - zone_floor_temperature_setpoint
  implements:
  - OPERATIONAL


DPCHWHRWSC:
  guid: "e7feffef-9d26-4393-b02c-8b5a26be97d6"
  description: "Two-pipe chilled water and heat recovery water control using the same coils."
  is_abstract: true
  opt_uses:
  - chilled_return_water_isolation_valve_status
  - chilled_return_water_temperature_sensor
  - chilled_supply_water_isolation_valve_status
  - chilled_supply_water_temperature_sensor
  - heat_recovery_return_water_isolation_valve_status
  - heat_recovery_return_water_temperature_sensor
  - heat_recovery_supply_water_isolation_valve_status
  - heat_recovery_supply_water_temperature_sensor
  - leaving_coil_temperature_sensor
  - supply_water_valve_percentage_sensor
  - high_supply_air_temperature_alarm
  - low_supply_air_temperature_alarm
  uses:
  - chilled_supply_water_isolation_valve_command
  - heat_recovery_run_command
  - heat_recovery_supply_water_isolation_valve_command
  - supply_air_temperature_sensor
  - supply_air_temperature_setpoint
  - supply_water_valve_percentage_command
  implements:
  - CONTROL

CPVSC2X:
  guid: "1be3e1ba-1a25-4b9a-9784-e4bbd9313db5"
  description: "Circulation pump variable speed control with 2 circulation pumps."
  is_abstract: true
  opt_uses:
  - circulation_pump_speed_frequency_sensor_1
  - circulation_pump_speed_frequency_sensor_2
  uses:
  - circulation_pump_run_command_1
  - circulation_pump_run_command_2
  - circulation_pump_run_status_1
  - circulation_pump_run_status_2
  - circulation_pump_speed_percentage_command_1
  - circulation_pump_speed_percentage_command_2
  implements:
  - OPERATIONAL

HWTTC:
  guid: "141c33da-9691-4e45-a572-3b06402a54d7"
  description: "Hot water tank temperature control."
  is_abstract: true
  opt_uses:
  - high_water_temperature_alarm
  - return_water_temperature_sensor
  uses:
  - hot_water_tank_temperature_sensor
  - hot_water_tank_temperature_setpoint
  implements:
  - OPERATIONAL


PHWTTC:
  guid: "8da5a38c-e6de-43c1-9888-689c7cd35ff2"
  description: "Preheating water tank temperature control."
  is_abstract: true
  uses:
  - preheating_water_tank_temperature_sensor
  - preheating_water_tank_temperature_setpoint
  implements:
  - OPERATIONAL


RCKTM:
  guid: "8ea49daa-0f94-46fe-a919-8614752b1f9f"
  description: "Refrigeration circuit monitoring for a DX compressor loop."
  is_abstract: true
  uses:
  - refrigerant_discharge_pressure_sensor
  - refrigerant_discharge_temperature_sensor
  - refrigerant_liquid_pressure_sensor
  - refrigerant_liquid_saturation_temperature_sensor
  - refrigerant_liquid_temperature_sensor
  - refrigerant_subcooling_temperature_sensor
  - refrigerant_suction_pressure_sensor
  - refrigerant_suction_saturation_temperature_sensor
  - refrigerant_suction_superheat_temperature_sensor
  - refrigerant_suction_temperature_sensor


RCKTM2X:
  guid: "c8303789-9f0f-4a0f-9f27-474771b554a3"
  description: "Refrigeration circuits (2x) monitoring for a DX compressor loop."
  is_abstract: true
  uses:
  - refrigerant_discharge_pressure_sensor_1
  - refrigerant_discharge_pressure_sensor_2
  - refrigerant_discharge_temperature_sensor_1
  - refrigerant_discharge_temperature_sensor_2
  - refrigerant_liquid_pressure_sensor_1
  - refrigerant_liquid_pressure_sensor_2
  - refrigerant_liquid_saturation_temperature_sensor_1
  - refrigerant_liquid_saturation_temperature_sensor_2
  - refrigerant_liquid_temperature_sensor_1
  - refrigerant_liquid_temperature_sensor_2
  - refrigerant_subcooling_temperature_sensor_1
  - refrigerant_subcooling_temperature_sensor_2
  - refrigerant_suction_pressure_sensor_1
  - refrigerant_suction_pressure_sensor_2
  - refrigerant_suction_saturation_temperature_sensor_1
  - refrigerant_suction_saturation_temperature_sensor_2
  - refrigerant_suction_superheat_temperature_sensor_1
  - refrigerant_suction_superheat_temperature_sensor_2
  - refrigerant_suction_temperature_sensor_1
  - refrigerant_suction_temperature_sensor_2


CCM:
  guid: "4690242f-f5fe-47cb-9340-771cfc6cecb3"
  description: "Compressor current monitoring."
  is_abstract: true
  uses:
  - compressor_current_sensor
  - compressor_run_command


CC2XM:
  guid: "6eabfba1-1cc6-43d7-a46a-baaaeb0782d5"
  description: "Compressor current monitoring for 2 compressors."
  is_abstract: true
  uses:
  - compressor_current_sensor_1
  - compressor_current_sensor_2
  - compressor_run_command_1
  - compressor_run_command_2

CFCM:
  guid: "6e4901e4-67f5-44d9-8239-84a1a2379419"
  description: "Condenser fan current monitoring for a single fan."
  is_abstract: true
  uses:
  - condensing_fan_current_sensor
  
CFCM4X:
  guid: "3b5df213-0616-400f-a025-69e72cda4d7b"
  description: "Condenser fan current monitoring for 4 fans."
  is_abstract: true
  uses:
  - condensing_fan_current_sensor_1
  - condensing_fan_current_sensor_2
  - condensing_fan_current_sensor_3
  - condensing_fan_current_sensor_4

CFCM6X:
  guid: "47dcd13d-d95c-44bf-988b-ce8ec32cebe2"
  description: "Condenser fan current monitoring for 6 fans."
  is_abstract: true
  uses:
  - condensing_fan_current_sensor_1
  - condensing_fan_current_sensor_2
  - condensing_fan_current_sensor_3
  - condensing_fan_current_sensor_4
  - condensing_fan_current_sensor_5
  - condensing_fan_current_sensor_6

SSSPC:
  guid: "f933f42e-faf1-4039-801a-83f3eff24461"
  description: "Supply static steam pressure control for steam/water heat exchanger"
  is_abstract: true
  uses:
  - steam_valve_percentage_command
  - supply_steam_static_pressure_sensor
  - supply_steam_static_pressure_setpoint
  implements:
  - CONTROL


SCHWISOVPM:
  guid: "39e76027-e924-48af-a507-dd33948e455b"
  description: "Secondary chilled water return side isolation valve percentage monitoring."
  is_abstract: true
  uses:
  - secondary_chilled_return_water_isolation_valve_percentage_command
  - secondary_chilled_return_water_isolation_valve_percentage_sensor
  implements:
  - MONITORING


SCHWDT:
  guid: "bafc8c7a-fd40-4cd6-8b95-e3beb268eac9"
  description: "Secondary-side chilled water delta-T monitoring."
  is_abstract: true
  implements:
  - MONITORING
  uses:
  - secondary_chilled_return_water_temperature_sensor
  - secondary_chilled_supply_water_temperature_sensor


SHWDT:
  guid: "6dd5a198-e339-406e-9f43-f2682218bd9c"
  description: "Secondary-side heating water delta-T monitoring."
  is_abstract: true
  implements:
  - MONITORING
  uses:
  - secondary_heating_return_water_temperature_sensor
  - secondary_heating_supply_water_temperature_sensor


PCHWDT:
  guid: "cfb74347-2e51-4034-8e5d-0015bdbe59a5"
  description: "Temperature differential across primary chilled water loop."
  is_abstract: true
  implements:
  - MONITORING
  uses:
  - primary_chilled_return_water_temperature_sensor
  - primary_chilled_supply_water_temperature_sensor


PHWDT:
  guid: "06e84e2c-8935-4c9a-80cb-f08890005f4a"
  description: "Temperature differential across primary heating water loop."
  is_abstract: true
  implements:
  - MONITORING
  uses:
  - primary_heating_return_water_temperature_sensor
  - primary_heating_supply_water_temperature_sensor


TDTM:
  guid: "5c4a89f4-a163-4b73-9064-aa3dfd8361e7"
  description: "water tank delta-T monitoring."
  is_abstract: true
  uses:
  - entering_water_tank_temperature_sensor
  - leaving_water_tank_temperature_sensor
  implements:
  - MONITORING


OTPM:
  guid: "109dc354-15b3-4dc5-86ff-30bb586d7d93"
  description: "Oil temperature and pressure monitoring."
  is_abstract: true
  opt_uses:
  - oil_differential_pressure_sensor
  uses:
  - oil_temperature_sensor
  - oil_pressure_sensor
  implements:
  - MONITORING


HLPM:
  guid: "ae617b98-6deb-4c17-8d63-4504feea2988"
  description: "Heating thermal power sensor."
  is_abstract: true
  opt_uses:
  - heating_thermal_power_capacity
  uses:
  - heating_thermal_power_sensor
  implements:
  - MONITORING


CWRWISOVM:
  guid: "857f28d7-c853-41bb-929c-23b942bcb5b8"
  description: "Condensing water supply side isolation valve monitoring."
  is_abstract: true
  uses:
  - condensing_return_water_isolation_valve_command
  - condensing_return_water_isolation_valve_status
  implements:
  - MONITORING


CWRWISOVPM:
  guid: "f9c6f9f6-aad8-4ea8-ab7d-fbd343a53830"
  description: "Condensing water return side isolation valve percentage monitoring."
  is_abstract: true
  uses:
  - condensing_return_water_isolation_valve_percentage_command
  - condensing_return_water_isolation_valve_percentage_sensor
  implements:
  - MONITORING


OCWRWISOVM:
  guid: "daec7559-f465-4117-9606-92353b8a1ae1"
  description: "Open-loop CDW return side isolation valve control."
  is_abstract: true
  uses:
  - outside_condensing_loop_return_water_isolation_valve_command
  - outside_condensing_loop_return_water_isolation_valve_status
  implements:
  - MONITORING


OCWRWISOVPM:
  guid: "16a303e1-ab6a-49d1-8c3b-6e02c6a78cca"
  description: "Open-loop CDW return side isolation valve percentage control."
  is_abstract: true
  uses:
  - outside_condensing_loop_return_water_isolation_valve_percentage_command
  - outside_condensing_loop_return_water_isolation_valve_percentage_sensor
  implements:
  - MONITORING

OCWSWISOVPM:
  guid: "751499e7-56c7-4ec2-8edd-d642c8e9d653"
  description: "Open-loop CDW supply side isolation valve percentage control."
  is_abstract: true
  uses:
  - outside_condensing_loop_supply_water_isolation_valve_percentage_command
  - outside_condensing_loop_supply_water_isolation_valve_percentage_sensor
  implements:
  - MONITORING

HWRWISOVM:
  guid: "a2ca0c24-c44d-44ea-95cb-728da67d7c78"
  description: "Heating return side isolation valve control."
  is_abstract: true
  opt_uses:
  - failed_heating_return_water_isolation_valve_alarm
  - heating_return_water_isolation_valve_percentage_sensor
  uses:
  - heating_return_water_isolation_valve_command
  - heating_return_water_isolation_valve_status
  implements:
  - MONITORING


HWSWISOVM:
  guid: "1f0a45f0-b5fd-47b3-a870-bd11dccb7239"
  description: "Heating supply side isolation valve control."
  is_abstract: true
  opt_uses:
  - heating_supply_water_isolation_valve_percentage_sensor
  uses:
  - heating_supply_water_isolation_valve_command
  - heating_supply_water_isolation_valve_status
  implements:
  - MONITORING


HWRWISOVPM:
  guid: "b02b1e0e-ca30-4fb0-8700-84225bf8d635"
  description: "Heating return side isolation valve percentage control."
  is_abstract: true
  uses:
  - heating_return_water_isolation_valve_percentage_command
  - heating_return_water_isolation_valve_percentage_sensor
  implements:
  - MONITORING


DEFSS:
  guid: "7102dc2c-4f27-4bbb-a9a4-965e71f3ac79"
  description: "defrost run command and status (start/stop) "
  is_abstract: true
  uses:
  - defrost_run_command
  - defrost_run_status
  implements:
  - MONITORING
  opt_uses:
  - frost_alarm


DEFSTC:
  guid: "c52e2a01-3e72-449c-9215-93d4af12ffc6"
  description: "Defrost temperature control."
  is_abstract: true
  uses:
  - defrost_temperature_sensor
  - defrost_temperature_setpoint
  opt_uses:
  - frost_alarm


VOADC2X:
  guid: "c3072c9a-71f4-41e8-a728-c2730f327fc6"
  description: "Variable outside air damper control and monitoring, where there are two separate, equal sets of dampers that operate in conjunction."
  is_abstract: true
  uses:
  - outside_air_damper_percentage_command_1
  - outside_air_damper_percentage_command_2
  - outside_air_damper_percentage_sensor_1
  - outside_air_damper_percentage_sensor_2
  implements:
  - OPERATIONAL

IDPC:
  guid: "10d271bb-1e25-47a8-ac62-920ba534ca5e"
  description: "Isolation damper percentage control."
  is_abstract: true
  uses:
  - isolation_damper_percentage_command
  - isolation_damper_percentage_sensor
  implements:
  - MONITORING
  opt_uses:
  - failed_isolation_damper_alarm

DAIDPC:
  guid: "45f04010-0a4c-4f08-9a77-e02dc94402ff"
  description: "Discharge air isolation damper percentage control."
  is_abstract: true
  uses:
  - discharge_air_isolation_damper_percentage_command
  - discharge_air_isolation_damper_percentage_sensor
  implements:
  - MONITORING
  opt_uses:
  - failed_discharge_air_isolation_damper_alarm

RAIDC:
  guid: "07b8b6ca-5fb7-471d-a50e-2ad266eb4a31"
  description: "Return air isolation damper control and monitoring."
  is_abstract: true
  uses:
  - return_air_isolation_damper_command
  - return_air_isolation_damper_status
  opt_uses:
  - failed_return_air_isolation_damper_alarm


RAIDC3X:
  guid: "8d678b8d-244a-41b3-9e2b-e72fd5dd1778"
  description: "Return air isolation damper control and monitoring, where there are three separate, equal sets of dampers that operate in conjunction."
  is_abstract: true
  uses:
  - return_air_isolation_damper_command_1
  - return_air_isolation_damper_command_2
  - return_air_isolation_damper_command_3
  - return_air_isolation_damper_status_1
  - return_air_isolation_damper_status_2
  - return_air_isolation_damper_status_3
  implements:
  - MONITORING


RAIDC2X:
  guid: "a75ae9d1-c1bd-4fb5-9908-cc59f6b2f321"
  description: "Return air isolation damper control and monitoring, where there are two separate, equal sets of dampers that operate in conjunction."
  is_abstract: true
  uses:
  - return_air_isolation_damper_command_1
  - return_air_isolation_damper_command_2
  - return_air_isolation_damper_status_1
  - return_air_isolation_damper_status_2
  implements:
  - MONITORING


DAIDC2X:
  guid: "a31bfc83-51f3-4c0f-8f60-eb21bf9e5688"
  description: "Discharge air isolation damper control and monitoring, where there are two separate, equal sets of dampers that operate in conjunction."
  is_abstract: true
  uses:
  - discharge_air_isolation_damper_command_1
  - discharge_air_isolation_damper_command_2
  - discharge_air_isolation_damper_status_1
  - discharge_air_isolation_damper_status_2
  implements:
  - MONITORING


DAIDC:
  guid: "35f6ae55-3f74-4fcc-bfb2-3412670f8d60"
  description: "Discharge air isolation damper control and monitoring."
  is_abstract: true
  uses:
  - discharge_air_isolation_damper_command
  - discharge_air_isolation_damper_status
  implements:
  - MONITORING
  opt_uses:
  - failed_discharge_air_isolation_damper_alarm


RAIDC4X:
  guid: "2a234621-dfb8-4aab-a825-49e3bfc107b6"
  description: "Return air isolation damper control and monitoring, where there are four separate, equal sets of dampers that operate in conjunction."
  is_abstract: true
  uses:
  - return_air_isolation_damper_command_1
  - return_air_isolation_damper_command_2
  - return_air_isolation_damper_command_3
  - return_air_isolation_damper_command_4
  - return_air_isolation_damper_status_1
  - return_air_isolation_damper_status_2
  - return_air_isolation_damper_status_3
  - return_air_isolation_damper_status_4
  implements:
  - MONITORING


SAIDC:
  guid: "9c0ec280-99e6-4f44-9b67-7ea5f4bdfeba"
  description: "isolation damper status monitoring and control on the supply side."
  is_abstract: true
  uses:
  - supply_air_isolation_damper_command
  - supply_air_isolation_damper_status
  implements:
  - MONITORING
  opt_uses:
  - failed_supply_air_isolation_damper_alarm


SAIDC2X:
  guid: "2fd14ae4-e0c5-4057-a998-9fe72d27a494"
  description: "isolation damper status monitoring and control on the supply side, where there are two separate, equal sets of dampers that operate in conjunction."
  is_abstract: true
  uses:
  - supply_air_isolation_damper_command_1
  - supply_air_isolation_damper_command_2
  - supply_air_isolation_damper_status_1
  - supply_air_isolation_damper_status_2
  implements:
  - MONITORING


SAIDC3X:
  guid: "2ad5c08c-1d77-4df3-af6b-92aecc5b8eaa"
  description: "isolation damper status monitoring and control on the supply side, where there are three separate, equal sets of dampers that operate in conjunction."
  is_abstract: true
  uses:
  - supply_air_isolation_damper_command_1
  - supply_air_isolation_damper_command_2
  - supply_air_isolation_damper_command_3
  - supply_air_isolation_damper_status_1
  - supply_air_isolation_damper_status_2
  - supply_air_isolation_damper_status_3
  implements:
  - MONITORING


SSPC2X:
  guid: "52328bf9-1e7e-42b3-a66d-fbdeabf1105f"
  description: "Supply static pressure control via supply fan speed with 2 sensors"
  is_abstract: true
  opt_uses:
  - average_supply_air_static_pressure_sensor
  - pressurization_request_count
  - supply_air_damper_percentage_command
  - supply_air_flowrate_sensor
  - supply_fan_run_command
  - supply_fan_run_status
  - supply_fan_speed_frequency_sensor
  - supply_fan_speed_percentage_command
  - failed_supply_fan_alarm
  - failed_supply_air_static_pressure_alarm_1
  - failed_supply_air_static_pressure_alarm_2
  - high_supply_air_static_pressure_alarm_1
  - high_supply_air_static_pressure_alarm_2
  uses:
  - supply_air_static_pressure_sensor_1
  - supply_air_static_pressure_sensor_2
  - supply_air_static_pressure_setpoint_1
  - supply_air_static_pressure_setpoint_2
  implements:
  - OPERATIONAL


SFMSC:
  guid: "b95a77b1-35fd-4447-8a8a-f156f6b363b6"
  description: "Supply fan multi-speed control."
  is_abstract: true
  uses:
  - supply_fan_run_command
  - supply_fan_run_mode
  - supply_fan_run_status
  - supply_fan_speed_mode
  opt_uses:
  - schedule_run_command
  - failed_supply_fan_alarm


MIPVCM:
  guid: "59c2ed91-daa7-4f30-916d-78ac67105014"
  description: "Motor phase-level input current and voltage monitoring."
  is_abstract: true
  implements:
  - MONITORING
  uses:
  - input_phase1_line_motor_current_sensor
  - input_phase1_phase2_line_motor_voltage_sensor
  - input_phase1_phase3_line_motor_voltage_sensor
  - input_phase2_line_motor_current_sensor
  - input_phase2_phase3_line_motor_voltage_sensor
  - input_phase3_line_motor_current_sensor
  opt_uses:
  - average_input_inter_line_motor_voltage_sensor
  - average_input_line_motor_current_sensor
  - load_percentage_sensor


MIPWM:
  guid: "c859ef99-c44d-4f64-9fa7-461af73ede05"
  description: "Motor input power monitoring."
  is_abstract: true
  implements:
  - MONITORING
  uses:
  - input_motor_power_sensor
  opt_uses:
  - input_motor_frequency_sensor
  - motor_powerfactor_sensor

MSM:
  guid: "6994d3a0-7a74-44df-b5d6-88ea384fa22a"
  description: "Motor speed monitoring for fan."
  is_abstract: true
  implements:
  - MONITORING
  uses:
  - discharge_fan_run_status
  - high_discharge_fan_speed_status
  - low_discharge_fan_speed_status
  opt_uses:
  - failed_discharge_fan_alarm


INVOPWM:
  guid: "3fe50f00-5db3-4fea-9838-111e78ce489f"
  description: "Inverter (VFD) output power monitoring."
  is_abstract: true
  implements:
  - MONITORING
  uses:
  - output_inverter_power_sensor
  opt_uses:
  - input_inverter_frequency_sensor
  - output_inverter_voltage_sensor


INVOPWM2X:
  guid: "14d07b5f-bb1e-43ca-be08-d3a59454e49e"
  description: "Dual inverter (VFD) output power monitoring."
  is_abstract: true
  implements:
  - MONITORING
  uses:
  - output_inverter_power_sensor_1
  - output_inverter_power_sensor_2
  opt_uses:
  - input_inverter_frequency_sensor_1
  - input_inverter_frequency_sensor_2
  - output_inverter_voltage_sensor_1
  - output_inverter_voltage_sensor_2


INVIPWM2X:
  guid: "9fd6b127-7925-427e-ae1b-3736fbec1e21"
  description: "Dual inverter (VFD) input power monitoring."
  is_abstract: true
  implements:
  - MONITORING
  uses:
  - input_inverter_power_sensor_1
  - input_inverter_power_sensor_2
  opt_uses:
  - input_inverter_frequency_sensor_1
  - input_inverter_frequency_sensor_2

INVIPCM:
  guid: "d830e49e-08d3-4ae6-a741-7ac12f5215e8"
  description: "Inverter (VFD) 3-phase input current monitoring."
  is_abstract: true
  implements:
  - MONITORING
  uses:
  - input_phase1_line_inverter_current_sensor
  - input_phase2_line_inverter_current_sensor
  - input_phase3_line_inverter_current_sensor


CWSWISOVPM:
  guid: "70698046-b9b1-462c-bb75-3c06d9b7628c"
  description: "Condensing water supply side isolation valve percentage control."
  is_abstract: true
  uses:
  - condensing_supply_water_isolation_valve_percentage_command
  - condensing_supply_water_isolation_valve_percentage_sensor
  implements:
  - MONITORING


GTWFCISOVM:
  guid: "649fa2ba-7374-49a7-8989-6b6ac728178e"
  description: "Geothermal water free-cooling isolation valve control; exclusively using ground as heat sink for building load."
  is_abstract: true
  uses:
  - chilled_side_ground_return_economizer_isolation_valve_command
  - chilled_side_ground_return_economizer_isolation_valve_status
  - chilled_side_ground_supply_economizer_isolation_valve_status
  implements:
  - MONITORING


GTWGRISOVM:
  guid: "a323f1e9-8722-4126-a5be-d8e9c2e27f7d"
  description: "Geothermal water ground-recharge isolation valve control; rejecting ground heat to atmosphere via cooling towers."
  is_abstract: true
  uses:
  - heating_side_ground_return_economizer_isolation_valve_command
  - heating_side_ground_return_economizer_isolation_valve_status
  - heating_side_ground_supply_economizer_isolation_valve_status
  implements:
  - MONITORING


GTWHEISOVM:
  guid: "0568720c-dc0f-404a-8139-af79401d0c43"
  description: "Geothermal water heat-extraction isolation valve control; extracting ground heat to to use in building."
  is_abstract: true
  uses:
  - chilled_side_ground_return_water_isolation_valve_status
  - chilled_side_ground_supply_water_isolation_valve_command
  - chilled_side_ground_supply_water_isolation_valve_status
  implements:
  - MONITORING


GTWHRISOVM:
  guid: "c17a6215-3493-4693-bef1-52e8d079742f"
  description: "Geothermal water heat-rejection isolation valve control; rejecting building heat to ground."
  is_abstract: true
  uses:
  - heating_side_ground_return_water_isolation_valve_status
  - heating_side_ground_supply_water_isolation_valve_command
  - heating_side_ground_supply_water_isolation_valve_status
  implements:
  - MONITORING


COCDSP:
  guid: "c4c91584-0506-4ba5-95ad-f49d57eb3c67"
  description: "Dual setpoint CO concentration control."
  is_abstract: true
  uses:
  - high_limit_zone_air_co_concentration_setpoint
  - low_limit_zone_air_co_concentration_setpoint
  - zone_air_co_concentration_sensor
  implements:
  - CONTROL
  opt_uses:
  - high_zone_air_co_concentration_alarm


NOCDSP:
  guid: "df6c124a-fdd8-4422-b33d-56f46d66dbc8"
  description: "Dual setpoint NO concentration control."
  is_abstract: true
  uses:
  - high_limit_zone_air_no_concentration_setpoint
  - low_limit_zone_air_no_concentration_setpoint
  - zone_air_no_concentration_sensor
  implements:
  - CONTROL


EFHLC:
  guid: "6951a8f3-40e6-461a-a225-70041409441f"
  description: "Two-speed exhaust fan control (low/high)."
  is_abstract: true
  uses:
  - high_exhaust_fan_speed_command
  - high_exhaust_fan_speed_status
  - low_exhaust_fan_speed_command
  - low_exhaust_fan_speed_status
  implements:
  - OPERATIONAL

HLC:
  guid: "c225f8c3-1bd8-4f59-aabe-012c1eb992b5"
  description: "Two-speed motor control (high/low)."
  is_abstract: true
  opt_uses:
  - high_speed_status
  - low_speed_status
  uses:
  - high_speed_command
  - low_speed_command
  implements:
  - OPERATIONAL

HMLC:
  guid: "4a29db5c-6391-4c48-b9a4-73899b24ac88"
  description: "Three-speed motor (high/medium/low)."
  is_abstract: true
  opt_uses:
  - high_speed_status
  - low_speed_status
  - medium_speed_status
  uses:
  - high_speed_command
  - low_speed_command
  - medium_speed_command
  implements:
  - OPERATIONAL

SWCM:
  guid: "b82c4b84-96ae-48ee-a36b-29f274f6a41a"
  description: "Solenoid water valve control and monitoring."
  is_abstract: true
  uses:
  - valve_command
  - valve_status

SCRSS:
  guid: "636b1262-b08b-4e1b-b130-e1a510b79a0c"
  description: "Scurbber start stop control."
  is_abstract: true
  opt_uses:
  - bypass_air_damper_percentage_command
  - bypass_air_damper_percentage_sensor
  - differential_pressure_sensor
  - differential_pressure_setpoint
  - scrubber_run_mode
  - filter_alarm
  - fire_alarm
  - high_differential_pressure_alarm
  - low_differential_pressure_alarm
  uses:
  - scrubber_run_command
  - scrubber_run_status
  implements:
  - OPERATIONAL

PCM:
  guid: "b661d7aa-4f70-41c8-817a-7514a74ccebc"
  description: "General particulate matter monitoring."
  is_abstract: true
  uses:
  - particle_concentration_sensor
  implements:
  - MONITORING


PMM:
  guid: "9c7fa9be-b9ec-46e1-8986-8e70b4ab04e3"
  description: "Zone air particulate matter monitoring."
  is_abstract: true
  uses:
  - zone_air_pm10pt0_concentration_sensor
  - zone_air_pm2pt5_concentration_sensor
  implements:
  - MONITORING


PHWTC:
  guid: "f2d309b1-dc35-4aa3-8cf8-dc986cc05a79"
  description: "potable water temperature monitoring."
  is_abstract: true
  uses:
  - potable_hot_water_temperature_sensor


LM:
  guid: "debce299-ec12-4d13-86fd-93e0cf10102e"
  description: "level monitoring of devices storing media."
  is_abstract: true
  uses:
  - level_status
  - percentage_sensor


LHLM:
  guid: "647a4576-b503-43cd-b3b7-e1a9c6856695"
  description: "High and Low Level Monitoring for tanks."
  is_abstract: true
  uses:
  - water_high_level_status
  - water_low_level_status


LHLM2X:
  guid: "dbd0f972-f56f-4455-a8e5-4a4cb99c9a0a"
  description: "Dual High and Low Level Monitoring for tanks."
  is_abstract: true
  uses:
  - water_high_level_status_1
  - water_low_level_status_1
  - water_high_level_status_2
  - water_low_level_status_2


PLPM:
  guid: "87da5960-a441-49a1-8f80-05acdbf32426"
  description: "Pipeline Fluid pressure monitoring"
  is_abstract: true
  uses:
  - line_pressure_sensor


CO2M4X:
  guid: "860e4db3-a171-4575-ad91-0002b01ea783"
  description: "Basic carbon dioxide monitoring for 4 Zones."
  is_abstract: true
  uses:
  - zone_air_co2_concentration_sensor_1
  - zone_air_co2_concentration_sensor_2
  - zone_air_co2_concentration_sensor_3
  - zone_air_co2_concentration_sensor_4
  implements:
  - MONITORING


CO2M6X:
  guid: "3bea6d49-a70b-42c4-bd0c-592991dbf0f5"
  description: "Basic carbon dioxide monitoring for 6 Zones."
  is_abstract: true
  opt_uses:
  - average_zone_air_co2_concentration_sensor
  - max_zone_air_co2_concentration_sensor
  uses:
  - zone_air_co2_concentration_sensor_1
  - zone_air_co2_concentration_sensor_2
  - zone_air_co2_concentration_sensor_3
  - zone_air_co2_concentration_sensor_4
  - zone_air_co2_concentration_sensor_5
  - zone_air_co2_concentration_sensor_6
  implements:
  - MONITORING

MIPCVM:
  guid: "17630266-40d3-4bc5-a9cd-9d70f10ef839"
  description: "Motor phase-level input current and voltage monitoring."
  is_abstract: true
  implements:
  - MONITORING
  uses:
  - average_input_inter_line_motor_voltage_sensor
  - average_input_line_motor_current_sensor
  - input_motor_power_sensor


EPM:
  guid: "5976839e-9e26-48ef-8d7f-24106a6b7f97"
  description: "Basic Electrical parameter monitoring."
  is_abstract: true
  opt_uses:
  - power_status
  uses:
  - current_sensor
  - energy_accumulator
  - power_sensor
  - voltage_sensor
  implements:
  - MONITORING


DFRMM:
  guid: "055a7881-d815-4bcd-aba5-2fac9a0d8e42"
  description: "Discharge fan run mode monitoring."
  is_abstract: true
  uses:
  - discharge_fan_run_mode
  implements:
  - MONITORING


RDC:
  guid: "ca7914b6-f639-4d67-a6fc-22f5a4e613ff"
  description: "Return air damper percentage monitoring"
  is_abstract: true
  opt_uses:
  - failed_return_air_damper_alarm
  uses:
  - return_air_damper_percentage_command
  - return_air_damper_percentage_sensor
  implements:
  - MONITORING


RFSS:
  guid: "2ca79174-7d36-4341-a820-0db83cd9470c"
  description: "Basic combination of return fan run command and status (start/stop)."
  is_abstract: true
  opt_uses:
  - return_fan_current_sensor
  - return_fan_power_sensor
  - failed_return_fan_alarm
  uses:
  - return_fan_run_command
  - return_fan_run_status
  implements:
  - OPERATIONAL


RFSS2X:
  guid: "8a0e3c63-308e-49d1-bab5-2780998cc6ac"
  description: "Return fan start-stop and feedback with two fan."
  is_abstract: true
  opt_uses:
  - return_fan_current_sensor_1
  - return_fan_current_sensor_2
  - return_fan_power_sensor_1
  - return_fan_power_sensor_2
  - failed_return_fan_alarm_1
  - failed_return_fan_alarm_2
  uses:
  - return_fan_run_command_1
  - return_fan_run_command_2
  - return_fan_run_status_1
  - return_fan_run_status_2
  implements:
  - OPERATIONAL

RFSS3X:
  guid: "f5b9e0b4-e561-469e-a74f-99e849747191"
  description: "Return fan start-stop and feedback with three fans."
  is_abstract: true
  opt_uses:
  - return_fan_current_sensor_1
  - return_fan_current_sensor_2
  - return_fan_current_sensor_3
  - return_fan_power_sensor_1
  - return_fan_power_sensor_2
  - return_fan_power_sensor_3
  - failed_return_fan_alarm_1
  - failed_return_fan_alarm_2
  - failed_return_fan_alarm_3
  uses:
  - return_fan_run_command_1
  - return_fan_run_command_2
  - return_fan_run_command_3
  - return_fan_run_status_1
  - return_fan_run_status_2
  - return_fan_run_status_3
  implements:
  - OPERATIONAL

RFSS4X:
  guid: "e8713c4f-b156-4158-99c6-2ad49702fd80"
  description: "Return fan start-stop and feedback with four fans."
  is_abstract: true
  opt_uses:
  - return_fan_current_sensor_1
  - return_fan_current_sensor_2
  - return_fan_current_sensor_3
  - return_fan_current_sensor_4
  - return_fan_power_sensor_1
  - return_fan_power_sensor_2
  - return_fan_power_sensor_3
  - return_fan_power_sensor_4
  - failed_return_fan_alarm_1
  - failed_return_fan_alarm_2
  - failed_return_fan_alarm_3
  - failed_return_fan_alarm_4
  uses:
  - return_fan_run_command_1
  - return_fan_run_command_2
  - return_fan_run_command_3
  - return_fan_run_command_4
  - return_fan_run_status_1
  - return_fan_run_status_2
  - return_fan_run_status_3
  - return_fan_run_status_4
  implements:
  - OPERATIONAL

RFVSC:
  guid: "e36cc2ed-5694-4171-94b0-d32a94bb271c"
  description: "Variable speed control for a return fan."
  is_abstract: true
  opt_uses:
  - return_fan_current_sensor
  - return_fan_power_sensor
  - return_fan_voltage_sensor
  - return_fan_torque_sensor
  - return_fan_speed_frequency_sensor
  - return_fan_speed_percentage_sensor
  uses:
  - return_fan_run_command
  - return_fan_run_status
  - return_fan_speed_percentage_command
  implements:
  - OPERATIONAL

RFVSC2X:
  guid: "3326bd01-506e-4dba-a410-9a34252b2d59"
  description: "Return fan variable speed control with feedback and sensoring for two fans."
  is_abstract: true
  opt_uses:
  - return_fan_current_sensor_1
  - return_fan_current_sensor_2
  - return_fan_power_sensor_1
  - return_fan_power_sensor_2
  - return_fan_voltage_sensor_1
  - return_fan_voltage_sensor_2
  - return_fan_torque_sensor_1
  - return_fan_torque_sensor_2
  - return_fan_speed_frequency_sensor_1
  - return_fan_speed_frequency_sensor_2
  - return_fan_speed_percentage_sensor_1
  - return_fan_speed_percentage_sensor_2
  uses:
  - return_fan_run_command_1
  - return_fan_run_command_2
  - return_fan_run_status_1
  - return_fan_run_status_2
  - return_fan_speed_percentage_command_1
  - return_fan_speed_percentage_command_2
  implements:
  - OPERATIONAL

RFVSC3X:
  guid: "01199f72-169f-4a2d-a53e-068b52070f31"
  description: "Return fan variable speed control with feedback and sensoring for three fans."
  is_abstract: true
  opt_uses:
  - return_fan_current_sensor_1
  - return_fan_current_sensor_2
  - return_fan_current_sensor_3
  - return_fan_power_sensor_1
  - return_fan_power_sensor_2
  - return_fan_power_sensor_3
  - return_fan_speed_frequency_sensor_1
  - return_fan_speed_frequency_sensor_2
  - return_fan_speed_frequency_sensor_3
  - return_fan_speed_percentage_sensor_1
  - return_fan_speed_percentage_sensor_2
  - return_fan_speed_percentage_sensor_3
  uses:
  - return_fan_run_command_1
  - return_fan_run_command_2
  - return_fan_run_command_3
  - return_fan_run_status_1
  - return_fan_run_status_2
  - return_fan_run_status_3
  - return_fan_speed_percentage_command_1
  - return_fan_speed_percentage_command_2
  - return_fan_speed_percentage_command_3
  implements:
  - OPERATIONAL

RFVSC4X:
  guid: "9083ed68-61cb-4261-bea4-b62dd617904c"
  description: "Return fan variable speed control with feedback and sensoring for four fans."
  is_abstract: true
  opt_uses:
  - return_fan_current_sensor_1
  - return_fan_current_sensor_2
  - return_fan_current_sensor_3
  - return_fan_current_sensor_4
  - return_fan_power_sensor_1
  - return_fan_power_sensor_2
  - return_fan_power_sensor_3
  - return_fan_power_sensor_4
  - return_fan_speed_frequency_sensor_1
  - return_fan_speed_frequency_sensor_2
  - return_fan_speed_frequency_sensor_3
  - return_fan_speed_frequency_sensor_4
  - return_fan_speed_percentage_sensor_1
  - return_fan_speed_percentage_sensor_2
  - return_fan_speed_percentage_sensor_3
  - return_fan_speed_percentage_sensor_4
  uses:
  - return_fan_run_command_1
  - return_fan_run_command_2
  - return_fan_run_command_3
  - return_fan_run_command_4
  - return_fan_run_status_1
  - return_fan_run_status_2
  - return_fan_run_status_3
  - return_fan_run_status_4
  - return_fan_speed_percentage_command_1
  - return_fan_speed_percentage_command_2
  - return_fan_speed_percentage_command_3
  - return_fan_speed_percentage_command_4
  implements:
  - OPERATIONAL

SEWTM:
  guid: "bca463b0-2ecb-41df-8ad9-aab7690751d7"
  description: "Secondary water temperature monitoring"
  opt_uses:
  - secondary_supply_water_temperature_sensor
  uses:
  - secondary_return_water_temperature_sensor
  implements:
  - MONITORING

EXTOR:
  guid: "6f650a5a-06d3-4316-af26-7d4b8241aecf"
  description: "shade control with extension monitoring based on outside illuminance"
  is_abstract: true
  uses:
  - shade_extent_percentage_command
  - outside_illuminance_sensor
  - low_limit_illuminance_setpoint
  - high_limit_illuminance_setpoint

DPHC2:
  guid: "6393d7b6-c538-4f2c-a43e-224f6f36ca6c"
  description: "Two-pipe heating and cooling control for radiant panels"
  is_abstract: true
  opt_uses:
  - supply_water_temperature_sensor
  - return_water_temperature_sensor
  uses:
  - water_riser_mode
  - supply_water_valve_percentage_command

DPHC4:
  guid: "3d81e58b-2596-4a8a-97d2-8ef62de6b823"
  description: "Four pipe heating and cooling controls for radiant panels"
  is_abstract: true
  opt_uses:
  - heating_supply_water_temperature_sensor
  - heating_return_water_temperature_sensor
  - chilled_supply_water_temperature_sensor
  - chilled_return_water_temperature_sensor
  uses:
  - cooling_output_percentage_command
  - heating_output_percentage_command

HHCD42:
  guid: "994cd48f-ef49-4aa6-8be6-98f05d17c0b7"
  description: "Hydronic heating and cooling distribution monitoring for change over group with a heat and a cold exchanger. Primary side: Four-pipe installation 
                with flow control valves for cooling and heating. Two pipe installation with isolation valves on the secondary side towards the radiant panels. 
                Heating or cooling only"
  is_abstract: true
  implements:
  - MONITORING
  uses:
  - heating_supply_water_isolation_valve_status
  - heating_return_water_isolation_valve_status
  - chilled_supply_water_isolation_valve_status
  - chilled_return_water_isolation_valve_status
  - chilled_water_valve_percentage_command
  - heating_water_valve_percentage_command
  - secondary_heating_supply_water_temperature_sensor
  - secondary_heating_return_water_temperature_sensor
  - secondary_chilled_supply_water_temperature_sensor
  - secondary_chilled_return_water_temperature_sensor
  - heating_request_count
  - cooling_request_count
  opt_uses:
  - average_zone_air_temperature_sensor
  - primary_chilled_supply_water_temperature_sensor
  - primary_heating_supply_water_temperature_sensor

HHCD44:
  guid: "da375227-c57b-4818-91ab-c7e9060ad1cc"
  description: "Hydronic heating and cooling distribution monitoring for change over group with a heat and a cold exchanger. Primary side: Four-pipe installation 
                with flow control valves for cooling and heating. Four pipe installation with isolation valves on the secondary side towards the radiant panels.
                Heating and cooling in parallel"
  is_abstract: true
  implements:
  - MONITORING
  uses:
  - heating_supply_water_isolation_valve_status
  - heating_return_water_isolation_valve_status
  - chilled_supply_water_isolation_valve_status
  - chilled_return_water_isolation_valve_status
  - chilled_water_valve_percentage_command
  - heating_water_valve_percentage_command
  - secondary_heating_supply_water_temperature_sensor
  - secondary_heating_return_water_temperature_sensor
  - secondary_chilled_supply_water_temperature_sensor
  - secondary_chilled_return_water_temperature_sensor
  - heating_request_count
  - cooling_request_count
  opt_uses:
  - average_zone_air_temperature_sensor
  - primary_chilled_supply_water_temperature_sensor
  - primary_heating_supply_water_temperature_sensor

RCO2M:
  guid: "09a6c4bb-9bb3-4318-aa43-8ad379493788"
  description: "Return air co2 monitoring"
  is_abstract: true
  uses:
  - return_air_co2_concentration_sensor
  implements:
  - MONITORING

ECO2M:
  guid: "1cc242b5-427b-416a-b9be-4bdc706415db"
  description: "Exhaust air co2 monitoring"
  is_abstract: true
  uses:
  - exhaust_air_co2_concentration_sensor
  implements:
  - MONITORING

VMADC:
  guid: "796e1551-7648-40cf-962d-9bbb28c8056b"
  description: "Variable mixed air damper control (for recirculated air in AHU)."
  is_abstract: true
  uses:
  - mixed_air_damper_percentage_command
  - mixed_air_damper_percentage_sensor
  implements:
  - CONTROL

MDSDC:
  guid: "1ee9e02c-1ad9-4451-aa55-7b6655bfdc50"
  description: "Motion-dependent supply damper control."
  is_abstract: true
  uses:
  - motion_status
  - supply_air_damper_percentage_command
  - supply_air_damper_percentage_sensor
  implements:
  - CONTROL

OAQM:
  guid: "99e4f482-278e-40ee-9524-9f687c41ba22"
  description: "Outside air quality monitoring (particulates and gases)"
  is_abstract: true
  uses:
  - outside_air_pm1pt0_density_sensor
  - outside_air_pm2pt5_density_sensor
  - outside_air_pm10pt0_density_sensor
  - outside_air_no_density_sensor
  - outside_air_no2_density_sensor
  - outside_air_so2_density_sensor
  - outside_air_co_concentration_sensor
  opt_uses:
  - outside_air_co2_concentration_sensor
  implements:
  - MONITORING

UDEC:
  guid: "8755e46b-4e3a-40a1-8abb-778bf309c8f8"
  description: "Up and down extension control for shades."
  is_abstract: true
  uses:
  - shade_up_command
  - shade_down_command
  opt_uses:
  - shade_extent_percentage_sensor

VSMC:
  guid: "6ff088d6-002e-4842-85a1-c40d3aef52a3"
  description: "Variable speed control mode."
  is_abstract: true
  uses:
  - speed_mode
  - run_command
  - run_status
  opt_uses:
  - low_speed_status
  - high_speed_status
  - schedule_run_command

CO2DSPMADC:
  guid: "316d6473-f187-45ce-9b0e-35b8149e83ce"
  description: "Dual setpoint CO2 control with mixed air damper (for recirculated air in AHU)."
  is_abstract: true
  uses:
  - mixed_air_damper_open_command
  - mixed_air_damper_closed_command
  - low_limit_return_air_co2_concentration_setpoint
  - high_limit_return_air_co2_concentration_setpoint
  - return_air_co2_concentration_sensor
  implements:
  - CONTROL

HTWHLZTC:
  guid: "0d063fbc-57cc-4678-9516-d9372e9ccf15"
  description: "Heat wheel which controls zone temperature using speed control."
  is_abstract: true
  implements:
  - CONTROL
  opt_uses:
  - exhaust_air_temperature_sensor
  - heat_wheel_speed_percentage_sensor
  - return_air_temperature_sensor
  - supply_air_temperature_sensor
  - failed_exhaust_air_temperature_alarm
  - high_return_air_temperature_alarm
  - failed_return_air_temperature_alarm
  - high_supply_air_temperature_alarm
  - low_return_air_temperature_alarm
  - low_supply_air_temperature_alarm
  - failed_outside_air_temperature_alarm
  uses:
  - heat_wheel_run_command
  - heat_wheel_run_status
  - heat_wheel_speed_percentage_command
  - outside_air_temperature_sensor
  - zone_air_temperature_sensor
  - zone_air_temperature_setpoint

SDM2X:
  guid: "b56e4a52-c988-448a-847d-25710ae4aaef"
  description: "Supply air damper control, dual status fields."
  is_abstract: true
  opt_uses:
  - low_supply_air_static_pressure_alarm
  uses:
  - supply_air_damper_command
  - supply_air_damper_status_1
  - supply_air_damper_status_2

EDM2X:
  guid: "101126df-f75d-4346-9aa7-d0b1f84fb22d"
  description: "Exhaust air damper control, dual status fields."
  is_abstract: true
  opt_uses:
  - low_exhaust_air_static_pressure_alarm
  uses:
  - exhaust_air_damper_command
  - exhaust_air_damper_status_1
  - exhaust_air_damper_status_2

ACO2C:
  guid: "155dae96-5a12-4062-a9e4-ba911d17d036"
  description: "Average zone CO2 control."
  is_abstract: true
  uses:
  - average_zone_air_co2_concentration_sensor
  - average_zone_air_co2_concentration_setpoint

ZOC:
  guid: "822b78b6-1eb4-4d4b-9f4e-089ef57011aa"
  description: "Occupancy counter monitoring"
  is_abstract: true
  uses:
  - zone_occupancy_count
  implements:
  - MONITORING

SPLM:
  guid: "d92998e1-1091-4291-a1f9-b8cc0e3aa334"
  description: "Sound pressure level monitoring"
  is_abstract: true
  uses:
  - soundpressurelevel_sensor
  implements:
  - MONITORING

ZAQIM:
  guid: "3ce06a65-9e5c-4862-9571-a2d59792c86a"
  description: "Zone air quality indexes monitoring"
  is_abstract: true
  uses:
  - zone_air_aqi_sensor
  opt_uses:
  - zone_air_voc_aqi_sensor
  - zone_air_smoke_aqi_sensor
  - zone_air_nox_aqi_sensor
  implements:
  - MONITORING

PMDM:
  guid: "8247354f-bedb-4ccd-8f62-238c025277bc"
  description: "Particulate matter density monitoring"
  is_abstract: true
  uses:
  - zone_air_pm2pt5_density_sensor
  - zone_air_pm10pt0_density_sensor
  opt_uses:
  - zone_air_pm1pt0_density_sensor
  - zone_air_pm4pt0_density_sensor
  implements:
  - MONITORING

HSWTC:
  guid: "d9cf672c-8081-4e2b-9bba-599d8ac2bbd2"
  description: "Heating supply water temperature control."
  is_abstract: true
  opt_uses:
  - heating_supply_water_valve_percentage_sensor
  - heating_return_water_temperature_sensor
  - failed_heating_supply_water_valve_alarm
  uses:
  - heating_supply_water_valve_percentage_command
  - heating_supply_water_temperature_sensor
  - heating_supply_water_temperature_setpoint
  implements:
  - CONTROL

WSEBYPVPM:
  guid: "70e5c471-4b14-4d81-8bf2-ec8dcfbb29dd"
  description: "Water side economizer bypass valve monitoring."
  is_abstract: true
  opt_uses:
  - economizer_mode
  - sync_economizer_mechanical_cooling_mode
  - economizer_bypass_valve_percentage_sensor
  - failed_economizer_bypass_valve_alarm
  - economizer_thermal_power_sensor
  - economizer_disable_command
  uses:
  - economizer_bypass_valve_percentage_command
  implements:
  - MONITORING

MCBYPVPM:
  guid: "ba06a118-c604-44e8-9ad7-aa5d7cad5e43"
  description: "Mechanical cooling bypass valve monitoring."
  is_abstract: true
  opt_uses:
  - economizer_mode
  - sync_economizer_mechanical_cooling_mode
  - mechanical_cooling_bypass_valve_percentage_sensor
  uses:
  - mechanical_cooling_bypass_valve_percentage_command
  implements:
  - MONITORING

BYPVFRC:
  guid: "5c93b3ee-21bb-423c-8c84-9a22ffa1f931"
  description: "Bypass valve flowrate control."
  is_abstract: true
  opt_uses:
  - bypass_valve_percentage_sensor
  uses:
  - bypass_valve_percentage_command
  - flowrate_sensor
  - flowrate_setpoint
  implements:
  - CONTROL

FSWISOVM:
  guid: "58f0a5fb-fc3e-4384-91b1-ba7db225ec6c"
  description: "Filtration supply isolation valve monitoring."
  is_abstract: true
  uses:
  - filtration_supply_water_isolation_valve_command
  implements:
  - MONITORING

FRWISOVM:
  guid: "6d8a9548-5879-493a-a991-cd3ed3eb80ac"
  description: "Filtration return isolation valve monitoring."
  is_abstract: true
  uses:
  - filtration_return_water_isolation_valve_command
  implements:
  - MONITORING

PRWFRM:
  guid: "d24ca9da-2897-42ba-9010-59b65971613d"
  description: "Primary supply water flowrate monitoring"
  uses:
  - primary_supply_water_flowrate_sensor
  implements:
  - MONITORING

PRSWFRC:
  guid: "71821a9c-2600-4123-b474-dbe2816e8f6c"
  description: "Primary supply water flowrate control"
  uses:
  - primary_supply_water_flowrate_sensor
  - primary_supply_water_flowrate_setpoint
  implements:
  - MONITORING

SEWFRM:
  guid: "de0de0fc-e634-4bbc-8ecc-4d413614c84d"
  description: "Secondary supply water flowrate monitoring"
  uses:
  - secondary_supply_water_flowrate_sensor
  implements:
  - MONITORING

SERWFRM:
  guid: "f2e172dd-e0f5-46e5-97ee-6510610b0794"
  description: "Secondary return water flowrate monitoring"
  uses:
  - secondary_return_water_flowrate_sensor
  implements:
  - MONITORING

MWFRM:
  guid: "c7683a09-8379-4951-aa1e-e5edc4e098cb"
  description: "Make-up water flowrate monitoring."
  is_abstract: true
  opt_uses:
  - failed_makeup_water_flowrate_alarm
  - makeup_water_volume_accumulator
  uses:
  - makeup_water_flowrate_sensor
  implements:
  - MONITORING

BWFRM:
  guid: "2be49785-9467-4ddb-8aa8-9c2b77277d29"
  description: "Blowdown water flowrate monitoring."
  is_abstract: true
  opt_uses:
  - failed_blowdown_water_flowrate_alarm
  uses:
  - blowdown_water_flowrate_sensor
  implements:
  - MONITORING

BWECVC:
  guid: "2ebf7b84-a26f-4238-90c0-a630c753883b"
  description: "Blowdown water electricconductivity drain valve control."
  is_abstract: true
  opt_uses:
  - high_blowdown_water_electricconductivity_alarm
  uses:
  - drain_water_valve_command
  - blowdown_water_electricconductivity_sensor
  - blowdown_water_electricconductivity_setpoint
  implements:
  - OPERATIONAL

DX3SCHWC:
  guid: "917e4514-ed4d-468c-8a81-44d29a143935"
  description: "Three compressor run control on chilled supply water side."
  is_abstract: true
  uses:
  - compressor_run_command_1
  - compressor_run_command_2
  - compressor_run_command_3
  - compressor_run_status_1
  - compressor_run_status_2
  - compressor_run_status_3
  - chilled_supply_water_temperature_sensor
  - chilled_supply_water_temperature_setpoint
  implements:
  - CONTROL

CWBYPVPM:
  guid: "88212fc0-0ddb-4cd9-99a3-e646dd20d528"
  description: "Condensing water bypass valve percentage monitoring."
  is_abstract: true
  opt_uses:
  - failed_condensing_water_bypass_valve_alarm
  uses:
  - condensing_water_bypass_valve_percentage_command
  - condensing_water_bypass_valve_percentage_sensor
  implements:
  - MONITORING

CWBYPVBC:
  guid: "2cf8239f-7da4-4df7-8125-8f70e5962def"
  description: "Condensing water bypass valve binary (open/closed) control."
  is_abstract: true
  implements:
  - OPERATIONAL
  uses:
  - condensing_water_bypass_valve_command
  - condensing_water_bypass_valve_status

HWBYPVPM:
  guid: "38b01712-d458-4e5c-bf41-71107ebe8ecd"
  description: "Heating water bypass valve percentage control."
  is_abstract: true
  opt_uses:
  - failed_heating_water_bypass_valve_alarm
  uses:
  - heating_water_bypass_valve_percentage_command
  - heating_water_bypass_valve_percentage_sensor
  implements:
  - MONITORING

HWBYPVM:
  guid: "c4a7009c-1ccb-4162-8761-fd1e0acc5169"
  description: "Heating water bypass valve control."
  is_abstract: true
  opt_uses:
  - failed_heating_water_bypass_valve_alarm
  uses:
  - heating_water_bypass_valve_command
  - heating_water_bypass_valve_status
  implements:
  - MONITORING

HWDPC:
  guid: "46009d2e-eee4-4e0a-a775-157fa7193983"
  description: "Heating water differential pressure control."
  is_abstract: true
  uses:
  - heating_water_differential_pressure_sensor
  - heating_water_differential_pressure_setpoint
  implements:
  - OPERATIONAL

HWDPM:
  guid: "7931fcc6-6dee-4f8c-8da9-af8ad4a77561"
  description: "Heating water differential pressure monitoring."
  is_abstract: true
  uses:
  - heating_water_differential_pressure_sensor
  implements:
  - OPERATIONAL

HWDTC:
  guid: "2a057240-61ba-46d5-b5d6-66d847218d43"
  description: "Differential temperature control for heating water."
  is_abstract: true
  implements:
  - CONTROL
  uses:
  - heating_water_differential_temperature_sensor
  - heating_water_differential_temperature_setpoint

HP6SWC:
  guid: "5d2c6d94-ad64-41ef-bce0-78a9b40532b1"
  description: "Six-compressor heat pump control on supply water side."
  is_abstract: true
  opt_uses:
  - heating_percentage_command
  - heating_thermal_power_capacity
  - high_supply_water_temperature_alarm
  - low_supply_water_temperature_alarm
  - return_water_temperature_sensor
  uses:
  - compressor_run_command_1
  - compressor_run_command_2
  - compressor_run_command_3
  - compressor_run_command_4
  - compressor_run_command_5
  - compressor_run_command_6
  - compressor_run_status_1
  - compressor_run_status_2
  - compressor_run_status_3
  - compressor_run_status_4
  - compressor_run_status_5
  - compressor_run_status_6
  - supply_water_temperature_sensor
  - supply_water_temperature_setpoint
  implements:
  - CONTROL

CPC2X:
  guid: "a45b771d-0bc2-49a4-8a4f-5e3287f65ff0"
  description: "Circulation control for 2 pumps."
  is_abstract: true
  uses:
  - circulation_pump_run_command_1
  - circulation_pump_run_status_1
  - circulation_pump_run_command_2
  - circulation_pump_run_status_2
  opt_uses:
  - failed_circulation_pump_alarm_1
  - failed_circulation_pump_alarm_2

OCWCPC2X:
  guid: "c1a4812d-d458-48ae-9fb9-cb92048ab6c9"
  description: "Circulation control for 2 open loop condenser water pumps."
  is_abstract: true
  uses:
  - outside_condensing_loop_water_circulation_pump_run_command_1
  - outside_condensing_loop_water_circulation_pump_run_command_2
  - outside_condensing_loop_water_circulation_pump_run_status_1
  - outside_condensing_loop_water_circulation_pump_run_status_2

SDHC:
  guid: "de065843-b1a9-4d2e-b751-31d7af8e8991"
  description: "Supply dehumidification control with a temperature setpoint."
  is_abstract: true
  opt_uses:
  - dehumidification_percentage_command
  - zone_air_dewpoint_temperature_sensor
  - supply_air_relative_humidity_sensor
  - failed_dehumidifier_alarm
  uses:
  - dehumidification_run_command
  - leaving_dehumidifier_temperature_sensor
  - leaving_dehumidifier_temperature_setpoint
  implements:
  - CONTROL

FPHC:
  guid: "bdd89332-3303-420d-a13c-ee38c398d9ff"
  description: "Four pipe heating and cooling control for radiant panels."
  is_abstract: true
  opt_uses:
  - heating_supply_water_isolation_valve_command
  - chilled_supply_water_isolation_valve_command
  - heating_water_valve_percentage_sensor
  - chilled_water_valve_percentage_sensor
  uses:
  - heating_water_valve_percentage_command
  - chilled_water_valve_percentage_command

SSTC:
  guid: "3aefe568-b8eb-485e-a3d9-38ac3bb9906d"
  description: "Supply steam valve monitoring to control water temperature on supply side for steam exchanger."
  is_abstract: true
  opt_uses:
  - supply_steam_valve_percentage_sensor
  uses:
  - supply_steam_valve_percentage_command
  - heating_supply_water_temperature_sensor
  - heating_supply_water_temperature_setpoint

SSVC:
  guid: "cb7bb427-b108-478f-97b5-3a8b925acec0"
  description: "Steam valve control to supply air temperature."
  is_abstract: true
  opt_uses:
  - heating_request_count
  uses:
  - steam_valve_percentage_command
  - supply_air_temperature_sensor
  - supply_air_temperature_setpoint
  implements:
  - CONTROL

DSVC:
  guid: "45b08e9e-d8a1-49a1-b182-c245edc543cc"
  description: "Steam valve control to discharge air temperature."
  is_abstract: true
  uses:
  - steam_valve_percentage_command
  - discharge_air_temperature_sensor
  - discharge_air_temperature_setpoint
  implements:
  - CONTROL

COC2XDSP:
  guid: "fa7cba8d-be4d-4968-a5bf-f55429006b77"
  description: "Dual setpoint CO concentration control with 2 sensors."
  is_abstract: true
  uses:
  - high_limit_zone_air_co_concentration_setpoint
  - low_limit_zone_air_co_concentration_setpoint
  - zone_air_co_concentration_sensor_1
  - zone_air_co_concentration_sensor_2
  implements:
  - CONTROL

NO2C2XDSP:
  guid: "7a76fa65-88d2-4cea-8297-3bdb4ca507e4"
  description: "Dual setpoint NO2 concentration control with 2 sensors."
  is_abstract: true
  uses:
  - high_limit_zone_air_no2_concentration_setpoint
  - low_limit_zone_air_no2_concentration_setpoint
  - zone_air_no2_concentration_sensor_1
  - zone_air_no2_concentration_sensor_2
  implements:
  - CONTROL

POTHWSC:
  guid: "ef91c1f1-cc85-4690-b4dd-69a4678f7cb3"
  description: "Potable hot water with return monitoring and supply water control."
  is_abstract: true
  opt_uses:
  - low_potable_supply_water_temperature_alarm
  - potable_hot_return_water_temperature_sensor
  uses:
  - potable_hot_supply_water_temperature_sensor
  - potable_hot_supply_water_temperature_setpoint
  implements:
  - CONTROL

HCPC2X:
  guid: "67a960f5-65e7-400f-b64e-ab4ef1ae9035"
  description: "Circulation control for 2 onboard heating water pumps."
  is_abstract: true
  uses:
  - heating_water_circulation_pump_run_status_1
  - heating_water_circulation_pump_run_status_2
  - heating_water_circulation_pump_run_command_1
  - heating_water_circulation_pump_run_command_2

CHCPC:
  guid: "ffd344fd-12ad-4633-ace7-79ae3987e9af"
  description: "Circulation control for onboard chilled water pump."
  is_abstract: true
  opt_uses:
  - failed_chilled_water_circulation_pump_alarm
  uses:
  - chilled_water_circulation_pump_run_status
  - chilled_water_circulation_pump_run_command

CHCPC2X:
  guid: "688f6f6a-c79a-4f1f-8a1e-4463d610276d"
  description: "Circulation control for 2 onboard chilled water pumps."
  is_abstract: true
  uses:
  - chilled_water_circulation_pump_run_status_1
  - chilled_water_circulation_pump_run_status_2
  - chilled_water_circulation_pump_run_command_1
  - chilled_water_circulation_pump_run_command_2

CDCPC:
  guid: "80262436-bf4a-43ef-a037-9ceaccbaaf76"
  description: "Circulation control for onboard condenser water pump."
  is_abstract: true
  uses:
  - condensing_water_circulation_pump_run_status
  - condensing_water_circulation_pump_run_command

ESM2X:
  guid: "3d2d7498-e741-4690-aab6-f2e14e11cfeb"
  description: "Dual electrostatic scrubber monitoring."
  is_abstract: true
  opt_uses:
  - failed_electrostatic_scrubber_alarm_1
  - failed_electrostatic_scrubber_alarm_2
  uses:
  - electrostatic_scrubber_run_command_1
  - electrostatic_scrubber_run_command_2
  - electrostatic_scrubber_run_status_1
  - electrostatic_scrubber_run_status_2
  implements:
  - MONITORING

DTPM:
  guid: "898b43c5-c051-4fbf-8366-4c1fefda40b6"
  description: "Detergent pump monitoring."
  is_abstract: true
  opt_uses:
  - low_detergent_alarm
  uses:
  - detergent_pump_run_status
  - detergent_pump_run_command
  implements:
  - MONITORING

PDSCV5X:
  guid: "58a33a88-c7a9-426a-a820-8db1a99cbd0e"
  description: "5 Pressure-dependent supply damper control for ventilation purposes (CO2 or VOC)."
  is_abstract: true
  uses:
  - supply_air_damper_percentage_command_1
  - supply_air_damper_percentage_command_2
  - supply_air_damper_percentage_command_3
  - supply_air_damper_percentage_command_4
  - supply_air_damper_percentage_command_5
  - supply_air_damper_percentage_sensor_1
  - supply_air_damper_percentage_sensor_2
  - supply_air_damper_percentage_sensor_3
  - supply_air_damper_percentage_sensor_4
  - supply_air_damper_percentage_sensor_5
  implements:
    - CONTROL

COM4X:
  guid: "f3c57976-61d5-41b6-8972-a35d1130a7d9"
  description: "Carbon monoxide monitoring with 4 sensors."
  is_abstract: true
  implements:
  - MONITORING
  uses:
  - zone_air_co_concentration_sensor_1
  - zone_air_co_concentration_sensor_2
  - zone_air_co_concentration_sensor_3
  - zone_air_co_concentration_sensor_4

CHWBZTC:
  guid: "b52fcafe-d276-4b08-b147-77b065f5a890"
  description: "Chilled water valve binary (open/closed) control."
  is_abstract: true
  implements:
  - OPERATIONAL
  uses:
  - chilled_water_valve_command
  - zone_air_temperature_sensor
  - zone_air_temperature_setpoint
  opt_uses:
  - failed_chilled_water_valve_alarm
  - failed_zone_air_temperature_alarm
  - high_zone_air_temperature_alarm
  - low_zone_air_temperature_alarm

REFSTC2X:
  guid: "82a2f713-a6b8-4b0b-814d-e75c5b1d0df1"
  description: "Refrigerant temperature temp control for 2 circuits."
  is_abstract: true
  opt_uses:
  - refrigerant_discharge_temperature_sensor_1
  - refrigerant_discharge_temperature_sensor_2
  - refrigerant_suction_temperature_sensor_1
  - refrigerant_suction_temperature_sensor_2
  uses:
  - refrigerant_condenser_saturation_temperature_sensor_1
  - refrigerant_condenser_saturation_temperature_sensor_2
  - refrigerant_evaporator_saturation_temperature_sensor_1
  - refrigerant_evaporator_saturation_temperature_sensor_2
  - refrigerant_condenser_saturation_temperature_setpoint
  implements:
  - MONITORING

ETM3X:
  guid: "4e9f481d-25d2-419f-974b-88aa7d6fd20e"
  description: "Basic exhaust temperature monitoring with three sensor."
  is_abstract: true
  opt_uses:
  - failed_exhaust_air_temperature_alarm_1
  - failed_exhaust_air_temperature_alarm_2
  - failed_exhaust_air_temperature_alarm_3
  uses:
  - exhaust_air_temperature_sensor_1
  - exhaust_air_temperature_sensor_2
  - exhaust_air_temperature_sensor_3
  implements:
  - MONITORING

EFM3X:
  guid: "8de8cf27-f721-4ce8-91cd-9481ac103477"
  description: "Exhaust air flow monitoring with three sensors."
  is_abstract: true
  uses:
  - exhaust_air_flowrate_sensor_1
  - exhaust_air_flowrate_sensor_2
  - exhaust_air_flowrate_sensor_3
  implements:
  - MONITORING

EDPM3X:
  guid: "4cf314cb-1695-450c-aa4f-ab4542935509"
  description: "Triple exhaust air damper percentage monitoring."
  is_abstract: true
  uses:
  - exhaust_air_damper_percentage_sensor_1
  - exhaust_air_damper_percentage_sensor_2
  - exhaust_air_damper_percentage_sensor_3
  implements:
  - MONITORING

CFVSC:
  guid: "b4aa442f-e7fa-4bc6-811a-fe2925e7255f"
  description: "Variable speed control for condensing fan."
  is_abstract: true
  uses:
  - condensing_fan_run_command
  - condensing_fan_run_status
  - condensing_fan_speed_percentage_command

RVINJM2X:
  guid: "4bcc49eb-6a3c-450a-8357-5dd1f5a8ce4d"
  description: "Refrigerant vapor injection monitoring for two circuits."
  is_abstract: true
  uses:
  - refrigerant_condenser_pressure_sensor_1
  - refrigerant_condenser_pressure_sensor_2
  - refrigerant_discharge_temperature_sensor_1
  - refrigerant_discharge_temperature_sensor_2
  - refrigerant_evaporator_pressure_sensor_1
  - refrigerant_evaporator_pressure_sensor_2
  - refrigerant_injection_pressure_sensor_1
  - refrigerant_injection_pressure_sensor_2
  - refrigerant_injection_suction_superheat_temperature_sensor_1
  - refrigerant_injection_suction_superheat_temperature_sensor_2
  - refrigerant_injection_suction_temperature_sensor_1
  - refrigerant_injection_suction_temperature_sensor_2
  - refrigerant_liquid_temperature_sensor_1
  - refrigerant_liquid_temperature_sensor_2

ZWVDM:
  guid: "58921c49-ae96-48f9-a3fb-faa389d37322"
  description: "Water vapor density monitoring, equivalent to absolute humidity monitoring"
  uses:
  - zone_air_water_vapor_density_sensor
  implements:
  - MONITORING

WTM:
  guid: "ca4109bc-cfb6-424f-9ff5-ad232c448dd4"
  description: "Basic water temperature monitoring."
  is_abstract: true
  implements:
  - MONITORING
  uses:
  - water_temperature_sensor

SWPC:
  guid: "0344cf63-8ac8-48d1-80d3-f54a0c49d8be"
  description: "Water Pressure Control."
  is_abstract: true
  implements:
  - CONTROL
  opt_uses:
  - return_water_pressure_sensor
  uses:
  - supply_water_pressure_sensor
  - supply_water_pressure_setpoint

CHWPM:
  guid: "03ecc605-9f20-48ea-9f0b-0ac97a48e225"
  description: "Chilled Water Pressure Monitoring."
  is_abstract: true
  implements:
  - CONTROL
  opt_uses:
  - chilled_return_water_pressure_sensor
  uses:
  - chilled_supply_water_pressure_sensor

HWPM:
  guid: "635287df-7305-4620-8346-22d69136bf40"
  description: "Hot Water Pressure Monitoring."
  is_abstract: true
  implements:
  - OPERATIONAL
  opt_uses:
  - heating_return_water_pressure_sensor
  uses:
  - heating_supply_water_pressure_sensor<|MERGE_RESOLUTION|>--- conflicted
+++ resolved
@@ -807,11 +807,8 @@
   - communication_status
   - efficiency_percentage_sensor
   - load_percentage_sensor
-<<<<<<< HEAD
   - optimal_stop_command
-=======
   - request_run_command
->>>>>>> b3d2bbce
 
 DSPC:
   guid: "3f288511-32ca-47ae-a4e0-391620026420"
