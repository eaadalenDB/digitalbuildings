# Copyright 2020 Google LLC
#
# Licensed under the Apache License, Version 2.0 (the License);
# you may not use this file except in compliance with the License.
# You may obtain a copy of the License at
#
#    https://www.apache.org/licenses/LICENSE-2.0
#
# Unless required by applicable law or agreed to in writing, software
# distributed under the License is distributed on an AS IS BASIS,
# WITHOUT WARRANTIES OR CONDITIONS OF ANY KIND, either express or implied.
# See the License for the specific language governing permissions and
# limitations under the License.

### ABSTRACT TYPES

# This defines subtypes by function. They are not necessarily specific to any type of equipment.
# TODO: Variable speed compressors?
# TODO: For types which use multiple sensors as control points (e.g. differential_pressure_sensor_1
# and _2) they should be reconstructed using virtual points (and the 2X types should be deprecated).

SD:
  id: "11449987124388954112"
  description: "Single duct VAV type, with basic airflow control."
  is_abstract: true
  opt_uses:
  - run_command
  - supply_air_ventilation_flowrate_requirement
  - supply_air_cooling_flowrate_capacity
  - supply_air_heating_flowrate_capacity
  - cooling_thermal_power_capacity
  - supply_air_temperature_sensor
  uses:
  - supply_air_flowrate_sensor
  - supply_air_flowrate_setpoint
  - supply_air_damper_percentage_command
  implements:
  - CONTROL

DD:
  id: "8927971333061476352"
  description: "Dual duct flow control (hot deck, cold deck)."
  is_abstract: true
  opt_uses:
  - supply_air_ventilation_flowrate_requirement
  - supply_air_cooling_flowrate_capacity
  - supply_air_heating_flowrate_capacity
  - cooling_thermal_power_capacity
  - heating_thermal_power_capacity
  - discharge_air_temperature_sensor
  - run_command
  uses:
  - cooling_air_damper_percentage_command
  - cooling_air_flowrate_sensor
  - cooling_air_flowrate_setpoint
  - heating_air_damper_percentage_command
  - heating_air_flowrate_sensor
  - heating_air_flowrate_setpoint
  implements:
  - CONTROL

# Not deprecated but probably not useful
OADM:
  id: "13985513714598543360"
  description: "Outside air damper monitoring."
  uses:
  - outside_air_damper_command

MOAFC:
  id: "1519549946037010432"
  description: "Minimum (ventilation) outside air flow control."
  is_abstract: true
  opt_uses:
  - economizer_mode
  uses:
  - ventilation_outside_air_damper_percentage_command
  - ventilation_outside_air_flowrate_setpoint
  - ventilation_outside_air_flowrate_sensor
  implements:
  - CONTROL

OAFC:
  id: "12724505818934804480"
  description: "Outside Air Flow Control"
  is_abstract: true
  opt_uses:
  - economizer_mode
  - mixed_air_temperature_sensor
  uses:
  - outside_air_flowrate_setpoint
  - outside_air_flowrate_sensor
  - outside_air_damper_percentage_command
  implements:
  - CONTROL

ZTM:
  id: "5662861603217866752"
  description: "Zone temperature monitoring."
  is_abstract: true
  opt_uses:
  - discharge_air_temperature_sensor
  uses:
  - zone_air_temperature_sensor
  implements:
  - MONITORING

REFM:
  id: "18151343369916252160"
  description: "Refrigerant leak monitoring."
  is_abstract: true
  implements:
  - MONITORING
  uses:
  - zone_air_refrigerant_concentration_sensor

CSP:
  id: "2456298668530073600"
  description: "Single cooling setpoint control (IDF room typically)."
  is_abstract: true
  implements:
  - OPERATIONAL
  opt_uses:
  - zone_air_relative_humidity_sensor
  - discharge_air_temperature_sensor
  uses:
  - zone_air_temperature_sensor
  - zone_air_cooling_temperature_setpoint

ZTC:
  id: "10742921982891786240"
  description: "Single control setpoint with deadband."
  is_abstract: true
  implements:
  - OPERATIONAL
  opt_uses:
  - zone_air_deadband_temperature_setpoint
  - zone_air_relative_humidity_sensor
  uses:
  - zone_air_temperature_setpoint
  - zone_air_temperature_sensor

DSARC:
  id: "9767289031682424832"
  description: "AHU dual supply air reset control."
  is_abstract: true
  opt_uses:
  - supply_air_flowrate_sensor
  - heating_request_count
  uses:
  - supply_air_cooling_temperature_setpoint
  - supply_air_heating_temperature_setpoint
  - supply_air_static_pressure_setpoint
  - cooling_request_count
  - pressurization_request_count
  implements:
  - CONTROL

DFMSS:
  id: "15946227720434745344"
  description: "Discharge fan Start Stop with uneven statuses."
  is_abstract: true
  implements:
  - OPERATIONAL
  opt_uses:
  - discharge_air_flowrate_capacity
  - discharge_fan_power_capacity
  - discharge_fan_current_sensor
  - discharge_fan_power_sensor
  uses:
  - discharge_fan_run_command
  - discharge_fan_run_status_1
  - discharge_fan_run_status_2

DX2RC:
  id: "14529282687673303040"
  description: "Compressor run control on retun side (RC)."
  is_abstract: true
  opt_uses:
  - discharge_air_temperature_sensor
  - leaving_cooling_coil_temperature_sensor
  - cooling_thermal_power_capacity
  - cooling_percentage_command
  - compressor_speed_percentage_command
  uses:
  - return_air_temperature_setpoint
  - return_air_temperature_sensor
  - compressor_run_command_1
  - compressor_run_command_2
  - compressor_run_status_1
  - compressor_run_status_2
  implements:
  - CONTROL

DFSMC:
  id: "2774887660236308480"
  description: "Discharge fan multi-speed control."
  is_abstract: true
  uses:
  - discharge_fan_run_command
  - discharge_fan_speed_mode

DSP:
  id: "8112819800507416576"
  description: "Dual setpoint control (heating/cooling thresholds with deadband in between)."
  is_abstract: true
  implements:
  - OPERATIONAL
  opt_uses:
  - discharge_air_temperature_sensor
  - zone_air_relative_humidity_sensor
  uses:
  - zone_air_temperature_sensor
  - zone_air_cooling_temperature_setpoint
  - zone_air_heating_temperature_setpoint

DDSP:
  id: "15044396188704964608"
  description: "Dual setpoint control (heating/cooling thresholds with deadband in between) with two zone temp sensors."
  is_abstract: true
  implements:
  - OPERATIONAL
  opt_uses:
  - discharge_air_temperature_sensor
  uses:
  - zone_air_temperature_sensor_1
  - zone_air_temperature_sensor_2
  - zone_air_cooling_temperature_setpoint
  - zone_air_heating_temperature_setpoint

CO2C:
  id: "14886233640072642560"
  description: "Carbon dioxide control."
  is_abstract: true
  implements:
  - OPERATIONAL
  uses:
  - zone_air_co2_concentration_sensor
  - zone_air_co2_concentration_setpoint

COC:
  id: "11679670705384849408"
  description: "Carbon monoxide control."
  is_abstract: true
  implements:
  - OPERATIONAL
  uses:
  - zone_air_co_concentration_sensor
  - zone_air_co_concentration_setpoint

BPC:
  id: "16869691043929391104"
  description: "Building pressure control (stand-alone fan)."
  is_abstract: true
  uses:
  - building_air_static_pressure_sensor
  - building_air_static_pressure_setpoint
  implements:
  - OPERATIONAL

EDPM:
  id: "18075318737925308416"
  description: "Exhaust air damper percentage monitoring."
  is_abstract: true
  uses:
  - exhaust_air_damper_percentage_command
  - exhaust_air_damper_percentage_sensor

EDM:
  id: "3621015733879701504"
  description: "Exhaust air damper monitoring."
  is_abstract: true
  uses:
  - exhaust_air_damper_command
  - exhaust_air_damper_status

EDBPC:
  id: "15769475728711614464"
  description: "Building static control with exhaust damper."
  is_abstract: true
  opt_uses:
  - exhaust_air_differential_pressure_sensor
  - exhaust_air_damper_percentage_sensor
  uses:
  - building_air_static_pressure_sensor
  - building_air_static_pressure_setpoint
  - exhaust_air_damper_percentage_command
  implements:
  - CONTROL

EFFC:
  id: "3108154032661725184"
  description: "Exhaust fan flow control."
  is_abstract: true
  uses:
  - speed_percentage_command
  - exhaust_air_flowrate_setpoint
  - exhaust_air_flowrate_sensor
  implements:
  - CONTROL

BSPC:
  id: "6131235964464398336"
  description: "Building static pressure control (as part of a composite device)."
  is_abstract: true
  opt_uses:
  - exhaust_air_damper_percentage_command
  - exhaust_fan_run_status
  uses:
  - building_air_static_pressure_sensor
  - building_air_static_pressure_setpoint
  - exhaust_fan_run_command
  implements:
  - CONTROL

VSC:
  id: "3357018594004172800"
  description: "Variable speed control generic."
  is_abstract: true
  opt_uses:
  - current_sensor
  - speed_percentage_sensor
  - speed_frequency_sensor
  - power_sensor
  - voltage_sensor
  - run_time_accumulator
  - energy_accumulator
  - lost_power_alarm
  - torque_sensor
  - failed_alarm
  - control_mode
  uses:
  - speed_percentage_command
  - run_status
  - run_command
  implements:
  - OPERATIONAL

EFVSC:
  id: "12580390630858948608"
  description: "Variable speed control for exhaust fans."
  is_abstract: true
  opt_uses:
  - exhaust_fan_speed_frequency_sensor
  - exhaust_fan_speed_percentage_sensor
  - exhaust_fan_current_sensor
  - exhaust_fan_power_sensor
  uses:
  - exhaust_fan_run_command
  - exhaust_fan_run_status
  - exhaust_fan_speed_percentage_command
  implements:
  - OPERATIONAL

VSFC:
  id: "17941929285778407424"
  description: "Variable speed control or monitor in frequency"
  is_abstract: true
  uses:
  - speed_frequency_command
  - speed_frequency_sensor
 

SFVSC:
  id: "16291356723812237312"
  description: "Variable speed control for supply fans."
  is_abstract: true
  opt_uses:
  - supply_fan_speed_frequency_sensor
  - supply_fan_speed_percentage_sensor
  - supply_fan_current_sensor
  - supply_fan_power_sensor
<<<<<<< HEAD
  - supply_fan_voltage_sensor
  - supply_fan_torque_sensor
  - supply_fan_run_time_accumulator
  - supply_fan_energy_accumulator
  - supply_fan_lost_power_alarm
  - supply_fan_failed_alarm
  - control_mode
=======
  - supply_fan_power_status
  - supply_fan_voltage_sensor
  - supply_fan_failed_alarm
  - supply_fan_energy_accumulator
>>>>>>> 0ce2e1dc
  uses:
  - supply_fan_run_command
  - supply_fan_run_status
  - supply_fan_speed_percentage_command
  implements:
  - OPERATIONAL

DFVSC:
  id: "3825392955250704384"
  description: "Variable speed control for discharge fans."
  is_abstract: true
  opt_uses:
  - discharge_fan_current_sensor
  - discharge_fan_power_sensor
  - discharge_fan_speed_frequency_sensor
  - discharge_fan_speed_percentage_sensor
  - discharge_fan_lost_power_alarm
  - discharge_fan_voltage_sensor
  - discharge_fan_torque_sensor
  - discharge_fan_run_time_accumulator
  - discharge_fan_energy_accumulator
  - discharge_fan_failed_alarm
  - control_mode
  uses:
  - discharge_fan_speed_percentage_command
  - discharge_fan_run_status
  - discharge_fan_run_command
  implements:
  - OPERATIONAL

DFVSC2X:
  id: "2339665773590478848"
  description: "Variable speed control for discharge fans for 2 separate zones."
  is_abstract: true
  opt_uses:
  - discharge_fan_current_sensor_1
  - discharge_fan_power_sensor_1
  - discharge_fan_speed_frequency_sensor_1
  - discharge_fan_speed_percentage_sensor_1
  - discharge_fan_lost_power_alarm_1
  - discharge_fan_current_sensor_2
  - discharge_fan_power_sensor_2
  - discharge_fan_speed_frequency_sensor_2
  - discharge_fan_speed_percentage_sensor_2
  - discharge_fan_lost_power_alarm_2
  uses:
  - discharge_fan_speed_percentage_command_1
  - discharge_fan_run_status_1
  - discharge_fan_run_command_1
  - discharge_fan_speed_percentage_command_2
  - discharge_fan_run_status_2
  - discharge_fan_run_command_2
  implements:
  - OPERATIONAL


DFVSFC:
  id: "3819485279274663936"
  description: "Variable speed control with frequency setting for discharge fans."
  is_abstract: true
  uses:
  - discharge_fan_speed_frequency_command
  - discharge_fan_run_status
  - discharge_fan_run_command
  opt_uses:
  - discharge_fan_speed_frequency_sensor
  implements:
  - OPERATIONAL

DFMSC:
  id: "13122696153957138432"
  description: "Discharge fan multi-speed control."
  is_abstract: true
  uses:
  - discharge_fan_run_command
  - discharge_fan_run_status
  - discharge_fan_speed_mode

ZHM:
  id: "17192076649286336512"
  description: "Zone humidity monitoring."
  is_abstract: true
  implements:
  - MONITORING
  uses:
  - zone_air_relative_humidity_sensor

DTM:
  id: "7968704612431560704"
  description: "Discharge temperature monitoring."
  is_abstract: true
  opt_uses:
  - discharge_air_relative_humidity_sensor
  - discharge_air_specificenthalpy_sensor
  uses:
  - discharge_air_temperature_sensor
  implements:
  - MONITORING

SS:
  id: "2875133433875529728"
  description: "Basic combination of run command and status (start/stop)."
  is_abstract: true
  implements:
  - /SS
  - OPERATIONAL
  opt_uses:
  - power_capacity
  - flowrate_capacity
  - powerfactor_sensor
  - current_sensor
  - power_sensor
  
SSPC:
  id: "10526749200778002432"
  description: "Supply static pressure control via supply fan speed"
  is_abstract: true
  opt_uses:
  - supply_fan_speed_frequency_sensor
  - supply_fan_run_command
  - supply_fan_run_status
  - pressurization_request_count
  - supply_air_damper_percentage_command
  - supply_air_flowrate_sensor
  - supply_fan_speed_percentage_command
  uses:
  - supply_air_static_pressure_sensor
  - supply_air_static_pressure_setpoint
  implements:
  - OPERATIONAL

SPSS:
  id: "8029265712889462784"
  description: "Spray pump start stop monitoring."
  is_abstract: true
  uses:
  - spray_pump_run_command
  - spray_pump_run_status
  implements:
  - OPERATIONAL

EFSS:
  id: "618830020562911232"
  description: "Basic combination of exhaust fan run command and status (start/stop)."
  is_abstract: true
  implements:
  - OPERATIONAL
  opt_uses:
  - exhaust_fan_current_sensor
  - exhaust_fan_power_sensor
  - exhaust_air_flowrate_capacity
  - exhaust_fan_power_capacity
  uses:
  - exhaust_fan_run_command
  - exhaust_fan_run_status

DFSS:
  id: "8437078973678092288"
  description: "Basic combination of discharge fan run command and status (start/stop)."
  is_abstract: true
  implements:
  - OPERATIONAL
  opt_uses:
  - discharge_air_flowrate_capacity
  - discharge_fan_power_capacity
  - discharge_fan_current_sensor
  - discharge_fan_power_sensor
  - discharge_air_static_pressure_sensor
  - discharge_fan_lost_power_alarm
  - schedule_run_command
  - discharge_fan_run_time_accumulator
  uses:
  - discharge_fan_run_command
  - discharge_fan_run_status

HT2RC:
  id: "12331526069516500992"
  description: "Two gas or electric heater control on zone side (HSP, DSP)."
  is_abstract: true
  opt_uses:
  - discharge_air_temperature_sensor
  - heating_thermal_power_capacity
  - heating_percentage_command
  uses:
  - heater_run_command_1
  - heater_run_command_2
  - return_air_temperature_setpoint
  - return_air_temperature_sensor
  implements:
  - CONTROL

HTZTC:
  id: "4417012674366275584"
  description: "Gas or electric heater control on zone side (ZC)."
  is_abstract: true
  opt_uses:
  - heating_thermal_power_capacity
  - discharge_air_temperature_sensor
  - heating_percentage_command
  - heater_run_status
  uses:
  - heater_run_command
  - zone_air_temperature_setpoint
  - zone_air_temperature_sensor
  implements:
  - CONTROL

HT3ZTC:
  id: "5155603013255036928"
  description: "Two gas or electric heater control on zone side (HSP, ZTC)."
  is_abstract: true
  opt_uses:
  - discharge_air_temperature_sensor
  - heating_thermal_power_capacity
  - heating_percentage_command
  uses:
  - heater_run_command_1
  - heater_run_command_2
  - heater_run_command_3
  - zone_air_temperature_setpoint
  - zone_air_temperature_sensor
  implements:
  - CONTROL

HSOUC:
  id: "3000067641604833280"
  description: "Heating occupied/unoccupied setpoint control."
  is_abstract: true
  uses:
  - zone_air_unoccupied_heating_temperature_setpoint
  - zone_air_occupied_heating_temperature_setpoint
  - zone_air_temperature_sensor
  implements:
  - CONTROL

HTZOUC:
  id: "11998259697091084288"
  description: "Gas or electric heater control on zone side (ZC)."
  is_abstract: true
  opt_uses:
  - heater_run_status
  uses:
  - heater_run_command
  - zone_air_unoccupied_heating_temperature_setpoint
  - zone_air_occupied_heating_temperature_setpoint
  - zone_air_temperature_sensor
  implements:
  - CONTROL

LCC:
  id: "7719840051089113088"
  description: "Leaving coil temperature control."
  is_abstract: true
  uses:
  - leaving_cooling_coil_temperature_sensor
  - leaving_cooling_coil_temperature_setpoint
  - chilled_water_valve_percentage_command
  implements:
  - CONTROL

LCC2X:
  id: "13640384711221051392"
  description: "Double valve leaving coil temperature control."
  is_abstract: true
  uses:
  - leaving_cooling_coil_temperature_sensor
  - leaving_cooling_coil_temperature_setpoint
  - chilled_water_valve_percentage_command_1
  - chilled_water_valve_percentage_command_2
  implements:
  - CONTROL

SFSS:
  id: "5180976443089223680"
  description: "Basic combination of supply fan run command and status (start/stop)."
  is_abstract: true
  implements:
  - OPERATIONAL
  opt_uses:
  - supply_air_flowrate_capacity
  - supply_fan_power_capacity
  - supply_fan_current_sensor
  - supply_fan_power_sensor
  - supply_fan_run_time_accumulator
  uses:
  - supply_fan_run_command
  - supply_fan_run_status

RHM:
  id: "14781568929201389568"
  description: "Return air humidity monitoring."
  is_abstract: true
  implements:
  - MONITORING
  uses:
  - return_air_relative_humidity_sensor

RTM:
  id: "2924673029776605184"
  description: "Return air temperature monitoring"
  implements:
  - MONITORING
  opt_uses:
  - return_air_relative_humidity_sensor
  - return_air_specificenthalpy_sensor
  uses:
  - return_air_temperature_sensor

DTC:
  id: "14404348479943999488"
  description: "Discharge air temperatore control"
  is_abstract: true
  implements:
  - OPERATIONAL
  uses:
  - discharge_air_temperature_setpoint
  - discharge_air_temperature_sensor

STC:
  id: "2204097089397325824"
  description: "Supply air temperature control"
  is_abstract: true
  opt_uses:
  - heating_request_count
  - cooling_request_count
  uses:
  - supply_air_temperature_setpoint
  - supply_air_temperature_sensor
  implements:
  - OPERATIONAL

RTC:
  id: "7486819452302917632"
  description: "Return air temperature control"
  is_abstract: true
  implements:
  - OPERATIONAL
  uses:
  - return_air_temperature_sensor
  - return_air_temperature_setpoint

# Rename to OTM
OA:
  id: "15138435219205390336"
  description: "Basic weather station (drybulb temp and humidity)."
  is_abstract: true
  opt_uses:
  - outside_air_relative_humidity_sensor
  - outside_air_dewpoint_temperature_sensor
  - outside_air_wetbulb_temperature_sensor
  - outside_air_specificenthalpy_sensor
  - outside_air_pressure_sensor
  uses:
  - outside_air_temperature_sensor
  implements:
  - MONITORING

ZA:
  id: "3244379125296660480"
  description: "Grouped type for zone air psychrometric conditions (RH and temp)"
  is_abstract: true
  uses:
  - zone_air_temperature_sensor
  - zone_air_relative_humidity_sensor

WDT:
  id: "12148045066631380992"
  description: "Temperature differential across water."
  is_abstract: true
  implements:
  - MONITORING
  uses:
  - return_water_temperature_sensor
  - supply_water_temperature_sensor

CHWDT:
  id: "6815783107824713728"
  description: "Temperature differential across chilled water."
  is_abstract: true
  implements:
  - MONITORING
  uses:
  - chilled_return_water_temperature_sensor
  - chilled_supply_water_temperature_sensor

CHWDPSC:
  id: "9028698692793663488"
  description: "Chilled water valve controlling supply air dewpoint temperature."
  is_abstract: true
  opt_uses:
  - leaving_cooling_coil_temperature_sensor
  - cooling_thermal_power_capacity
  - chilled_supply_water_temperature_sensor
  uses:
  - supply_air_dewpoint_temperature_sensor
  - supply_air_dewpoint_temperature_setpoint
  - chilled_water_valve_percentage_command
  implements:
  - CONTROL

CHWDPSC2X:
  id: "14378975050109812736"
  description: "Chilled water valves (2x) controlling supply air dewpoint temperature."
  is_abstract: true
  opt_uses:
  - leaving_cooling_coil_temperature_sensor
  - cooling_thermal_power_capacity
  uses:
  - supply_air_dewpoint_temperature_sensor
  - supply_air_dewpoint_temperature_setpoint
  - chilled_water_valve_percentage_command_1
  - chilled_water_valve_percentage_command_2
  implements:
  - CONTROL

CWDT:
  id: "16710191489157693440"
  description: "Temperature differential across condenser water."
  is_abstract: true
  implements:
  - MONITORING
  uses:
  - condensing_return_water_temperature_sensor
  - condensing_supply_water_temperature_sensor

# Rename SFN TOTAL_
SWTC:
  id: "3609220173136920576"
  description: "Supply water temperature control."
  is_abstract: true
  implements:
  - OPERATIONAL
  opt_uses:
  - cooling_request_count
  - heating_request_count
  - return_water_temperature_sensor
  - run_command
  uses:
  - supply_water_temperature_setpoint
  - supply_water_temperature_sensor

RWTC:
  id: "4684780039613448192"
  description: "Return water temperature control."
  is_abstract: true
  implements:
  - OPERATIONAL
  opt_uses:
  - supply_water_temperature_sensor
  - run_command
  uses:
  - return_water_temperature_setpoint
  - return_water_temperature_sensor


PSWTC:
  id: "10474579573063286784"
  description: "Process water temperature control."
  is_abstract: true
  opt_uses:
  - process_return_water_temperature_sensor
  uses:
  - process_supply_water_temperature_sensor
  - process_supply_water_temperature_setpoint
  implements:
  - OPERATIONAL

SCHWTC:
  id: "10166461230588362752"
  description: "Supply chilled water temperature control."
  is_abstract: true
  implements:
  - OPERATIONAL
  opt_uses:
  - cooling_request_count
  - chilled_return_water_temperature_sensor
  - cooling_percentage_command
  uses:
  - chilled_supply_water_temperature_setpoint
  - chilled_supply_water_temperature_sensor

WDPC:
  id: "7536359048203993088"
  description: "Differential pressure control in whichever system."
  is_abstract: true
  implements:
  - OPERATIONAL
  opt_uses:
  - pressurization_request_count
  uses:
  - differential_pressure_sensor
  - differential_pressure_setpoint

CGRWTC:
  id: "8601082128077160448"
  description: "Cogeneration return water temperature control."
  is_abstract: true
  implements:
  - OPERATIONAL
  opt_uses:
  - cogeneration_supply_water_temperature_sensor
  uses:
  - cogeneration_return_water_temperature_sensor
  - cogeneration_return_water_temperature_setpoint

WDPC2X:
  id: "14149516868997611520"
  description: "Differential pressure control in whichever system, 2 sensors."
  is_abstract: true
  implements:
  - OPERATIONAL
  opt_uses:
  - pressurization_request_count
  - run_command
  uses:
  - differential_pressure_sensor_1
  - differential_pressure_sensor_2
  - differential_pressure_setpoint

# Change to low_limit_flowrate_setpoint
MINFC:
  id: "16039155144679489536"
  description: "Minimum flow control for entire loop."
  is_abstract: true
  implements:
  - CONTROL
  uses:
  - bypass_valve_percentage_command
  - min_flowrate_setpoint
  - flowrate_sensor

# Rename to CPSS
CPC:
  id: "1722211929268682752"
  description: "Circulation pump control"
  is_abstract: true
  uses:
  - circulation_pump_run_status
  - circulation_pump_run_command


### NET NEW TYPES
ETM:
  id: "13050638559919210496"
  description: "Basic exhaust temperature monitoring."
  is_abstract: true
  uses:
  - exhaust_air_temperature_sensor
  implements:
  - MONITORING

ED:
  id: "8438952541491822592"
  description: "Exhaust air flow control."
  is_abstract: true
  opt_uses:
  - exhaust_air_damper_percentage_sensor
  - exhaust_air_static_pressure_sensor
  uses:
  - exhaust_air_flowrate_setpoint
  - exhaust_air_flowrate_sensor
  - exhaust_air_damper_percentage_command
  implements:
  - CONTROL

RD:
  id: "17662324578346598400"
  description: "Return damper flow control."
  is_abstract: true
  uses:
  - return_air_flowrate_setpoint
  - return_air_flowrate_sensor
  - return_air_damper_percentage_command
  implements:
  - CONTROL

MTM:
  id: "944962761547317248"
  description: "Mixed air temperature monitoring."
  is_abstract: true
  opt_uses:
  - mixed_air_relative_humidity_sensor
  - mixed_air_dewpoint_temperature_sensor
  uses:
  - mixed_air_temperature_sensor
  implements:
  - MONITORING

MTC:
  id: "10168334798402093056"
  description: "Mixed air temperature control."
  is_abstract: true
  uses:
  - mixed_air_temperature_sensor
  - mixed_air_temperature_setpoint
  implements:
  - OPERATIONAL

STM:
  id: "5556648779974705152"
  description: "Basic supply temperature monitoring."
  is_abstract: true
  uses:
  - supply_air_temperature_sensor
  implements:
  - MONITORING

STDSPC:
  id: "14780020816829480960"
  description: "Supply temperature control dual setpoint."
  is_abstract: true
  opt_uses:
  - heating_request_count
  - cooling_request_count
  uses:
  - supply_air_cooling_temperature_setpoint
  - supply_air_heating_temperature_setpoint
  - supply_air_temperature_sensor
  implements:
  - OPERATIONAL

DSPRTC:
  id: "3250805770761011200"
  description: "Dual setpoint return air temp control."
  is_abstract: true
  opt_uses:
  - discharge_air_temperature_sensor
  - return_air_relative_humidity_sensor
  uses:
  - return_air_temperature_sensor
  - return_air_cooling_temperature_setpoint
  - return_air_heating_temperature_setpoint
  implements:
  - OPERATIONAL

ZHC:
  id: "7286031036884975616"
  description: "Zone relative humidity control."
  is_abstract: true
  uses:
  - zone_air_relative_humidity_sensor
  - zone_air_relative_humidity_setpoint
  implements:
  - OPERATIONAL

RHC:
  id: "2169941860192092160"
  description: "Return air relative humidity control."
  is_abstract: true
  uses:
  - return_air_relative_humidity_sensor
  - return_air_relative_humidity_setpoint
  implements:
  - OPERATIONAL

RHDHC:
  id: "18310842924687949824"
  description: "Return humidification/dehumidification control."
  is_abstract: true
  opt_uses:
  - economizer_mode
  - humidification_percentage_command
  uses:
  - return_air_relative_humidity_sensor
  - return_air_relative_humidity_setpoint
  - dehumidification_run_command
  - humidification_run_command
  implements:
  - CONTROL

ZHDHC:
  id: "4475784869405786112"
  description: "Zone humidification/dehumidification control."
  is_abstract: true
  opt_uses:
  - humidification_percentage_command
  uses:
  - zone_air_relative_humidity_sensor
  - zone_air_relative_humidity_setpoint
  - dehumidification_run_command
  - humidification_run_command
  implements:
  - CONTROL

RHHC:
  id: "8019953948913827840"
  description: "Zone humidification control."
  is_abstract: true
  opt_uses:
  - humidification_percentage_command
  uses:
  - humidification_run_command
  - return_air_relative_humidity_setpoint
  - return_air_relative_humidity_sensor

SHC:
  id: "12474177807615787008"
  description: "Supply air relative humidity control."
  is_abstract: true
  opt_uses:
  - humidification_percentage_command
  uses:
  - dehumidification_run_command
  - humidification_run_command
  - supply_air_dehumidification_relative_humidity_setpoint
  - supply_air_humidification_relative_humidity_setpoint
  - supply_air_relative_humidity_sensor
  implements:
  - OPERATIONAL

SHM:
  id: "2378937030399754240"
  description: "Supply air relative humidity monitoring."
  is_abstract: true
  uses:
  - supply_air_relative_humidity_sensor
  implements:
  - MONITORING

REFC:
  id: "3034632988647227392"
  description: "Refrigerant leak control."
  is_abstract: true
  uses:
  - zone_air_refrigerant_concentration_setpoint
  - zone_air_refrigerant_concentration_sensor
  implements:
  - OPERATIONAL

EPC:
  id: "11105083520895156224"
  description: "Exhaust pressure control."
  is_abstract: true
  uses:
  - exhaust_air_static_pressure_sensor
  - exhaust_air_static_pressure_setpoint
  opt_uses:
  - exhaust_air_flowrate_sensor
  implements:
  - OPERATIONAL

CO2M:
  id: "7862491789188399104"
  description: "Basic carbon dioxide monitoring."
  is_abstract: true
  uses:
  - zone_air_co2_concentration_sensor
  implements:
  - MONITORING

VOCM:
  id: "17085863826043174912"
  description: "Volatile organic compound monitoring."
  is_abstract: true
  uses:
  - zone_air_voc_concentration_sensor
  implements:
  - MONITORING

VOCC:
  id: "2097884266154164224"
  description: "Volatile organic compound control."
  is_abstract: true
  uses:
  - zone_air_voc_concentration_setpoint
  - zone_air_voc_concentration_sensor
  implements:
  - OPERATIONAL

VOCPC:
  id: "668891884487180288"
  description: "Volatile organic compound percentage control."
  is_abstract: true
  uses:
  - zone_air_voc_percentage_setpoint
  - zone_air_voc_percentage_sensor
  implements:
  - OPERATIONAL

BFSS:
  id: "11321256303008940032"
  description: "Booster fan start-stop and feedback."
  is_abstract: true
  uses:
  - boost_fan_run_command
  - boost_fan_run_status
  implements:
  - OPERATIONAL

DFHLC:
  id: "3539036146912722944"
  description: "Discharge fan three-speed (high/low/off) speed control."
  is_abstract: true
  opt_uses:
  - discharge_fan_run_status
  - discharge_fan_run_command
  uses:
  - low_discharge_fan_speed_command
  - high_discharge_fan_speed_command
  implements:
  - OPERATIONAL
  - REMAP_REQUIRED

DFHMLC:
  id: "8727182917643534336"
  description: "Discharge fan three-speed (high/medium/low/off) speed control."
  is_abstract: true
  opt_uses:
  - discharge_fan_run_status
  - discharge_fan_run_command
  uses:
  - low_discharge_fan_speed_command
  - medium_discharge_fan_speed_command
  - high_discharge_fan_speed_command
  implements:
  - OPERATIONAL
  - REMAP_REQUIRED

ESPC:
  id: "6709570284581552128"
  description: "Exhaust air static pressure control."
  is_abstract: true
  uses:
  - exhaust_air_damper_percentage_command
  - exhaust_fan_run_command
  - exhaust_fan_run_status
  - exhaust_fan_speed_percentage_command
  - exhaust_air_static_pressure_sensor
  - exhaust_air_static_pressure_setpoint
  implements:
  - OPERATIONAL

SSPM:
  id: "15932942321436327936"
  description: "Supply static pressure monitoring."
  is_abstract: true
  uses:
  - supply_air_static_pressure_sensor
  implements:
  - MONITORING

ZSPC:
  id: "4403727275367858176"
  description: "Zone static pressure control."
  is_abstract: true
  uses:
  - zone_air_static_pressure_setpoint
  - zone_air_static_pressure_sensor
  implements:
  - OPERATIONAL

ZSPM:
  id: "13627099312222633984"
  description: "Zone static pressure monitoring."
  is_abstract: true
  uses:
  - zone_air_static_pressure_sensor
  implements:
  - MONITORING

RSPC:
  id: "9015413293795246080"
  description: "Return air static pressure control."
  is_abstract: true
  uses:
  - return_air_static_pressure_sensor
  - return_air_static_pressure_setpoint
  implements:
  - OPERATIONAL

PWDPC:
  id: "18238785330650021888"
  description: "Process water differential pressure control."
  is_abstract: true
  uses:
  - process_water_differential_pressure_sensor
  - process_water_differential_pressure_setpoint
  implements:
  - OPERATIONAL

PWDT:
  id: "289266803299844096"
  description: "Primary-side water delta-T monitoring."
  is_abstract: true
  uses:
  - primary_supply_water_temperature_sensor
  - primary_return_water_temperature_sensor


CHPM:
  id: "224386821168037888"
  description: "Chiller pressure monitoring."
  is_abstract: true
  uses:
  - evaporator_pressure_sensor
  - condenser_pressure_sensor
  - differential_pressure_sensor # consider removing or renaming, may not be descriptive enough for WCC
  implements:
  - MONITORING

FDPM:
  id: "9447758858022813696"
  description: "Filter pressure monitoring."
  is_abstract: true
  uses:
  - filter_differential_pressure_sensor
  implements:
  - MONITORING

FDPSM:
  description: "Filter pressure status monitoring."
  is_abstract: true
  uses:
  - filter_differential_pressure_status
  opt_uses:
  - filter_alarm
  implements:
  - MONITORING

# Chilled water valve control

CHWDC:
  id: "16581460667777679360"
  description: "Chilled water valve monitoring on discharge side."
  is_abstract: true
  opt_uses:
  - leaving_cooling_coil_temperature_sensor
  - cooling_thermal_power_capacity
  - chilled_water_valve_percentage_sensor
  - chilled_water_flowrate_sensor
  uses:
  - discharge_air_temperature_sensor
  - discharge_air_temperature_setpoint
  - chilled_water_valve_percentage_command
  implements:
  - CONTROL

CHWSC:
  id: "4836072839595425792"
  description: "Chilled water valve monitoring on supply side."
  is_abstract: true
  opt_uses:
  - leaving_cooling_coil_temperature_sensor
  - cooling_thermal_power_capacity
  - chilled_supply_water_temperature_sensor
  - chilled_water_valve_percentage_sensor
  - cooling_request_count
  - supply_air_relative_humidity_sensor
  uses:
  - supply_air_temperature_sensor
  - supply_air_temperature_setpoint
  - chilled_water_valve_percentage_command
  implements:
  - CONTROL

CHWSDC:
  id: "2207518769582964736"
  description: "Chilled water valve monitoring on supply side."
  is_abstract: true
  opt_uses:
  - leaving_cooling_coil_temperature_sensor
  - cooling_thermal_power_capacity
  - chilled_water_valve_percentage_sensor
  uses:
  - supply_air_temperature_sensor
  - supply_air_heating_temperature_setpoint
  - supply_air_cooling_temperature_setpoint
  - chilled_water_valve_percentage_command
  implements:
  - CONTROL

CHW2XSC:
  id: "14565396147087605760"
  description: "Two chilled water valves."
  is_abstract: true
  opt_uses:
  - leaving_cooling_coil_temperature_sensor
  - cooling_thermal_power_capacity
  - chilled_supply_water_temperature_sensor
  - chilled_water_valve_percentage_sensor
  - cooling_request_count
  uses:
  - supply_air_temperature_sensor
  - supply_air_temperature_setpoint
  - chilled_water_valve_percentage_command_1
  - chilled_water_valve_percentage_command_2
  implements:
  - CONTROL

CHWRC:
  id: "10816853144743444480"
  description: "Chilled water valve monitoring on return side."
  is_abstract: true
  opt_uses:
  - discharge_air_temperature_sensor
  - leaving_cooling_coil_temperature_sensor
  - cooling_thermal_power_capacity
  - return_air_relative_humidity_sensor
  - chilled_water_valve_percentage_sensor
  - chilled_water_flowrate_sensor
  uses:
  - return_air_temperature_setpoint
  - return_air_temperature_sensor
  - chilled_water_valve_percentage_command
  implements:
  - CONTROL

CHWZC:
  id: "2746402612495515648"
  description: "Chilled water valve monitoring on zone side (DSP, CSP)."
  is_abstract: true
  opt_uses:
  - discharge_air_temperature_sensor
  - leaving_cooling_coil_temperature_sensor
  - cooling_thermal_power_capacity
  - chilled_water_valve_percentage_sensor
  - chilled_supply_water_isolation_valve_command
  - chilled_supply_water_isolation_valve_status
  - chilled_supply_water_temperature_sensor
  uses:
  - zone_air_cooling_temperature_setpoint
  - zone_air_temperature_sensor
  - chilled_water_valve_percentage_command
  implements:
  - CONTROL

CHWZTC:
  id: "14203560064526057472"
  description: "Chilled water valve monitoring on zone side (ZTC)."
  is_abstract: true
  opt_uses:
  - discharge_air_temperature_sensor
  - leaving_cooling_coil_temperature_sensor
  - cooling_thermal_power_capacity
  - chilled_water_flowrate_sensor
  - chilled_water_valve_percentage_sensor
  uses:
  - zone_air_temperature_setpoint
  - zone_air_temperature_sensor
  - chilled_water_valve_percentage_command
  implements:
  - CONTROL

CHWPVM:
  id: "10410116305838407680"
  description: "Chilled water pressure valve command and position monitoring (without regard to what controls it)."
  is_abstract: true
  opt_uses:
  - chilled_water_flowrate_sensor
  uses:
  - chilled_water_valve_percentage_sensor
  implements:
  - OPERATIONAL

CHWZTC2X:
  id: "12977168093439590400"
  description: "Chilled water valve control on zone side (ZTC) for two separate zones. Chilled water valve controls to the worst zone."
  is_abstract: true
  opt_uses:
  - discharge_air_temperature_sensor_1
  - discharge_air_temperature_sensor_2
  - leaving_cooling_coil_temperature_sensor
  - cooling_thermal_power_capacity
  - chilled_water_flowrate_sensor
  - chilled_water_valve_percentage_sensor
  uses:
  - zone_air_temperature_setpoint_1
  - zone_air_temperature_setpoint_2
  - zone_air_temperature_sensor_1
  - zone_air_temperature_sensor_2
  - chilled_water_valve_percentage_command
  implements:
  - CONTROL

# DX Control

DXZTC:
  id: "13699156906260561920"
  description: "Compressor run control on zone side (ZTC)."
  is_abstract: true
  opt_uses:
  - discharge_air_temperature_sensor
  - leaving_cooling_coil_temperature_sensor
  - cooling_thermal_power_capacity
  - cooling_percentage_command
  - compressor_speed_percentage_command
  - compressor_run_time_accumulator
  uses:
  - zone_air_temperature_setpoint
  - zone_air_temperature_sensor
  - compressor_run_command
  - compressor_run_status
  implements:
  - CONTROL

DX2ZTC:
  id: "7764960709758156800"
  description: "Compressor run control on zone side (ZTC)."
  is_abstract: true
  opt_uses:
  - discharge_air_temperature_sensor
  - leaving_cooling_coil_temperature_sensor
  - cooling_thermal_power_capacity
  - cooling_percentage_command
  - compressor_speed_percentage_command
  - compressor_run_time_accumulator_1
  - compressor_run_time_accumulator_2   
  uses:
  - zone_air_temperature_setpoint
  - zone_air_temperature_sensor
  - compressor_run_command_1
  - compressor_run_command_2
  - compressor_run_status_1
  - compressor_run_status_2
  implements:
  - CONTROL

DXZC:
  id: "5052245621709209600"
  description: "Compressor run control on zone side (DSP, CSP)."
  is_abstract: true
  opt_uses:
  - discharge_air_temperature_sensor
  - leaving_cooling_coil_temperature_sensor
  - cooling_thermal_power_capacity
  - cooling_percentage_command
  - compressor_speed_percentage_command
  uses:
  - zone_air_cooling_temperature_setpoint
  - zone_air_temperature_sensor
  - compressor_run_command
  - compressor_run_status
  implements:
  - CONTROL


DXDSPRTC:
  id: "13463632719497920512"
  description: "Compressor run control with dual return temp control."
  is_abstract: true
  opt_uses:
  - discharge_air_temperature_sensor
  - leaving_cooling_coil_temperature_sensor
  - cooling_thermal_power_capacity
  - cooling_percentage_command
  - compressor_speed_percentage_command
  uses:
  - return_air_cooling_temperature_setpoint
  - return_air_heating_temperature_setpoint
  - return_air_temperature_sensor
  - compressor_run_command
  - compressor_run_status
  implements:
  - CONTROL


DX2ZC:
  id: "5844879156126416896"
  description: "Two compressor run control on zone side (DSP, CSP)."
  is_abstract: true
  opt_uses:
  - discharge_air_temperature_sensor
  - leaving_cooling_coil_temperature_sensor
  - cooling_thermal_power_capacity
  - cooling_percentage_command
  - compressor_speed_percentage_command
  uses:
  - zone_air_cooling_temperature_setpoint
  - zone_air_temperature_sensor
  - compressor_run_command_1
  - compressor_run_command_2
  - compressor_run_status_1
  - compressor_run_status_2
  implements:
  - CONTROL

DX3ZC:
  id: "14059444876450201600"
  description: "Three compressor run control on zone side."
  is_abstract: true
  opt_uses:
  - discharge_air_temperature_sensor
  - leaving_cooling_coil_temperature_sensor
  - cooling_thermal_power_capacity
  - cooling_percentage_command
  - compressor_speed_percentage_command
  uses:
  - compressor_run_command_1
  - compressor_run_command_2
  - compressor_run_command_3
  - compressor_run_status_1
  - compressor_run_status_2
  - compressor_run_status_3
  - zone_air_temperature_sensor
  - zone_air_cooling_temperature_setpoint
  implements:
  - CONTROL

DX4ZC:
  id: "7395665540313776128"
  description: "Four compressor run control on zone side."
  is_abstract: true
  opt_uses:
  - discharge_air_temperature_sensor
  - leaving_cooling_coil_temperature_sensor
  - cooling_thermal_power_capacity
  - cooling_percentage_command
  - compressor_speed_percentage_command
  uses:
  - compressor_run_command_1
  - compressor_run_command_2
  - compressor_run_command_3
  - compressor_run_command_4
  - compressor_run_status_1
  - compressor_run_status_2
  - compressor_run_status_3
  - compressor_run_status_4
  - zone_air_temperature_sensor
  - zone_air_cooling_temperature_setpoint
  implements:
  - CONTROL

DX2ZC2X:
  id: "2288583562875633664"
  description: "Two compressor run control on zone side (DSP, CSP) with two zone temp sensors."
  is_abstract: true
  opt_uses:
  - discharge_air_temperature_sensor
  - leaving_cooling_coil_temperature_sensor
  - cooling_thermal_power_capacity
  - cooling_percentage_command
  - compressor_speed_percentage_command
  uses:
  - zone_air_cooling_temperature_setpoint
  - zone_air_temperature_sensor_1
  - zone_air_temperature_sensor_2
  - compressor_run_command_1
  - compressor_run_command_2
  - compressor_run_status_1
  - compressor_run_status_2
  implements:
  - CONTROL

DXSC:
  id: "2530229830381731840"
  description: "Compressor run control on supply air side (STC)."
  opt_uses:
  - leaving_cooling_coil_temperature_sensor
  - cooling_thermal_power_capacity
  - cooling_percentage_command #Serves as a duty cycle for single-stage DX sections.
  - compressor_speed_percentage_command
  - cooling_request_count
  uses:
  - compressor_run_status
  - compressor_run_command
  - supply_air_temperature_sensor
  - supply_air_temperature_setpoint
  implements:
  - CONTROL

DX2SC:
  id: "11753601867236507648"
  description: "Two compressor run control on supply air side."
  is_abstract: true
  opt_uses:
  - leaving_cooling_coil_temperature_sensor
  - cooling_thermal_power_capacity
  - cooling_percentage_command
  - compressor_speed_percentage_command
  - cooling_request_count
  uses:
  - compressor_run_command_1
  - compressor_run_command_2
  - compressor_run_status_1
  - compressor_run_status_2
  - supply_air_temperature_sensor
  - supply_air_temperature_setpoint
  implements:
  - CONTROL

DX3SC:
  id: "7141915848809119744"
  description: "Three compressor run control on supply air side."
  is_abstract: true
  opt_uses:
  - leaving_cooling_coil_temperature_sensor
  - cooling_thermal_power_capacity
  - cooling_percentage_command
  - compressor_speed_percentage_command
  - cooling_request_count
  uses:
  - compressor_run_command_1
  - compressor_run_command_2
  - compressor_run_command_3
  - compressor_run_status_1
  - compressor_run_status_2
  - compressor_run_status_3
  - supply_air_temperature_sensor
  - supply_air_temperature_setpoint
  implements:
  - CONTROL

DX4SC:
  id: "16365287885663895552"
  description: "Four compressor run control on supply air side."
  is_abstract: true
  opt_uses:
  - leaving_cooling_coil_temperature_sensor
  - cooling_thermal_power_capacity
  - cooling_percentage_command
  - compressor_speed_percentage_command
  - cooling_request_count
  uses:
  - compressor_run_status_1
  - compressor_run_status_2
  - compressor_run_status_3
  - compressor_run_status_4
  - compressor_run_command_1
  - compressor_run_command_2
  - compressor_run_command_3
  - compressor_run_command_4
  - supply_air_temperature_sensor
  - supply_air_temperature_setpoint
  implements:
  - CONTROL


DX2SDC:
  id: "17195498329471975424"
  description: "Two compressor run control on supply air side (dual temp setpoint)."
  is_abstract: true
  opt_uses:
  - leaving_cooling_coil_temperature_sensor
  - cooling_thermal_power_capacity
  - cooling_percentage_command
  - compressor_speed_percentage_command
  uses:
  - compressor_run_command_1
  - compressor_run_command_2
  - compressor_run_status_1
  - compressor_run_status_2
  - supply_air_temperature_sensor
  - supply_air_heating_temperature_setpoint
  - supply_air_cooling_temperature_setpoint
  implements:
  - CONTROL


DX4SWC:
  id: "1377308325774884864"
  description: "Four compressor run control on supply water side."
  is_abstract: true
  opt_uses:
  - cooling_thermal_power_capacity
  - cooling_percentage_command
  - compressor_speed_percentage_command
  - compressor_speed_percentage_sensor
  uses:
  - compressor_run_command_1
  - compressor_run_command_2
  - compressor_run_command_3
  - compressor_run_command_4
  - compressor_run_status_1
  - compressor_run_status_2
  - compressor_run_status_3
  - compressor_run_status_4
  - supply_water_temperature_sensor
  - supply_water_temperature_setpoint
  implements:
  - CONTROL

DX2SWC:
  id: "8232701752307089408"
  description: "Two compressor run control on supply water side."
  is_abstract: true
  opt_uses:
  - cooling_thermal_power_capacity
  - cooling_percentage_command
  - compressor_speed_percentage_command
  - compressor_speed_percentage_sensor
  uses:
  - compressor_run_command_1
  - compressor_run_command_2
  - compressor_run_status_1
  - compressor_run_status_2
  - supply_water_temperature_sensor
  - supply_water_temperature_setpoint
  implements:
  - CONTROL


DXSWC:
  id: "11457067979271831552"
  description: "Compressor run control on supply water side."
  is_abstract: true
  opt_uses:
  - cooling_thermal_power_capacity
  - cooling_percentage_command
  - compressor_speed_percentage_command
  - compressor_speed_percentage_sensor
  uses:
  - compressor_run_command
  - compressor_run_status
  - supply_water_temperature_sensor
  - supply_water_temperature_setpoint
  implements:
  - CONTROL

DX5SC:
  id: "10600680362629660672"
  description: "Five compressor run control on supply side."
  is_abstract: true
  opt_uses:
  - leaving_cooling_coil_temperature_sensor
  - cooling_thermal_power_capacity
  - cooling_percentage_command
  - compressor_speed_percentage_command
  - cooling_request_count
  uses:
  - compressor_run_command_1
  - compressor_run_command_2
  - compressor_run_command_3
  - compressor_run_command_4
  - compressor_run_command_5
  - compressor_run_status_1
  - compressor_run_status_2
  - compressor_run_status_3
  - compressor_run_status_4
  - compressor_run_status_5
  - supply_air_temperature_sensor
  - supply_air_temperature_setpoint
  implements:
  - CONTROL

DXRC:
  id: "5628706374012633088"
  description: "Compressor run control on return air side (RC)."
  opt_uses:
  - discharge_air_temperature_sensor
  - leaving_cooling_coil_temperature_sensor
  - cooling_thermal_power_capacity
  - cooling_percentage_command
  - compressor_speed_percentage_command
  uses:
  - return_air_temperature_setpoint
  - return_air_temperature_sensor
  - compressor_run_command
  - compressor_run_status
  implements:
  - CONTROL

DXDC:
  id: "5988994344202272768"
  description: "Compressor run control on discharge air side (DTC)."
  opt_uses:
  - leaving_cooling_coil_temperature_sensor
  - cooling_thermal_power_capacity
  - cooling_percentage_command
  - compressor_speed_percentage_command
  uses:
  - compressor_run_status
  - compressor_run_command
  - discharge_air_temperature_sensor
  - discharge_air_temperature_setpoint
  implements:
  - CONTROL

DX2DC:
  id: "8944903812129226752"
  description: "Two compressor run control on discharge side (DTC)."
  is_abstract: true
  opt_uses:
  - leaving_cooling_coil_temperature_sensor
  - cooling_thermal_power_capacity
  - cooling_percentage_command
  - compressor_speed_percentage_command
  uses:
  - discharge_air_temperature_sensor
  - discharge_air_temperature_setpoint
  - compressor_run_command_1
  - compressor_run_command_2
  - compressor_run_status_1
  - compressor_run_status_2
  implements:
  - CONTROL

DX3DC:
  id: "13988935394784182272"
  description: "Three compressor run control on discharge side (DTC)."
  is_abstract: true
  opt_uses:
  - leaving_cooling_coil_temperature_sensor
  - cooling_thermal_power_capacity
  - cooling_percentage_command
  - compressor_speed_percentage_command
  uses:
  - discharge_air_temperature_sensor
  - discharge_air_temperature_setpoint
  - compressor_run_command_1
  - compressor_run_command_2
  - compressor_run_command_3
  - compressor_run_status_1
  - compressor_run_status_2
  - compressor_run_status_3
  implements:
  - CONTROL

HPSC:
  id: "15212366381057048576"
  description: "Supply side heat pump control."
  is_abstract: true
  opt_uses:
  - cooling_thermal_power_capacity
  - heating_thermal_power_capacity
  - compressor_speed_percentage_command
  - cooling_request_count
  - heating_request_count
  uses:
  - supply_air_temperature_sensor
  - supply_air_temperature_setpoint
  - compressor_run_command
  - compressor_run_status
  - reversing_valve_command
  implements:
  - CONTROL

HP2SC:
  id: "3360440274189811712"
  description: "Supply side heat pump control."
  is_abstract: true
  opt_uses:
  - cooling_thermal_power_capacity
  - heating_thermal_power_capacity
  - compressor_speed_percentage_command
  - cooling_request_count
  - heating_request_count
  uses:
  - supply_air_temperature_sensor
  - supply_air_temperature_setpoint
  - compressor_run_command_1
  - compressor_run_command_2
  - compressor_run_status_1
  - compressor_run_status_2
  - reversing_valve_command
  implements:
  - CONTROL

HPDC:
  id: "3683151334988578816"
  description: "Discharge side heat pump control."
  is_abstract: true
  opt_uses:
  - cooling_thermal_power_capacity
  - heating_thermal_power_capacity
  - compressor_speed_percentage_command
  uses:
  - discharge_air_temperature_sensor
  - discharge_air_temperature_setpoint
  - compressor_run_command
  - compressor_run_status
  - reversing_valve_command
  implements:
  - CONTROL

HPZTC:
  id: "4115496899216146432"
  description: "Zone temp heat pump control (ZTC)."
  is_abstract: true
  opt_uses:
  - discharge_air_temperature_sensor
  - cooling_thermal_power_capacity
  - heating_thermal_power_capacity
  - compressor_speed_percentage_command
  uses:
  - zone_air_temperature_setpoint
  - zone_air_temperature_sensor
  - compressor_run_command
  - compressor_run_status
  - reversing_valve_command
  implements:
  - CONTROL

HPZC:
  id: "15428539163170832384"
  description: "Zone temp heat pump control (CSP or DSP)."
  is_abstract: true
  opt_uses:
  - discharge_air_temperature_sensor
  - cooling_thermal_power_capacity
  - heating_thermal_power_capacity
  - compressor_speed_percentage_command
  uses:
  - zone_air_cooling_temperature_setpoint
  - zone_air_heating_temperature_setpoint
  - zone_air_temperature_sensor
  - compressor_run_command
  - compressor_run_status
  - reversing_valve_command
  implements:
  - CONTROL

HP2ZC:
  id: "16221172697588039680"
  description: "Zone temp heat pump control with two compressors."
  is_abstract: true
  opt_uses:
  - discharge_air_temperature_sensor
  - cooling_thermal_power_capacity
  - heating_thermal_power_capacity
  - compressor_speed_percentage_command
  uses:
  - zone_air_cooling_temperature_setpoint
  - zone_air_heating_temperature_setpoint
  - zone_air_temperature_sensor
  - compressor_run_command_1
  - compressor_run_command_2
  - compressor_run_status_1
  - compressor_run_status_2
  - reversing_valve_command
  implements:
  - CONTROL

HWDC:
  id: "16507327195786510336"
  description: "Heating water valve monitoring on discharge air side."
  is_abstract: true
  opt_uses:
  - heating_water_valve_percentage_sensor
  - heating_thermal_power_capacity
  - discharge_air_relative_humidity_sensor
  - heating_water_flowrate_sensor
  uses:
  - heating_water_valve_percentage_command
  - discharge_air_temperature_setpoint
  - discharge_air_temperature_sensor
  implements:
  - CONTROL

HWRC:
  id: "17386253701286461440"
  description: "Heating water valve monitoring on discharge air side."
  is_abstract: true
  opt_uses:
  - heating_water_valve_percentage_sensor
  - heating_thermal_power_capacity
  - discharge_air_relative_humidity_sensor
  - heating_water_flowrate_sensor
  uses:
  - heating_water_valve_percentage_command
  - return_air_temperature_setpoint
  - return_air_temperature_sensor
  implements:
  - CONTROL

HWSC:
  id: "12906523371843354624"
  description: "Heating water valve monitoring on supply air side."
  is_abstract: true
  opt_uses:
  - heating_water_valve_percentage_sensor
  - heating_thermal_power_capacity
  - leaving_heating_coil_temperature_sensor
  - heating_request_count
  uses:
  - heating_water_valve_percentage_command
  - supply_air_temperature_setpoint
  - supply_air_temperature_sensor
  implements:
  - CONTROL

HW2SC:
  id: "15111346551231873024"
  description: "Two heating water valves on supply air side."
  is_abstract: true
  opt_uses:
  - heating_thermal_power_capacity
  - leaving_heating_coil_temperature_sensor
  - heating_request_count
  uses:
  - heating_water_valve_percentage_command_1
  - heating_water_valve_percentage_command_2
  - supply_air_temperature_setpoint
  - supply_air_temperature_sensor
  implements:
  - CONTROL

HWZC:
  id: "12546235401653714944"
  description: "Heating water valve monitoring on zone side (DSP/CSP)."
  is_abstract: true
  opt_uses:
  - discharge_air_temperature_sensor
  - heating_water_valve_percentage_sensor
  - heating_thermal_power_capacity
  - heating_supply_water_isolation_valve_command
  - heating_supply_water_isolation_valve_status
  uses:
  - heating_water_valve_percentage_command
  - zone_air_heating_temperature_setpoint
  - zone_air_temperature_sensor
  implements:
  - CONTROL

HWZTC:
  id: "2674345018457587712"
  description: "Heating water valve monitoring on zone side (ZTC)."
  is_abstract: true
  opt_uses:
  - discharge_air_temperature_sensor
  - heating_water_valve_percentage_sensor
  - heating_thermal_power_capacity
  - heating_water_flowrate_sensor
  uses:
  - heating_water_valve_percentage_command
  - zone_air_temperature_setpoint
  - zone_air_temperature_sensor
  implements:
  - CONTROL

HWSWC:
  id: "8294837353415966720"
  description: "Heating water valve monitoring on supply water side."
  is_abstract: true
  opt_uses:
  - heating_water_valve_percentage_sensor
  - heating_thermal_power_capacity
  - return_water_temperature_sensor
  uses:
  - heating_water_valve_percentage_command
  - supply_water_temperature_setpoint
  - supply_water_temperature_sensor
  implements:
  - CONTROL

PHWSC:
  id: "17518209390270742528"
  description: "Preheating water valve monitoring on supply air side."
  is_abstract: true
  opt_uses:
  - leaving_air_preheating_coil_temperature_sensor
  uses:
  - preheating_water_valve_percentage_command
  - supply_air_temperature_setpoint
  - supply_air_temperature_sensor
  implements:
  - CONTROL
  
HWPVM:
  id: "5829955484802613248"
  description: "Heating water pressure valve command and position monitoring (without regard to what controls it)."
  is_abstract: true
  opt_uses:
  - heating_water_flowrate_sensor
  uses:
  - heating_water_valve_percentage_sensor
  implements:
  - OPERATIONAL
  

HTDC:
  id: "656732385395605504"
  description: "Gas or electric heater control on discharge side."
  is_abstract: true
  opt_uses:
  - heating_thermal_power_capacity
  - heating_percentage_command
  - heater_run_status
  uses:
  - heater_run_command
  - discharge_air_temperature_setpoint
  - discharge_air_temperature_sensor
  implements:
  - CONTROL

HT2DC:
  id: "5268418403822993408"
  description: "Two gas or electric heater control on discharge control."
  is_abstract: true
  opt_uses:
  - heating_thermal_power_capacity
  - heating_percentage_command
  - leaving_heating_coil_temperature_sensor
  uses:
  - heater_run_command_1
  - heater_run_command_2
  - discharge_air_heating_temperature_setpoint
  - discharge_air_temperature_sensor
  implements:
  - CONTROL


HTSC:
  id: "800847573471461376"
  description: "Gas or electric heater control on supply side."
  is_abstract: true
  opt_uses:
  - heating_thermal_power_capacity
  - heating_percentage_command
  - heater_run_status
  - heating_request_count
  uses:
  - heater_run_command
  - supply_air_temperature_setpoint
  - supply_air_temperature_sensor
  implements:
  - CONTROL


HTSDC:
  id: "16700102370461220864"
  description: "Gas or electric heater control on supply side."
  is_abstract: true
  opt_uses:
  - heating_thermal_power_capacity
  - heater_run_status
  - heating_percentage_command
  uses:
  - heater_run_command
  - supply_air_heating_temperature_setpoint
  - supply_air_cooling_temperature_setpoint
  - supply_air_temperature_sensor
  implements:
  - CONTROL



HTRC:
  id: "80271633092182016"
  description: "Gas or electric heater control on return side (RC)."
  is_abstract: true
  opt_uses:
  - heating_thermal_power_capacity
  - discharge_air_temperature_sensor
  - heating_percentage_command
  - heater_run_status
  uses:
  - heater_run_command
  - return_air_temperature_setpoint
  - return_air_temperature_sensor
  implements:
  - CONTROL

HTZC:
  id: "2386114642305875968"
  description: "Gas or electric heater control on zone side (ZC)."
  is_abstract: true
  opt_uses:
  - heating_thermal_power_capacity
  - discharge_air_temperature_sensor
  - heating_percentage_command
  - heater_run_status
  uses:
  - heater_run_command
  - zone_air_heating_temperature_setpoint
  - zone_air_temperature_sensor
  implements:
  - CONTROL

HT2ZC:
  id: "6997800660733263872"
  description: "Two gas or electric heater control on zone side (HSP, DSP)."
  is_abstract: true
  opt_uses:
  - discharge_air_temperature_sensor
  - heating_thermal_power_capacity
  - heating_percentage_command
  uses:
  - heater_run_command_1
  - heater_run_command_2
  - zone_air_heating_temperature_setpoint
  - zone_air_temperature_sensor
  implements:
  - CONTROL

HT2XZTC2X:
  id: "18111271668641955840"
  description: "Two separate heating sections going to two different zones on the device, with independent heating control."
  is_abstract: true
  opt_uses:
  - heating_percentage_command_1
  - discharge_air_temperature_sensor_1
  - heating_percentage_command_2
  - discharge_air_temperature_sensor_2
  uses:
  - zone_air_temperature_setpoint_1
  - zone_air_temperature_sensor_1
  - heater_run_command_1
  - heater_run_status_1
  - zone_air_temperature_setpoint_2
  - zone_air_temperature_sensor_2
  - heater_run_command_2
  - heater_run_status_2
  implements:
  - CONTROL

HT3ZC:
  id: "3504555462265667584"
  description: "Two gas or electric heater control on zone side (HSP, DSP)."
  is_abstract: true
  opt_uses:
  - discharge_air_temperature_sensor
  - heating_thermal_power_capacity
  uses:
  - heater_run_command_1
  - heater_run_command_2
  - heater_run_command_3
  - zone_air_heating_temperature_setpoint
  - zone_air_temperature_sensor
  implements:
  - CONTROL



HTSWC:
  id: "2162764248285970432"
  description: "Two gas or electric heater control on supply water side."
  is_abstract: true
  opt_uses:
  - heating_thermal_power_capacity
  - heating_percentage_command
  uses:
  - heater_run_command
  - supply_water_temperature_sensor
  - supply_water_temperature_setpoint
  implements:
  - CONTROL


HT2SWC:
  id: "10024219610326237184"
  description: "Two gas or electric heater control on supply water side."
  is_abstract: true
  opt_uses:
  - heating_thermal_power_capacity
  - heating_percentage_command
  uses:
  - heater_run_command_1
  - heater_run_command_2
  - supply_water_temperature_sensor
  - supply_water_temperature_setpoint
  implements:
  - CONTROL

HT4SWC:
  id: "15090909928606400512"
  description: "Four gas or electric heater control on supply water side."
  is_abstract: true
  opt_uses:
  - heating_thermal_power_capacity
  - heating_percentage_command
  uses:
  - heater_run_command_1
  - heater_run_command_2
  - heater_run_command_3
  - heater_run_command_4
  - supply_water_temperature_sensor
  - supply_water_temperature_setpoint
  implements:
  - CONTROL


HT2SC:
  id: "5412533591898849280"
  description: "Two gas or electric heater control on supply side."
  is_abstract: true
  opt_uses:
  - heating_thermal_power_capacity
  - heating_percentage_command
  - heating_request_count
  uses:
  - heater_run_command_1
  - heater_run_command_2
  - supply_air_temperature_sensor
  - supply_air_temperature_setpoint
  implements:
  - CONTROL


HT3SC:
  id: "10953790720913178624"
  description: "Three gas or electric heater control on supply side."
  is_abstract: true
  opt_uses:
  - heating_thermal_power_capacity
  - heating_percentage_command
  - heating_request_count
  uses:
  - heater_run_command_1
  - heater_run_command_2
  - heater_run_command_3
  - supply_air_temperature_sensor
  - supply_air_temperature_setpoint
  implements:
  - CONTROL


HT4SC:
  id: "13793873235923697664"
  description: "Four gas or electric heater control on supply side."
  is_abstract: true
  opt_uses:
  - heating_thermal_power_capacity
  - heating_percentage_command
  - heating_request_count
  uses:
  - heater_run_command_1
  - heater_run_command_2
  - heater_run_command_3
  - heater_run_command_4
  - supply_air_temperature_sensor
  - supply_air_temperature_setpoint
  implements:
  - CONTROL

HT2SDC:
  id: "7476730333606445056"
  description: "Two gas or electric heater control on supply side (dual setpoint)."
  is_abstract: true
  opt_uses:
  - heating_thermal_power_capacity
  - heating_percentage_command
  uses:
  - heater_run_command_1
  - heater_run_command_2
  - supply_air_temperature_sensor
  - supply_air_heating_temperature_setpoint
  - supply_air_cooling_temperature_setpoint
  implements:
  - CONTROL

HTVSC:
  id: "14635905628753625088"
  description: "Variable gas to electric control on supply air side."
  is_abstract: true
  opt_uses:
  - heating_thermal_power_capacity
  - heating_request_count
  uses:
  - heater_run_command
  - heater_run_status
  - heating_percentage_command
  - supply_air_temperature_setpoint
  - supply_air_temperature_sensor
  implements:
  - CONTROL

ECON:
  id: "3106690582685155328"
  description: "Economizer mode control"
  is_abstract: true
  opt_uses:
  - low_limit_outside_air_damper_percentage_command
  - supply_air_temperature_sensor
  - outside_air_flowrate_sensor
  - outside_air_flowrate_setpoint
  - return_air_damper_percentage_command
  uses:
  - outside_air_temperature_sensor
  - economizer_mode
  - mixed_air_temperature_sensor
  - supply_air_temperature_setpoint
  - outside_air_damper_percentage_command
  - return_air_temperature_sensor
  implements:
  - CONTROL


ECOND:
  id: "2000353186723921920"
  description: "Economizer mode control - single zone"
  is_abstract: true
  opt_uses:
  - return_air_temperature_sensor
  - outside_air_flowrate_sensor
  - outside_air_flowrate_setpoint
  - mixed_air_temperature_sensor
  - outside_air_damper_percentage_sensor
  - low_limit_outside_air_damper_percentage_command
  - return_air_damper_percentage_command
  uses:
  - outside_air_temperature_sensor
  - economizer_mode
  - discharge_air_temperature_sensor
  - discharge_air_temperature_setpoint
  - outside_air_damper_percentage_command
  implements:
  - CONTROL

ECONM:
  id: "8728731030015442944"
  description: "Economizer mode control"
  is_abstract: true
  opt_uses:
  - outside_air_flowrate_sensor
  - outside_air_flowrate_setpoint
  - supply_air_temperature_sensor
  - outside_air_damper_percentage_sensor
  - low_limit_outside_air_damper_percentage_command
  - return_air_damper_percentage_command
  uses:
  - outside_air_temperature_sensor
  - economizer_mode
  - mixed_air_temperature_sensor
  - mixed_air_temperature_setpoint
  - outside_air_damper_percentage_command
  - return_air_temperature_sensor
  implements:
  - CONTROL

ECONM2X:
  id: "10998545242210172928"
  description: "Economizer mode control"
  is_abstract: true
  opt_uses:
  - outside_air_flowrate_sensor
  - outside_air_flowrate_setpoint
  - supply_air_temperature_sensor
  - outside_air_damper_percentage_sensor
  - low_limit_outside_air_damper_percentage_command
  - return_air_damper_percentage_command
  uses:
  - outside_air_temperature_sensor
  - economizer_mode
  - mixed_air_temperature_sensor_1
  - mixed_air_temperature_sensor_2
  - mixed_air_temperature_setpoint
  - outside_air_damper_percentage_command
  - return_air_temperature_sensor
  implements:
  - CONTROL

ECONMD:
  id: "15646260057656524800"
  description: "Economizer mode control - single zone"
  is_abstract: true
  opt_uses:
  - low_limit_outside_air_damper_percentage_command
  - discharge_air_temperature_sensor
  - outside_air_flowrate_sensor
  - outside_air_flowrate_setpoint
  - return_air_temperature_sensor
  - outside_air_damper_percentage_sensor
  - return_air_damper_percentage_command
  uses:
  - outside_air_temperature_sensor
  - economizer_mode
  - mixed_air_temperature_sensor
  - mixed_air_temperature_setpoint
  - outside_air_damper_percentage_command
  implements:
  - CONTROL

ECONZ:
  id: "10070803718971850752"
  description: "Economizer mode control - single room"
  is_abstract: true
  opt_uses:
  - low_limit_outside_air_damper_percentage_command
  - discharge_air_temperature_sensor
  - outside_air_flowrate_sensor
  - outside_air_relative_humidity_sensor
  - outside_air_flowrate_setpoint
  - return_air_temperature_sensor
  - mixed_air_temperature_sensor
  - outside_air_damper_percentage_sensor
  - return_air_damper_percentage_command
  uses:
  - outside_air_temperature_sensor
  - economizer_mode
  - zone_air_temperature_sensor
  - zone_air_cooling_temperature_setpoint
  - outside_air_damper_percentage_command
  implements:
  - CONTROL
VOADM:
  id: "12330062619539931136"
  description: "Variable outside air damper monitoring."
  is_abstract: true
  opt_uses:
  - economizer_mode
  - mixed_air_temperature_sensor
  - outside_air_damper_percentage_sensor
  - low_limit_outside_air_damper_percentage_command
  uses:
  - outside_air_temperature_sensor
  - outside_air_damper_percentage_command
  implements:
  - MONITORING

BYPDM:
  id: "7718376601112543232"
  description: "Bypass damper monitoring."
  is_abstract: true
  uses:
  - bypass_air_damper_percentage_command
  implements:
  - MONITORING


OAFM:
  id: "7386573678663696384"
  description: "Outside air flow monitoring"
  is_abstract: true
  opt_uses:
  - outside_air_temperature_sensor
  - outside_air_damper_percentage_sensor
  uses:
  - outside_air_flowrate_sensor
  implements:
  - MONITORING

OAFMC:
  id: "16941748637967319040"
  description: "Outside air flow control with minimum setpoint."
  is_abstract: true
  opt_uses:
  - economizer_mode
  - mixed_air_temperature_sensor
  uses:
  - ventilation_outside_air_flowrate_setpoint
  - outside_air_flowrate_sensor
  - outside_air_damper_percentage_command
  implements:
  - CONTROL

OAMC:
  id: "9583248377378766848"
  description: "Outside air flow control."
  is_abstract: true
  opt_uses:
  - outside_air_flowrate_sensor
  uses:
  - outside_air_damper_percentage_sensor
  - outside_air_damper_percentage_command
  implements:
  - CONTROL


OFC:
  id: "18252070729648439296"
  description: "Outside air flow control monitoring (without a damper)."
  is_abstract: true
  uses:
  - outside_air_flowrate_setpoint
  - outside_air_flowrate_sensor
  implements:
  - OPERATIONAL

SFM:
  id: "1953769078078308352"
  description: "Supply air flow monitoring."
  is_abstract: true
  uses:
  - supply_air_flowrate_sensor
  implements:
  - MONITORING

SFC:
  id: "11177141114933084160"
  description: "Supply air flow control."
  is_abstract: true
  uses:
  - supply_air_flowrate_setpoint
  - supply_air_flowrate_sensor
  implements:
  - OPERATIONAL

RFC:
  id: "6565455096505696256"
  description: "Return air flow control."
  is_abstract: true
  uses:
  - return_air_flowrate_setpoint
  - return_air_flowrate_sensor
  implements:
  - OPERATIONAL

SARC:
  id: "15788827133360472064"
  description: "AHU supply air reset control."
  is_abstract: true
  opt_uses:
  - supply_air_flowrate_sensor
  - heating_request_count
  uses:
  - supply_air_temperature_setpoint
  - supply_air_static_pressure_setpoint
  - cooling_request_count
  - pressurization_request_count
  implements:
  - CONTROL

RWISOVPC:
  id: "13482984124146778112"
  description: "Return water isolation valve percentage monitoring."
  is_abstract: true
  opt_uses:
  - run_command
  uses:
  - return_water_valve_percentage_sensor
  - return_water_valve_percentage_command
  implements:
  - OPERATIONAL

CHWISOVM:
  id: "8871298105719390208"
  description: "Chilled water isolation valve monitoring."
  is_abstract: true
  opt_uses:
  - run_command
  uses:
  - chilled_water_isolation_valve_command
  - chilled_water_isolation_valve_status
  implements:
  - MONITORING

CDWISOVM:
  id: "18094670142574166016"
  description: "Condensing water isolation valve monitoring."
  is_abstract: true
  opt_uses:
  - run_command
  uses:
  - condensing_water_isolation_valve_command
  - condensing_water_isolation_valve_status
  implements:
  - MONITORING

CDWISOVPM:
  id: "512617197319749632"
  description: "Condensing water isolation valve percentage monitoring."
  is_abstract: true
  opt_uses:
  - run_command
  uses:
  - condensing_water_isolation_valve_percentage_command
  - condensing_water_isolation_valve_percentage_sensor
  implements:
  - MONITORING

CDWPVM:
  id: "7446747751028621312"
  description: "Condensing water pressure valve command and position monitoring (without regard to what controls it)."
  is_abstract: true
  opt_uses:
  - condensing_water_flowrate_sensor
  uses:
  - condensing_water_valve_percentage_sensor
  implements:
  - OPERATIONAL

CDWFRSM:
  description: "Condenser water flowrate status monitoring."
  is_abstract: true
  uses:
  - condensing_water_flowrate_status
  implements:
  - OPERATIONAL

BYPVPM:
  id: "9735989234174525440"
  description: "Bypass water valve percentage monitoring."
  is_abstract: true
  opt_uses:
  - bypass_valve_percentage_sensor
  uses:
  - bypass_valve_percentage_command
  implements:
  - MONITORING

MWVPM:
  id: "5124303215747137536"
  description: "Make-up water valve percentage monitoring."
  is_abstract: true
  uses:
  - makeup_water_valve_percentage_command
  implements:
  - MONITORING

HXSWISOVPM:
  id: "11812289399880679424"
  description: "Heat exchanger supply isolation water valve percentage monitoring."
  is_abstract: true
  uses:
  - heat_exchange_supply_water_isolation_valve_percentage_command
  - heat_exchange_supply_water_isolation_valve_percentage_sensor
  implements:
  - MONITORING

HXRWISOVPM:
  id: "14124324858582007808"
  description: "Heat exchanger return isolation water valve percentage monitoring."
  is_abstract: true
  uses:
  - heat_exchange_return_water_isolation_valve_percentage_command
  - heat_exchange_return_water_isolation_valve_percentage_sensor
  implements:
  - MONITORING

HXSWISOVM:
  id: "18037952934766968832"
  description: "Heat exchanger supply isolation water valve monitoring."
  is_abstract: true
  uses:
  - heat_exchange_supply_water_isolation_valve_command
  - heat_exchange_supply_water_isolation_valve_status
  implements:
  - MONITORING

HXRWISOVM:
  id: "9182187217496309760"
  description: "Heat exchanger return isolation water valve monitoring."
  is_abstract: true
  uses:
  - heat_exchange_return_water_isolation_valve_command
  - heat_exchange_return_water_isolation_valve_status
  implements:
  - MONITORING

PWISOVM:
  id: "2818460206533443584"
  description: "Process water iso valve monitoring."
  is_abstract: true
  uses:
  - process_water_isolation_valve_command
  implements:
  - MONITORING

PWVPM:
  id: "12041832243388219392"
  description: "Process water valve percentage monitoring."
  is_abstract: true
  uses:
  - process_water_valve_percentage_command
  implements:
  - MONITORING

CHWBZC:
  id: "16609945715518472192"
  description: "Chilled water valve binary (open/closed) control."
  is_abstract: true
  implements:
  - OPERATIONAL
  uses:
  - chilled_water_valve_command
  - zone_air_temperature_sensor
  - zone_air_cooling_temperature_setpoint

CHWBYPVPM:
  id: "7430146224960831488"
  description: "Chilled water bypass valve percentage monitoring."
  is_abstract: true
  uses:
  - chilled_water_bypass_valve_percentage_sensor
  - chilled_water_bypass_valve_percentage_command
  implements:
  - MONITORING

MXVPM:
  id: "16653518261815607296"
  description: "Mixing valve percent monitoring."
  is_abstract: true
  uses:
  - mixing_valve_percentage_command
  implements:
  - MONITORING

WFRM:
  id: "1665538701926596608"
  description: "Water flowrate monitoring."
  is_abstract: true
  uses:
  - flowrate_sensor
  implements:
  - MONITORING

WFRC:
  id: "10888910738781372416"
  description: "Water flowrate control."
  is_abstract: true
  uses:
  - flowrate_sensor
  - flowrate_setpoint
  implements:
  - OPERATIONAL

MWFRC:
  id: "6277224720353984512"
  description: "Minimum water flowrate control."
  is_abstract: true
  uses:
  - flowrate_sensor
  - low_limit_flowrate_setpoint
  implements:
  - OPERATIONAL

CHWFRM:
  id: "15500596757208760320"
  description: "Chilled water flowrate monitoring."
  is_abstract: true
  uses:
  - chilled_water_flowrate_sensor
  implements:
  - MONITORING

SEPM:
  id: "3971381711140290560"
  description: "Shade extent monitoring."
  is_abstract: true
  uses:
  - shade_extent_percentage_command
  implements:
  - MONITORING

STPM:
  id: "13194753747995066368"
  description: "Shade tilt monitoring."
  is_abstract: true
  uses:
  - shade_tilt_percentage_command
  implements:
  - MONITORING

IGM:
  id: "8583067729567678464"
  description: "Inlet guidevane monitoring."
  is_abstract: true
  uses:
  - inlet_guidevane_percentage_sensor
  implements:
  - OPERATIONAL

CLPM:
  id: "17806439766422454272"
  description: "Cooling thermal monitoring."
  is_abstract: true
  uses:
  - cooling_thermal_power_sensor
  implements:
  - MONITORING

PCLPM:
  id: "1089077949623173120"
  description: "Process cooling thermal monitoring."
  is_abstract: true
  uses:
  - process_cooling_thermal_power_sensor
  implements:
  - MONITORING


### POTENTIALLY ONE-OFF TYPES ###
DDCO:
  id: "10312449986477948928"
  description: "Flow control - dual duct, but only cooling."
  is_abstract: true
  uses:
  - cooling_air_flowrate_setpoint_2
  - cooling_air_flowrate_setpoint_1
  - cooling_air_flowrate_sensor_2
  - cooling_air_flowrate_sensor_1
  - cooling_air_damper_percentage_command_2
  - cooling_air_damper_percentage_command_1
  implements:
  - CONTROL

FDPM2X:
  id: "871492295067697152"
  description: "Filter pressure monitoring (2 sensors)."
  is_abstract: true
  uses:
  - filter_differential_pressure_sensor_1
  - filter_differential_pressure_sensor_2
  implements:
  - MONITORING

FDPSM2X:
  description: "Filter pressure status monitoring (2 sensors)."
  is_abstract: true
  uses:
  - filter_differential_pressure_status_1
  - filter_differential_pressure_status_2
  opt_uses:
  - filter_alarm_1
  - filter_alarm_2
  implements:
  - MONITORING

FDPM3X:
  id: "16670119787883397120"
  description: "Filter pressure monitoring (3 sensors)."
  is_abstract: true
  uses:
  - filter_differential_pressure_sensor_1
  - filter_differential_pressure_sensor_2
  - filter_differential_pressure_sensor_3
  implements:
  - MONITORING

FDPM4X:
  id: "5700763968050561024"
  description: "Filter pressure monitoring (4 sensors)."
  is_abstract: true
  uses:
  - filter_differential_pressure_sensor_1
  - filter_differential_pressure_sensor_2
  - filter_differential_pressure_sensor_3
  - filter_differential_pressure_sensor_4
  implements:
  - MONITORING

CO2C2X:
  id: "14924136004905336832"
  description: "Carbon dioxide control with dual zone sensors."
  is_abstract: true
  uses:
  - zone_air_co2_concentration_setpoint
  - zone_air_co2_concentration_sensor_1
  - zone_air_co2_concentration_sensor_2
  implements:
  - OPERATIONAL

DSP3X:
  id: "3394920958836867072"
  description: "Dual setpoint zone temp control with 3 temp sensors."
  is_abstract: true
  opt_uses:
  - discharge_air_temperature_sensor
  uses:
  - zone_air_temperature_sensor_1
  - zone_air_temperature_sensor_2
  - zone_air_temperature_sensor_3
  - zone_air_cooling_temperature_setpoint
  - zone_air_heating_temperature_setpoint
  implements:
  - OPERATIONAL


EFSS2X:
  id: "12618292995691642880"
  description: "Exhaust fan start-stop and feedback with two fans."
  is_abstract: true
  opt_uses:
  - exhaust_fan_current_sensor_1
  - exhaust_fan_power_sensor_1
  - exhaust_fan_current_sensor_2
  - exhaust_fan_power_sensor_2
  - exhaust_air_flowrate_capacity
  - exhaust_fan_power_capacity
  uses:
  - exhaust_fan_run_command_1
  - exhaust_fan_run_status_1
  - exhaust_fan_run_command_2
  - exhaust_fan_run_status_2
  implements:
  - OPERATIONAL

EFSS3X:
  id: "8006606977264254976"
  description: "Exhaust fan start-stop and feedback with three fans."
  is_abstract: true
  opt_uses:
  - exhaust_fan_current_sensor_1
  - exhaust_fan_power_sensor_1
  - exhaust_fan_current_sensor_2
  - exhaust_fan_power_sensor_2
  - exhaust_fan_current_sensor_3
  - exhaust_fan_power_sensor_3
  - exhaust_air_flowrate_capacity
  - exhaust_fan_power_capacity
  uses:
  - exhaust_fan_run_command_1
  - exhaust_fan_run_status_1
  - exhaust_fan_run_command_2
  - exhaust_fan_run_status_2
  - exhaust_fan_run_command_3
  - exhaust_fan_run_status_3
  implements:
  - OPERATIONAL

EFSS4X:
  id: "17229979014119030784"
  description: "Exhaust fan start-stop and feedback with four fans."
  is_abstract: true
  opt_uses:
  - exhaust_air_flowrate_capacity
  - exhaust_fan_power_capacity
  - exhaust_fan_current_sensor_1
  - exhaust_fan_power_sensor_1
  - exhaust_fan_current_sensor_2
  - exhaust_fan_power_sensor_2
  - exhaust_fan_current_sensor_3
  - exhaust_fan_power_sensor_3
  - exhaust_fan_current_sensor_4
  - exhaust_fan_power_sensor_4
  uses:
  - exhaust_fan_run_command_1
  - exhaust_fan_run_status_1
  - exhaust_fan_run_command_2
  - exhaust_fan_run_status_2
  - exhaust_fan_run_command_3
  - exhaust_fan_run_status_3
  - exhaust_fan_run_command_4
  - exhaust_fan_run_status_4
  implements:
  - OPERATIONAL

DF2XSS:
  id: "9591874046098669568"
  description: "Discharge fan start-stop and feedback (2 pts)."
  is_abstract: true
  opt_uses:
  - discharge_fan_current_sensor
  - discharge_fan_power_sensor
  uses:
  - discharge_fan_run_status_1
  - discharge_fan_run_status_2
  - discharge_fan_run_command_1
  - discharge_fan_run_command_2
  implements:
  - OPERATIONAL

SFSS2X:
  id: "2241999454230020096"
  description: "Supply fan start-stop and feedback for two fans."
  is_abstract: true
  opt_uses:
  - supply_air_flowrate_capacity
  - supply_fan_power_capacity
  - supply_fan_current_sensor_1
  - supply_fan_current_sensor_2
  - supply_fan_power_sensor_1
  - supply_fan_power_sensor_2
  uses:
  - supply_fan_run_command_1
  - supply_fan_run_status_1
  - supply_fan_run_command_2
  - supply_fan_run_status_2
  implements:
  - OPERATIONAL

SFSS3X:
  id: "11465371491084795904"
  description: "Supply fan start-stop and feedback for three fans."
  is_abstract: true
  opt_uses:
  - supply_air_flowrate_capacity
  - supply_fan_power_capacity
  - supply_fan_current_sensor_1
  - supply_fan_current_sensor_2
  - supply_fan_current_sensor_3
  - supply_fan_power_sensor_1
  - supply_fan_power_sensor_2
  - supply_fan_power_sensor_3
  uses:
  - supply_fan_run_command_1
  - supply_fan_run_status_1
  - supply_fan_run_command_2
  - supply_fan_run_status_2
  - supply_fan_run_command_3
  - supply_fan_run_status_3
  implements:
  - OPERATIONAL

SFSS4X:
  id: "12662092041384099840"
  description: "Supply fan start-stop and feedback for four fans."
  is_abstract: true
  opt_uses:
  - supply_air_flowrate_capacity
  - supply_fan_power_capacity
  - supply_fan_current_sensor_1
  - supply_fan_current_sensor_2
  - supply_fan_current_sensor_3
  - supply_fan_current_sensor_4
  - supply_fan_power_sensor_1
  - supply_fan_power_sensor_2
  - supply_fan_power_sensor_3
  - supply_fan_power_sensor_4
  uses:
  - supply_fan_run_command_1
  - supply_fan_run_status_1
  - supply_fan_run_command_2
  - supply_fan_run_status_2
  - supply_fan_run_command_3
  - supply_fan_run_status_3
  - supply_fan_run_command_4
  - supply_fan_run_status_4
  implements:
  - OPERATIONAL

EFVSC2X:
  id: "6853685472657408000"
  description: "Exhaust fan variable speed control with feedback and sensoring for two fans."
  is_abstract: true
  opt_uses:
  - exhaust_fan_speed_frequency_sensor_1
  - exhaust_fan_speed_percentage_sensor_1
  - exhaust_fan_current_sensor_1
  - exhaust_fan_power_sensor_1
  - exhaust_fan_speed_frequency_sensor_2
  - exhaust_fan_speed_percentage_sensor_2
  - exhaust_fan_current_sensor_2
  - exhaust_fan_power_sensor_2
  uses:
  - exhaust_fan_run_command_1
  - exhaust_fan_run_status_1
  - exhaust_fan_speed_percentage_command_1
  - exhaust_fan_run_command_2
  - exhaust_fan_run_status_2
  - exhaust_fan_speed_percentage_command_2
  implements:
  - OPERATIONAL

EFVSC3X:
  id: "16077057509512183808"
  description: "Exhaust fan variable speed control with feedback and sensoring for three fans."
  is_abstract: true
  opt_uses:
  - exhaust_fan_speed_frequency_sensor_1
  - exhaust_fan_speed_percentage_sensor_1
  - exhaust_fan_current_sensor_1
  - exhaust_fan_power_sensor_1
  - exhaust_fan_speed_frequency_sensor_2
  - exhaust_fan_speed_percentage_sensor_2
  - exhaust_fan_current_sensor_2
  - exhaust_fan_power_sensor_2
  - exhaust_fan_speed_frequency_sensor_3
  - exhaust_fan_speed_percentage_sensor_3
  - exhaust_fan_current_sensor_3
  - exhaust_fan_power_sensor_3
  uses:
  - exhaust_fan_run_command_1
  - exhaust_fan_run_status_1
  - exhaust_fan_speed_percentage_command_1
  - exhaust_fan_run_command_2
  - exhaust_fan_run_status_2
  - exhaust_fan_speed_percentage_command_2
  - exhaust_fan_run_command_3
  - exhaust_fan_run_status_3
  - exhaust_fan_speed_percentage_command_3
  implements:
  - OPERATIONAL

EFVSC4X:
  id: "4547842463443714048"
  description: "Exhaust fan variable speed control with feedback and sensoring for four fans."
  is_abstract: true
  opt_uses:
  - exhaust_fan_speed_frequency_sensor_1
  - exhaust_fan_speed_percentage_sensor_1
  - exhaust_fan_current_sensor_1
  - exhaust_fan_power_sensor_1
  - exhaust_fan_speed_frequency_sensor_2
  - exhaust_fan_speed_percentage_sensor_2
  - exhaust_fan_current_sensor_2
  - exhaust_fan_power_sensor_2
  - exhaust_fan_speed_frequency_sensor_3
  - exhaust_fan_speed_percentage_sensor_3
  - exhaust_fan_current_sensor_3
  - exhaust_fan_power_sensor_3
  - exhaust_fan_speed_frequency_sensor_4
  - exhaust_fan_speed_percentage_sensor_4
  - exhaust_fan_current_sensor_4
  - exhaust_fan_power_sensor_4
  uses:
  - exhaust_fan_run_command_1
  - exhaust_fan_run_status_1
  - exhaust_fan_speed_percentage_command_1
  - exhaust_fan_run_command_2
  - exhaust_fan_run_status_2
  - exhaust_fan_speed_percentage_command_2
  - exhaust_fan_run_command_3
  - exhaust_fan_run_status_3
  - exhaust_fan_speed_percentage_command_3
  - exhaust_fan_run_command_4
  - exhaust_fan_run_status_4
  - exhaust_fan_speed_percentage_command_4
  implements:
  - OPERATIONAL

SFVSC2X:
  id: "13771214500298489856"
  description: "Supply fan variable speed control with feedback and sensoring with two fans."
  is_abstract: true
  opt_uses:
  - supply_fan_speed_frequency_sensor_1
  - supply_fan_speed_percentage_sensor_1
  - supply_fan_current_sensor_1
  - supply_fan_power_sensor_1
  - supply_fan_speed_frequency_sensor_2
  - supply_fan_speed_percentage_sensor_2
  - supply_fan_current_sensor_2
  - supply_fan_power_sensor_2
  uses:
  - supply_fan_run_command_1
  - supply_fan_run_status_1
  - supply_fan_speed_percentage_command_1
  - supply_fan_run_command_2
  - supply_fan_run_status_2
  - supply_fan_speed_percentage_command_2
  implements:
  - OPERATIONAL

SFVSC3X:
  id: "6519182149650743296"
  description: "Supply fan variable speed control with feedback and sensoring with three fans."
  is_abstract: true
  opt_uses:
  - supply_fan_speed_frequency_sensor_1
  - supply_fan_speed_percentage_sensor_1
  - supply_fan_current_sensor_1
  - supply_fan_power_sensor_1
  - supply_fan_speed_frequency_sensor_2
  - supply_fan_speed_percentage_sensor_2
  - supply_fan_current_sensor_2
  - supply_fan_power_sensor_2
  - supply_fan_speed_frequency_sensor_3
  - supply_fan_speed_percentage_sensor_3
  - supply_fan_current_sensor_3
  - supply_fan_power_sensor_3
  uses:
  - supply_fan_run_command_1
  - supply_fan_run_status_1
  - supply_fan_speed_percentage_command_1
  - supply_fan_run_command_2
  - supply_fan_run_status_2
  - supply_fan_speed_percentage_command_2
  - supply_fan_run_command_3
  - supply_fan_run_status_3
  - supply_fan_speed_percentage_command_3
  implements:
  - OPERATIONAL

SFVSC4X:
  id: "17733145221803278336"
  description: "Supply fan variable speed control with feedback and sensoring with four fans."
  is_abstract: true
  opt_uses:
  - supply_fan_speed_frequency_sensor_1
  - supply_fan_speed_percentage_sensor_1
  - supply_fan_current_sensor_1
  - supply_fan_power_sensor_1
  - supply_fan_speed_frequency_sensor_2
  - supply_fan_speed_percentage_sensor_2
  - supply_fan_current_sensor_2
  - supply_fan_power_sensor_2
  - supply_fan_speed_frequency_sensor_3
  - supply_fan_speed_percentage_sensor_3
  - supply_fan_current_sensor_3
  - supply_fan_power_sensor_3
  - supply_fan_speed_frequency_sensor_4
  - supply_fan_speed_percentage_sensor_4
  - supply_fan_current_sensor_4
  - supply_fan_power_sensor_4
  uses:
  - supply_fan_run_command_1
  - supply_fan_run_status_1
  - supply_fan_speed_percentage_command_1
  - supply_fan_run_command_2
  - supply_fan_run_status_2
  - supply_fan_speed_percentage_command_2
  - supply_fan_run_command_3
  - supply_fan_run_status_3
  - supply_fan_speed_percentage_command_3
  - supply_fan_run_command_4
  - supply_fan_run_status_4
  - supply_fan_speed_percentage_command_4
  implements:
  - OPERATIONAL

BYPSSPC:
  id: "622251700748550144"
  description: "Supply static pressure control with bypass damper."
  is_abstract: true
  opt_uses:
  - supply_air_flowrate_sensor
  uses:
  - supply_air_static_pressure_sensor
  - supply_air_static_pressure_setpoint
  - supply_fan_run_command
  - supply_fan_run_status
  - bypass_air_damper_percentage_command
  implements:
  - CONTROL

BYPSSPC2X: # Consider virtual point for instances where dampers control to same value.
  id: "7071406367143100416"
  description: "Supply static pressure control with bypass damper."
  is_abstract: true
  opt_uses:
  - supply_air_flowrate_sensor
  uses:
  - supply_air_static_pressure_sensor
  - supply_air_static_pressure_setpoint
  - supply_fan_run_command
  - supply_fan_run_status
  - bypass_air_damper_percentage_command_1
  - bypass_air_damper_percentage_command_2
  implements:
  - CONTROL

SWISOVM:
  id: "5867537891751624704"
  description: "Supply side isolation valve monitoring."
  is_abstract: true
  uses:
  - supply_water_isolation_valve_command
  - supply_water_isolation_valve_status
  implements:
  - MONITORING

SWISOVPM:
  id: "3561694882537930752"
  description: "Supply side isolation valve monitoring."
  is_abstract: true
  uses:
  - supply_water_isolation_valve_percentage_command
  - supply_water_isolation_valve_percentage_sensor
  implements:
  - MONITORING

RWISOVM:
  id: "9884748759366107136"
  description: "Return side isolation valve monitoring."
  is_abstract: true
  uses:
  - return_water_isolation_valve_command
  - return_water_isolation_valve_status
  implements:
  - MONITORING

RWISOVPM:
  id: "5273062740938719232"
  description: "Return side isolation valve monitoring."
  is_abstract: true
  uses:
  - return_water_isolation_valve_percentage_command
  - return_water_isolation_valve_percentage_sensor
  implements:
  - MONITORING

CICHVISOVM3X:
  description: "Circuit changeover valve for switching between Hot water system and Chiller "
  is_abstract: true
  uses:
  - circulation_changeover_isolation_valve_status_1
  - circulation_changeover_isolation_valve_status_2
  - circulation_changeover_isolation_valve_status_3
  implements:
  - MONITORING

CHWRWISOVPM:
  id: "10432710170277576704"
  description: "Return side isolation valve monitoring."
  is_abstract: true
  uses:
  - chilled_return_water_isolation_valve_percentage_command
  - chilled_return_water_isolation_valve_percentage_sensor
  implements:
  - MONITORING

CHWRWISOVM:
  id: "10538544761520783360"
  description: "Return side isolation valve monitoring."
  is_abstract: true
  uses:
  - chilled_return_water_isolation_valve_command
  - chilled_return_water_isolation_valve_status
  implements:
  - MONITORING


CHWSWISOVPM:
  id: "493265792670892032"
  description: "Supply side isolation valve monitoring."
  is_abstract: true
  uses:
  - chilled_supply_water_isolation_valve_percentage_command
  - chilled_supply_water_isolation_valve_percentage_sensor
  implements:
  - MONITORING

CHWSWISOVM:
  id: "16767023046174179328"
  description: "Supply side isolation valve monitoring."
  is_abstract: true
  uses:
  - chilled_supply_water_isolation_valve_command
  - chilled_supply_water_isolation_valve_status
  implements:
  - MONITORING


PRWDT:
  id: "73094021186060288"
  description: "Temperature differential across process water."
  is_abstract: true
  implements:
  - MONITORING
  opt_uses:
  - process_cooling_thermal_power_sensor
  uses:
  - process_return_water_temperature_sensor
  - process_supply_water_temperature_sensor

PRWDT2X:
  id: "2264658189855227904"
  description: "Temperature differential across 2 process water headers."
  is_abstract: true
  implements:
  - MONITORING
  opt_uses:
  - process_cooling_thermal_power_sensor_1
  - process_cooling_thermal_power_sensor_2
  uses:
  - process_return_water_temperature_sensor_1
  - process_return_water_temperature_sensor_2
  - process_supply_water_temperature_sensor_1
  - process_supply_water_temperature_sensor_2


PWFRM:
  id: "2595109812513538048"
  description: "Flowrate monitoring for process water."
  is_abstract: true
  implements:
  - MONITORING
  uses:
  - process_water_flowrate_sensor

PWFRM2X:
  id: "9296466058040836096"
  description: "Flowrate monitoring for 2 process water headers."
  is_abstract: true
  implements:
  - MONITORING
  uses:
  - process_water_flowrate_sensor_1
  - process_water_flowrate_sensor_2

PWDPM:
  id: "455899989512552448"
  description: "Differential pressure monitoring for process water."
  is_abstract: true
  implements:
  - MONITORING
  uses:
  - process_water_differential_pressure_sensor

PWDPM2X:
  id: "7200603381453291520"
  description: "Differential pressure monitoring for 2 process water headers."
  is_abstract: true
  implements:
  - MONITORING
  uses:
  - process_water_differential_pressure_sensor_1
  - process_water_differential_pressure_sensor_2


CWRISOVPM:
  id: "5821024151850188800"
  description: "Condensing water return isolation monitoring."
  is_abstract: true
  uses:
  - condensing_return_water_isolation_valve_percentage_sensor
  - condensing_return_water_isolation_valve_percentage_command
  implements:
  - MONITORING

CWRISOVM:
  id: "8126867161063882752"
  description: "Condensing water return isolation monitoring."
  is_abstract: true
  uses:
  - condensing_return_water_isolation_valve_status
  - condensing_return_water_isolation_valve_command
  implements:
  - MONITORING


CWSISOVPM:
  id: "9716637829525667840"
  description: "Condensing water supply isolation monitoring."
  is_abstract: true
  uses:
  - condensing_supply_water_isolation_valve_percentage_sensor
  - condensing_supply_water_isolation_valve_percentage_command
  implements:
  - MONITORING

CWSISOVM:
  id: "1779043486285168640"
  description: "Condensing water supply isolation monitoring."
  is_abstract: true
  uses:
  - condensing_supply_water_isolation_valve_status
  - condensing_supply_water_isolation_valve_command
  implements:
  - MONITORING




CHWRISOVPM:
  id: "17456073789161865216"
  description: "Chilled water return isolation monitoring."
  is_abstract: true
  uses:
  - chilled_return_water_isolation_valve_percentage_sensor
  - chilled_return_water_isolation_valve_percentage_command
  implements:
  - MONITORING


WDPM:
  id: "6845381960844443648"
  description: "Differential pressure monitoring."
  is_abstract: true
  uses:
  - differential_pressure_sensor


CHWDPM:
  id: "17350239197918658560"
  description: "Differential pressure monitoring for chilled water."
  is_abstract: true
  uses:
  - chilled_water_differential_pressure_sensor


CHDX4SC:
  id: "5104951811098279936"
  description: "Chiller control."
  is_abstract: true
  opt_uses:
  - chilled_return_water_temperature_sensor
  - cooling_percentage_command
  - compressor_speed_frequency_sensor
  - compressor_speed_percentage_command
  - compressor_speed_percentage_sensor
  uses:
  - compressor_run_command_1
  - compressor_run_command_2
  - compressor_run_command_3
  - compressor_run_command_4
  - compressor_run_status_1
  - compressor_run_status_2
  - compressor_run_status_3
  - compressor_run_status_4
  - chilled_supply_water_temperature_sensor
  - chilled_supply_water_temperature_setpoint

CHDX2SC:
  id: "11002415523139944448"
  description: "Chiller control."
  is_abstract: true
  opt_uses:
  - chilled_return_water_temperature_sensor
  - cooling_percentage_command
  - compressor_speed_frequency_sensor
  - compressor_speed_percentage_command
  - compressor_speed_percentage_sensor
  - cooling_request_count
  uses:
  - compressor_run_command_1
  - compressor_run_command_2
  - compressor_run_status_1
  - compressor_run_status_2
  - chilled_supply_water_temperature_sensor
  - chilled_supply_water_temperature_setpoint


CHDXSC:
  id: "738711972362584064"
  description: "Chiller control single stage."
  is_abstract: true
  opt_uses:
  - chilled_return_water_temperature_sensor
  - cooling_percentage_command
  - compressor_speed_frequency_sensor
  - compressor_speed_percentage_command
  - compressor_speed_percentage_sensor
  uses:
  - compressor_run_command
  - compressor_run_status
  - chilled_supply_water_temperature_sensor
  - chilled_supply_water_temperature_setpoint

CHDXVSC:
  id: "16068753997699219456"
  description: "Variable speed compressor control."
  is_abstract: true
  uses:
  - compressor_speed_percentage_sensor
  - compressor_run_command
  - compressor_run_status

CDWFRM:
  id: "632877381119377408"
  description: "Condenser water flowrate monitoring."
  is_abstract: true
  uses:
  - condensing_water_flowrate_sensor
  implements:
  - MONITORING

REFSM:
  id: "14328323847953055744"
  description: "Refrigerant saturation monitoring."
  is_abstract: true
  opt_uses:
  - refrigerant_discharge_temperature_sensor
  - refrigerant_suction_temperature_sensor
  uses:
  - refrigerant_condenser_saturation_temperature_sensor
  - refrigerant_evaporator_saturation_temperature_sensor
  implements:
  - MONITORING


PDSCV:
  id: "2539113884334161920"
  description: "Pressure-dependent supply damper control for ventilation purposes (CO2 or VOC)."
  is_abstract: true
  uses:
  - supply_air_damper_percentage_command
  - supply_air_damper_percentage_sensor
  implements:
  - CONTROL

SDBPC:
  id: "11762485921188937728"
  description: "Back-pressure controlling supply damper."
  is_abstract: true
  opt_uses:
  - supply_air_flowrate_sensor
  uses:
  - supply_air_static_pressure_sensor
  - supply_air_static_pressure_setpoint
  - supply_air_damper_percentage_command
  - supply_air_damper_percentage_sensor
  implements:
  - MONITORING

HWVM:
  id: "12990740464972857344"
  description: "Heating water valve command and position monitoring (without regard to what controls it)."
  is_abstract: true
  opt_uses:
  - heating_thermal_power_capacity
  - heating_water_flowrate_sensor
  uses:
  - heating_water_valve_percentage_sensor
  - heating_water_valve_percentage_command
  implements:
  - OPERATIONAL

CHWVM:
  id: "16809792948983037952"
  description: "Chilled water valve command and position monitoring (without regard to what controls it)."
  is_abstract: true
  opt_uses:
  - cooling_thermal_power_capacity
  - chilled_water_flowrate_sensor
  - chilled_water_valve_failed_alarm
  uses:
  - chilled_water_valve_percentage_sensor
  - chilled_water_valve_percentage_command
  implements:
  - OPERATIONAL

RMM:
  id: "16071202610094276608"
  description: "Run mode monitoring."
  is_abstract: true
  uses:
  - run_mode

DSPZDHC:
  id: "8195635016311504896"
  description: "Zone dual setpoint humidification/dehumidification control."
  is_abstract: true
  opt_uses:
  - humidification_percentage_command
  uses:
  - zone_air_relative_humidity_sensor
  - zone_air_dehumidification_relative_humidity_setpoint
  - zone_air_humidification_relative_humidity_setpoint
  - dehumidification_run_command
  - humidification_run_command
  implements:
  - CONTROL

EFC:
  id: "9564729303032135680"
  description: "Exhaust air flow control."
  is_abstract: true
  uses:
  - exhaust_air_flowrate_sensor
  - exhaust_air_flowrate_setpoint
  implements:
  - OPERATIONAL

DXDDC:
  id: "14536703291649163264"
  description: "DX cooling dual setpoint control on discharge side"
  is_abstract: true
  opt_uses:
  - cooling_percentage_command
  - compressor_run_status
  uses:
  - compressor_run_command
  - discharge_air_heating_temperature_setpoint
  - discharge_air_cooling_temperature_setpoint
  - discharge_air_temperature_sensor
  implements:
  - CONTROL

HTDDC:
  id: "11978658703302721536"
  description: "gas or electric heating dual setpoint control on discharge side"
  is_abstract: true
  opt_uses:
  - heating_percentage_command
  - heater_run_status
  uses:
  - heater_run_command
  - discharge_air_heating_temperature_setpoint
  - discharge_air_cooling_temperature_setpoint
  - discharge_air_temperature_sensor
  implements:
  - CONTROL

REFSM2X:
  id: "16374171939616325632"
  description: "Refrigerant temperature monitoring for 2 circuits."
  is_abstract: true
  opt_uses:
  - refrigerant_discharge_temperature_sensor_1
  - refrigerant_discharge_temperature_sensor_2
  - refrigerant_suction_temperature_sensor_1
  - refrigerant_suction_temperature_sensor_2
  uses:
  - refrigerant_condenser_saturation_temperature_sensor_1
  - refrigerant_evaporator_saturation_temperature_sensor_1
  - refrigerant_condenser_saturation_temperature_sensor_2
  - refrigerant_evaporator_saturation_temperature_sensor_2
  implements:
  - MONITORING

REFPM:
  id: "5061129675661639680"
  description: "Refrigerant pressure monitoring for single circuits."
  is_abstract: true
  opt_uses:
  - refrigerant_differential_pressure_sensor
  uses:
  - refrigerant_evaporator_pressure_sensor
  - refrigerant_condenser_pressure_sensor
  implements:
  - MONITORING

REFPM2X:
  id: "3800121779997900800"
  description: "Refrigerant pressure monitoring for 2 circuits."
  is_abstract: true
  uses:
  - refrigerant_evaporator_pressure_sensor_1
  - refrigerant_condenser_pressure_sensor_1
  - refrigerant_evaporator_pressure_sensor_2
  - refrigerant_condenser_pressure_sensor_2
  implements:
  - MONITORING

SWPSS:
  id: "14653796881960796160"
  description: "Sweeper pump start stop monitoring."
  is_abstract: true
  uses:
  - sweeper_pump_run_command
  - sweeper_pump_run_status
  implements:
  - OPERATIONAL

SDM:
  id: "5997878398154702848"
  description: "Supply air damper monitoring."
  is_abstract: true
  uses:
  - supply_air_damper_command
  - supply_air_damper_status

ECDDC:
  id: "17635179835280064512"
  description: "Evaporative cooler control on discharge side."
  is_abstract: true
  opt_uses:
  - evaporative_cooler_run_status
  - cooling_percentage_sensor
  uses:
  - evaporative_cooler_run_command
  - discharge_air_temperature_sensor
  - discharge_air_cooling_temperature_setpoint
  - discharge_air_heating_temperature_setpoint
  implements:
  - CONTROL

DXSDC:
  id: "3007488245580693504"
  description: "Compressor run control on supply side, dual setpoints."
  is_abstract: true
  opt_uses:
  - leaving_cooling_coil_temperature_sensor
  - cooling_thermal_power_capacity
  - cooling_percentage_command #Serves as a duty cycle for single-stage DX sections.
  - compressor_speed_percentage_command
  - compressor_run_status
  uses:
  - compressor_run_command
  - supply_air_cooling_temperature_setpoint
  - supply_air_heating_temperature_setpoint
  - supply_air_temperature_sensor
  implements:
  - CONTROL

ETM4X:
  id: "11771493120443678720"
  description: "Basic exhaust temperature monitoring."
  is_abstract: true
  uses:
  - exhaust_air_temperature_sensor_1
  - exhaust_air_temperature_sensor_2
  - exhaust_air_temperature_sensor_3
  - exhaust_air_temperature_sensor_4
  implements:
  - MONITORING

DX6SC:
  id: "7258886293818441728"
  description: "Six compressor run control on supply air side."
  is_abstract: true
  opt_uses:
  - leaving_cooling_coil_temperature_sensor
  - cooling_thermal_power_capacity
  - cooling_percentage_command
  - compressor_speed_percentage_command
  - cooling_request_count
  uses:
  - compressor_run_status_1
  - compressor_run_status_2
  - compressor_run_status_3
  - compressor_run_status_4
  - compressor_run_status_5
  - compressor_run_status_6
  - compressor_run_command_1
  - compressor_run_command_2
  - compressor_run_command_3
  - compressor_run_command_4
  - compressor_run_command_5
  - compressor_run_command_6
  - supply_air_temperature_sensor
  - supply_air_temperature_setpoint
  implements:
  - CONTROL

DX2DSPRTC:
  id: "3583948997884116992"
  description: "Two-stage compressor run control with dual return temp control."
  is_abstract: true
  opt_uses:
  - leaving_cooling_coil_temperature_sensor
  - cooling_thermal_power_capacity
  - cooling_percentage_command
  - compressor_speed_percentage_command
  - cooling_stage_run_count
  uses:
  - return_air_cooling_temperature_setpoint
  - return_air_heating_temperature_setpoint
  - return_air_temperature_sensor
  - compressor_run_command_1
  - compressor_run_status_1
  - compressor_run_command_2
  - compressor_run_status_2
  implements:
  - CONTROL

DX4DC:
  id: "233270875120467968"
  description: "Compressor run control on discharge air side (DTC)."
  is_abstract: true
  opt_uses:
  - leaving_cooling_coil_temperature_sensor
  - cooling_thermal_power_capacity
  - cooling_percentage_command
  - compressor_speed_percentage_command
  uses:
  - compressor_run_status_1
  - compressor_run_command_1
  - compressor_run_status_2
  - compressor_run_command_2
  - compressor_run_status_3
  - compressor_run_command_3
  - compressor_run_status_4
  - compressor_run_command_4
  - discharge_air_temperature_sensor
  - discharge_air_temperature_setpoint
  implements:
  - CONTROL


DX6SWC:
  id: "10609564416582090752"
  description: "Six compressor run control on supply water side."
  is_abstract: true
  opt_uses:
  - cooling_thermal_power_capacity
  - cooling_percentage_command
  - compressor_speed_percentage_command
  - compressor_speed_percentage_sensor
  uses:
  - compressor_run_command_1
  - compressor_run_status_1
  - compressor_run_command_2
  - compressor_run_status_2
  - compressor_run_command_3
  - compressor_run_status_3
  - compressor_run_command_4
  - compressor_run_status_4
  - compressor_run_command_5
  - compressor_run_status_5
  - compressor_run_command_6
  - compressor_run_status_6
  - supply_water_temperature_sensor
  - supply_water_temperature_setpoint
  implements:
  - CONTROL


DRSM5X:
  id: "7159807102016290816"
  description: "Dryer status monitoring."
  is_abstract: true
  uses:
  - dryer_run_status_1
  - dryer_run_status_2
  - dryer_run_status_3
  - dryer_run_status_4
  - dryer_run_status_5
  implements:
  - MONITORING

DRSM8X:
  id: "4953043284604747776"
  description: "Dryer status monitoring."
  is_abstract: true
  uses:
  - dryer_run_status_1
  - dryer_run_status_2
  - dryer_run_status_3
  - dryer_run_status_4
  - dryer_run_status_5
  - dryer_run_status_6
  - dryer_run_status_7
  - dryer_run_status_8
  implements:
  - MONITORING
  
AHAC:
  id: "529218723387539456"
  description: "Tag to indicate an after hours activation method e.g. push button associated with this device."
  is_abstract: true
  uses:  
  - user_occupancy_override_status
  - zone_occupancy_status
  implements:
  - OPERATIONAL
  
DFFC:
  id: "10094864331922472960"
  description: "Discharge fan flow control"
  is_abstract: true
  uses:
  - discharge_fan_run_command
  - discharge_fan_run_status
  - discharge_fan_speed_percentage_command
  - discharge_air_flowrate_setpoint
  - discharge_air_flowrate_sensor
  implements:
  - CONTROL

EFM:
  id: "1682140227994386432"
  description: "Exhaust air flow monitoring"
  is_abstract: true
  uses:
  - exhaust_air_flowrate_sensor  
  implements:
  - OPERATIONAL

SWTM:
  id: "12058433769456009216"
  description: "Supply water temperature monitoring."
  is_abstract: true
  implements:
  - MONITORING
  opt_uses:
  - cooling_request_count
  - heating_request_count
  - return_water_temperature_sensor
  uses:
  - supply_water_temperature_sensor  

CWDPM:
  id: "16174723828872642560"
  description: "Differential pressure monitoring for condenser water."
  is_abstract: true
  implements:
  - MONITORING
  uses:
  - condensing_water_differential_pressure_sensor

DICM:
  id: "4971562358951378944"
  description: "Damper isolation control and monitoring. "
  is_abstract: true
  uses:
   - supply_air_isolation_damper_closed_status
   - supply_air_isolation_damper_open_status
   - supply_air_isolation_damper_command

UV:
  id: "6143342686997839872"
  description: "Ultraviolet lamp operation."
  is_abstract: true
  opt_uses:
  - ultraviolet_lamp_run_mode
  uses:
  - ultraviolet_lamp_run_command
  - ultraviolet_lamp_run_status

H3X:
  id: "3243024526971240448"
  description: "Heater monitoring."
  is_abstract: true
  implements:
  - MONITORING
  uses:
  - heater_run_status_1
  - heater_run_status_2
  - heater_run_status_3
  - heater_run_command_1
  - heater_run_command_2
  - heater_run_command_3

CHWBRC:
  id: "9602107200818380800"
  description: "Chilled water valve binary (open/closed) monitoring/controlling. Return air temperature control."
  is_abstract: true
  implements:
  - OPERATIONAL
  uses:
  - chilled_water_valve_command
  - return_air_temperature_sensor
  - return_air_temperature_setpoint

CHWISOVPM:
  id: "10952342664099397632"
  description: "Chllled water isolation valve control."
  is_abstract: true
  implements:
  - OPERATIONAL
  uses:
  - chilled_water_isolation_valve_percentage_command
  - chilled_water_isolation_valve_percentage_sensor

CWCS:
  id: "1207397495399776256"
  description: "Condensing water valve control."
  is_abstract: true
  implements:
  - OPERATIONAL
  uses:
  - condensing_water_valve_percentage_command
  - condensing_water_valve_percentage_sensor

DPM:
  id: "14194934395806154752"
  description: "Damper percentage control."
  is_abstract: true
  implements:
    - OPERATIONAL
  uses:
  - damper_percentage_command
  - damper_percentage_sensor

DFVSMC:
  id: "6412714239709937664"
  description: "Variable speed control mode for discharge fans."
  is_abstract: true
  uses:
  - discharge_fan_speed_mode
  - discharge_fan_run_status
  - discharge_fan_run_command
  implements:
  - OPERATIONAL

DFVDSC:
  id: "7493578150278856704"
  description: "Discharge fan control with toggled variable or discrete speed control. This allows the fan to run either VFD or discrete speed stages (LOW/MED/HIGH, etc.) and to switch between the mode."
  is_abstract: true
  uses:
  - discharge_fan_speed_percentage_command
  - discharge_fan_speed_mode
  - discharge_fan_run_status
  - discharge_fan_run_command
  implements:
  - OPERATIONAL

DFVDSFC:
  id: "15636086276564713472"
  description: "Discharge fan control with toggled variable or discrete speed (frequency) control. This allows the fan to run either VFD or discrete speed stages (LOW/MED/HIGH, etc.) and to switch between the mode."
  is_abstract: true
  uses:
  - discharge_fan_speed_frequency_command
  - discharge_fan_speed_mode
  - discharge_fan_run_status
  - discharge_fan_run_command
  implements:
  - OPERATIONAL

SSPCSCM:
  id: "6685507472607674368"
  description: "Supply air static pressure control for supervisor control (Machine learning)."
  is_abstract: true
  uses:
  - supervisor_control_mode
  - supervisor_supply_air_static_pressure_setpoint
  - program_supply_air_static_pressure_setpoint
  - supply_air_static_pressure_setpoint

STCSCM:
  id: "6577421081550782464"
  description: "Supply air temperature control for supervisor control (Machine learning)."
  is_abstract: true
  uses:
  - supervisor_control_mode
  - supervisor_supply_air_temperature_setpoint
  - program_supply_air_temperature_setpoint
  - supply_air_temperature_setpoint

SWTCSCM:
  id: "8591656014892236800"
  description: "Supply water temperature control for supervisor control (Machine learning)."
  is_abstract: true
  uses:
  - supervisor_control_mode
  - supervisor_supply_water_temperature_setpoint
  - program_supply_water_temperature_setpoint
  - supply_water_temperature_setpoint

WDPCSCM:
  id: "11032607012927045632"
  description: "Water differential pressure control for supervisor control (Machine learning)."
  is_abstract: true
  uses:
  - supervisor_control_mode
  - supervisor_differential_pressure_setpoint
  - program_differential_pressure_setpoint
  - differential_pressure_setpoint

CSWIVS:
  id: "359876340523991040"
  description: "Condensing return water isolation valve control."
  is_abstract: true
  implements:
  - OPERATIONAL
  uses:
  - condensing_return_water_isolation_valve_command_1
  - condensing_return_water_isolation_valve_command_2
  - condensing_return_water_isolation_valve_command_3
  - condensing_return_water_isolation_valve_command_4
  - condensing_return_water_isolation_valve_command_5
  - condensing_return_water_isolation_valve_command_6
  - condensing_return_water_isolation_valve_command_7
  - condensing_return_water_isolation_valve_status_1
  - condensing_return_water_isolation_valve_status_2
  - condensing_return_water_isolation_valve_status_3
  - condensing_return_water_isolation_valve_status_4
  - condensing_return_water_isolation_valve_status_5
  - condensing_return_water_isolation_valve_status_6
  - condensing_return_water_isolation_valve_status_7
  - condensing_return_water_isolation_valve_status_8
  - condensing_return_water_isolation_valve_status_9
  - condensing_return_water_isolation_valve_status_10
  - condensing_return_water_isolation_valve_status_11
  - condensing_return_water_isolation_valve_status_12
  - condensing_return_water_isolation_valve_status_13
  - condensing_return_water_isolation_valve_status_14

CRWIVS:
  id: "10755028705425227776"
  description: "Condensing supply water isolation valve control."
  is_abstract: true
  implements:
  - OPERATIONAL
  uses:
  - condensing_supply_water_isolation_valve_command_1
  - condensing_supply_water_isolation_valve_command_2
  - condensing_supply_water_isolation_valve_command_3
  - condensing_supply_water_isolation_valve_command_4
  - condensing_supply_water_isolation_valve_command_5
  - condensing_supply_water_isolation_valve_command_6
  - condensing_supply_water_isolation_valve_command_7
  - condensing_supply_water_isolation_valve_status_1
  - condensing_supply_water_isolation_valve_status_2
  - condensing_supply_water_isolation_valve_status_3
  - condensing_supply_water_isolation_valve_status_4
  - condensing_supply_water_isolation_valve_status_5
  - condensing_supply_water_isolation_valve_status_6
  - condensing_supply_water_isolation_valve_status_7
  - condensing_supply_water_isolation_valve_status_8
  - condensing_supply_water_isolation_valve_status_9
  - condensing_supply_water_isolation_valve_status_10
  - condensing_supply_water_isolation_valve_status_11
  - condensing_supply_water_isolation_valve_status_12
  - condensing_supply_water_isolation_valve_status_13
  - condensing_supply_water_isolation_valve_status_14

CSWTC:
  id: "14772239573039710208"
  description: "Condensing supply water temperature control."
  is_abstract: true
  implements:
  - OPERATIONAL
  uses:
  - condensing_supply_water_temperature_setpoint
  - condensing_supply_water_temperature_sensor

HTWHLSTC:
  id: "5798430287411019776"
  description: "Heat wheel which controls supply temperature using speed control."
  is_abstract: true
  implements:
  - CONTROL
  opt_uses:
  - heat_wheel_speed_percentage_sensor
  - exhaust_air_temperature_sensor
  - return_air_temperature_sensor
  uses:
  - heat_wheel_speed_percentage_command
  - heat_wheel_run_command
  - heat_wheel_run_status
  - outside_air_temperature_sensor
  - supply_air_temperature_sensor
  - supply_air_temperature_setpoint

#New abstracts for CH ZRH EURD
CAM:
  id: "10932006097032052736"
  description: "ztc alarm monitoring based on moisture sensor on coil or in pan."
  is_abstract: true
  implements:
  - MONITORING
  uses:
  - condensate_water_alarm

DPHCC:
  id: "12422697573691686912"
  description: "Two-pipe heating and cooling control. Has a single control
    valve that is fed by two separate headers for heating and cooling water.
    There is an isolation valve for each incoming system and a single control
    valve. Valve and mode control to zone temperature (heating/cooling
    setpoint configuration)."
  is_abstract: true
  opt_uses:
  - chilled_return_water_isolation_valve_percentage_command
  - heating_return_water_isolation_valve_percentage_command
  - heating_supply_water_isolation_valve_percentage_command
  - chilled_supply_water_isolation_valve_percentage_command
  - zone_air_cooling_temperature_setpoint
  - zone_air_heating_temperature_setpoint
  - condensate_water_alarm
  - zone_conditioning_mode
  - supply_water_valve_flowrate_sensor
  uses:
  - supply_water_valve_percentage_command
  - zone_air_temperature_sensor
  - water_riser_mode

HHCDM:
  id: "3582131505163403264"
  description: "Hydronic heating and cooling distribution monitoring"
  is_abstract: true
  implements:
  - MONITORING
  uses:
  - chilled_supply_water_isolation_valve_percentage_command
  - chilled_return_water_isolation_valve_percentage_command
  - heating_supply_water_isolation_valve_percentage_command
  - heating_return_water_isolation_valve_percentage_command
  - heating_request_count
  - cooling_request_count
  opt_uses:
  - average_zone_air_temperature_sensor


HHRU:
  id: "9211631039376523264"
  description: "Hydronic heat recovery unit for ahu's with bypass valve and circulation pump"
  is_abstract: true
  implements:
  - MONITORING
  uses:
  - supply_air_temperature_sensor
  - supply_air_temperature_setpoint
  - return_air_temperature_sensor
  - supply_water_temperature_sensor
  - supply_water_valve_percentage_command
  - supply_water_valve_percentage_sensor
  opt_uses:
  - exhaust_air_temperature_sensor
  - outside_air_temperature_sensor

PHRU:
  id: "5194420171762040832"
  description: "heat recovery unit for ahu's with plate heat exchanger valve and bypass damper"
  is_abstract: true
  implements:
  - MONITORING
  uses:
  - supply_air_temperature_sensor
  - supply_air_temperature_setpoint
  - return_air_temperature_sensor
  - bypass_air_damper_percentage_command
  opt_uses:
  - exhaust_air_temperature_sensor
  - outside_air_temperature_sensor
  - bypass_air_damper_command
  - bypass_air_damper_status

CHWDT2X:
  id: "17588854111866978304"
  description: "Temperature differential across chilled water with two sets of sensors."
  is_abstract: true
  implements:
  - MONITORING
  uses:
  - chilled_return_water_temperature_sensor_1
  - chilled_supply_water_temperature_sensor_1
  - chilled_return_water_temperature_sensor_2
  - chilled_supply_water_temperature_sensor_2

HLSAFS:
  id: "3550799821818298368"
  description: "Duct VAV type with high and low limit setpoint"
  is_abstract: true
  uses:
  - high_limit_supply_air_flowrate_setpoint
  - low_limit_supply_air_flowrate_setpoint
  - supply_air_flowrate_setpoint
  implements:
  - CONTROL

RHDHS:
  id: "15197108458198401024"
  description: "Return humidification/dehumidification monitor."
  is_abstract: true
  uses:
  - return_air_relative_humidity_sensor
  - return_air_relative_humidity_setpoint
  - dehumidification_run_status
  - humidification_run_status
  implements:
  - MONITORING

CO2DFVSC:
  id: "4574242837138243584"
  description: "Carbon dioxide levels controlled by a variable speed discharge fan."
  uses:
  - zone_air_co2_concentration_sensor
  - zone_air_co2_concentration_setpoint
  - discharge_fan_speed_percentage_command
  implements:
  - CONTROL

RACO2C:
  id: "15503353232859594752"
  description: "Returned air carbon dioxide levels controls."
  uses:
  - return_air_co2_concentration_sensor
  - return_air_co2_concentration_setpoint
  
DX2DDC:
  id: "6446737527519838208"
  description: "Two compressor run control with dual setpoint control on discharge side"
  is_abstract: true
  opt_uses:
  - cooling_percentage_command
  - compressor_speed_percentage_command
  uses:
  - compressor_run_command_1
  - compressor_run_command_2
  - compressor_run_status_1
  - compressor_run_status_2
  - discharge_air_heating_temperature_setpoint
  - discharge_air_cooling_temperature_setpoint
  - discharge_air_temperature_sensor
  implements:
  - CONTROL

HWDT:
  id: "6441530240450691072"
  description: "Temperature differential across heating water for heat recovery chiller."
  is_abstract: true
  implements:
  - MONITORING
  uses:
  - heating_return_water_temperature_sensor
  - heating_supply_water_temperature_sensor

HPDDC:
  id: "5130419798932455424"
  description: "Dual setpoint discharge side heat pump control."
  is_abstract: true
  opt_uses:
  - cooling_thermal_power_capacity
  - heating_thermal_power_capacity
  - compressor_speed_percentage_command
  - cooling_percentage_command
  uses:
  - discharge_air_temperature_sensor
  - discharge_air_cooling_temperature_setpoint
  - discharge_air_heating_temperature_setpoint
  - compressor_run_command
  - compressor_run_status
  - reversing_valve_command
  implements:
  - CONTROL

EC2SC:
  id: "9093587471018491904"
  description: "Evaporative cooler control on supply side."
  is_abstract: true
  opt_uses:
  - evaporative_cooler_run_status_1
  - evaporative_cooler_run_status_2
  - cooling_percentage_sensor
  - cooling_request_count
  uses:
  - evaporative_cooler_run_command_1
  - evaporative_cooler_run_command_2
  - supply_air_temperature_sensor
  - supply_air_temperature_setpoint
  implements:
  - CONTROL

HWDDC:
  id: "5695815066213941248"
  description: "Heating water valve with dual setpoint control on discharge side."
  is_abstract: true
  opt_uses:
  - heating_water_valve_percentage_sensor
  - heating_thermal_power_capacity
  - discharge_air_relative_humidity_sensor
  - heating_water_flowrate_sensor
  uses:
  - heating_water_valve_percentage_command
  - discharge_air_heating_temperature_setpoint
  - discharge_air_temperature_sensor
  implements:
  - CONTROL

CFDPM:
  id: "13838358376871886848"
  description: "Carbon filter pressure monitoring, where specific filter type is required."
  is_abstract: true
  uses:
  - carbon_filter_differential_pressure_sensor
  implements:
  - MONITORING
 
VOADM2X:
  id: "13507343804260155392"
  description: "Variable outside air damper monitoring, where there are two separate, equal sets of dampers that operate in conjunction."
  is_abstract: true
  opt_uses:
  - economizer_mode
  - mixed_air_temperature_sensor
  - outside_air_damper_percentage_sensor_1
  - outside_air_damper_percentage_sensor_2
  - low_limit_outside_air_damper_percentage_command
  - outside_air_flowrate_sensor_1
  - outside_air_flowrate_sensor_2
  uses:
  - outside_air_temperature_sensor
  - outside_air_damper_percentage_command_1
  - outside_air_damper_percentage_command_2
  implements:
  - MONITORING
 
EHHRC:
  id: "3300321589723136"
  description: "Exhaust hydronic heat recovery coil with an isolation valve."
  is_abstract: true
  uses:
  - heat_recovery_water_isolation_valve_command
  - leaving_heat_recovery_coil_temperature_sensor
  - entering_heat_recovery_coil_temperature_sensor
  - exhaust_air_flowrate_sensor
  implements:
  - MONITORING
 
DPBHCC:
  id: "6697901167675965440"
  description: "Two-pipe binary (open/closed) heating and cooling control. There is
  an isolation valve for each incoming system. Valve and mode control to zone temperature
  (heating/cooling setpoint configuration)."
  is_abstract: true
  opt_uses:
  - cooling_request_count
  - heating_request_count
  - zone_air_relative_humidity_sensor
  uses:
  - chilled_supply_water_isolation_valve_command
  - chilled_supply_water_isolation_valve_status
  - heating_supply_water_isolation_valve_command
  - heating_supply_water_isolation_valve_status
  - zone_air_cooling_temperature_setpoint
  - zone_air_heating_temperature_setpoint
  - zone_air_temperature_sensor
  implements:
  - CONTROL
 
FTC:
  id: "18010943431630651392"
  description: "Floor temperature control, where the temperature sensors are embedded in the floor (as opposed to open to the air)."
  is_abstract: true
  uses:
  - zone_floor_temperature_sensor
  - zone_floor_temperature_setpoint
  implements:
  - OPERATIONAL
 
DPCHWHRWSC:
  id: "370343691220418560"
  description: "Two-pipe chilled water and heat recovery water control using the same coils."
  is_abstract: true
  opt_uses:
  - leaving_coil_temperature_sensor
  - chilled_supply_water_temperature_sensor
  - chilled_return_water_temperature_sensor
  - heat_recovery_supply_water_temperature_sensor
  - heat_recovery_return_water_temperature_sensor
  - supply_water_valve_percentage_sensor
  - heat_recovery_return_water_isolation_valve_status
  - heat_recovery_supply_water_isolation_valve_status
  - chilled_return_water_isolation_valve_status
  - chilled_supply_water_isolation_valve_status
  uses:
  - supply_air_temperature_sensor
  - supply_air_temperature_setpoint
  - supply_water_valve_percentage_command
  - heat_recovery_run_command
  - heat_recovery_supply_water_isolation_valve_command
  - chilled_supply_water_isolation_valve_command
  implements:
  - CONTROL

CPVSC2X:
  id: "2309143330803417088"
  description: "Circulation pump variable speed control with 2 circulation pumps."
  is_abstract: true
  uses:
  - circulation_pump_run_command_1
  - circulation_pump_run_status_1
  - circulation_pump_speed_percentage_command_1
  - circulation_pump_run_command_2
  - circulation_pump_run_status_2
  - circulation_pump_speed_percentage_command_2
  implements:
  - OPERATIONAL

HWTTC:
  id: "8895657785832767488"
  description: "Hot water tank temperature control."
  is_abstract: true
  uses:
  - hot_water_tank_temperature_setpoint
  - hot_water_tank_temperature_sensor
  implements:
  - OPERATIONAL

PHWTTC:
  id: "15921273204530741248"
  description: "Preheating water tank temperature control."
  is_abstract: true
  uses:
  - preheating_water_tank_temperature_setpoint
  - preheating_water_tank_temperature_sensor
  implements:
  - OPERATIONAL
  

RCKTM:
  id: "4150552628444528640"
  description: "Refrigeration circuit monitoring for a DX compressor loop."
  is_abstract: true
  uses:
  - refrigerant_discharge_pressure_sensor
  - refrigerant_discharge_temperature_sensor
  - refrigerant_liquid_pressure_sensor
  - refrigerant_liquid_saturation_temperature_sensor
  - refrigerant_liquid_temperature_sensor
  - refrigerant_subcooling_temperature_sensor
  - refrigerant_suction_pressure_sensor
  - refrigerant_suction_saturation_temperature_sensor
  - refrigerant_suction_superheat_temperature_sensor
  - refrigerant_suction_temperature_sensor


RCKTM2X:
  id: "9248627406627930112"
  description: "Refrigeration circuits (2x) monitoring for a DX compressor loop."
  is_abstract: true
  uses:
  - refrigerant_discharge_pressure_sensor_1
  - refrigerant_discharge_temperature_sensor_1
  - refrigerant_liquid_pressure_sensor_1
  - refrigerant_liquid_saturation_temperature_sensor_1
  - refrigerant_liquid_temperature_sensor_1
  - refrigerant_subcooling_temperature_sensor_1
  - refrigerant_suction_pressure_sensor_1
  - refrigerant_suction_saturation_temperature_sensor_1
  - refrigerant_suction_superheat_temperature_sensor_1
  - refrigerant_suction_temperature_sensor_1
  - refrigerant_discharge_pressure_sensor_2
  - refrigerant_discharge_temperature_sensor_2
  - refrigerant_liquid_pressure_sensor_2
  - refrigerant_liquid_saturation_temperature_sensor_2
  - refrigerant_liquid_temperature_sensor_2
  - refrigerant_subcooling_temperature_sensor_2
  - refrigerant_suction_pressure_sensor_2
  - refrigerant_suction_saturation_temperature_sensor_2
  - refrigerant_suction_superheat_temperature_sensor_2
  - refrigerant_suction_temperature_sensor_2


CCM:
  id: "7375129961641803776"
  description: "Compressor current monitoring."
  is_abstract: true
  uses:
  - compressor_run_command
  - compressor_current_sensor

CC2XM:
  id: "15229407711775948800"
  description: "Compressor current monitoring for 2 compressors."
  is_abstract: true
  uses:
  - compressor_run_command_1
  - compressor_current_sensor_1
  - compressor_run_command_2
  - compressor_current_sensor_2

SSSPC:
  id: "12462508690710200320"
  description: "Supply static steam pressure control for steam/water heat exchanger"
  is_abstract: true
  uses:
  - supply_steam_static_pressure_sensor
  - supply_steam_static_pressure_setpoint
  - steam_valve_percentage_command
  implements:
  - CONTROL

SCHWISOVPM:
  id: "428890486376235008"
  description: "Secondary chilled water return side isolation valve percentage monitoring."
  is_abstract: true
  uses:
  - secondary_chilled_return_water_isolation_valve_percentage_command
  - secondary_chilled_return_water_isolation_valve_percentage_sensor
  implements:
  - MONITORING

SCHWDT:
  id: "9593715728075194368"
  description: "Secondary-side chilled water delta-T monitoring."
  is_abstract: true
  implements:
  - MONITORING
  uses:
  - secondary_chilled_supply_water_temperature_sensor
  - secondary_chilled_return_water_temperature_sensor

SHWDT:
  id: "11532515367658192896"
  description: "Secondary-side heating water delta-T monitoring."
  is_abstract: true
  implements:
  - MONITORING
  uses:
  - secondary_heating_supply_water_temperature_sensor
  - secondary_heating_return_water_temperature_sensor

PCHWDT:
  id: "18119029822687543296"
  description: "Temperature differential across primary chilled water loop."
  is_abstract: true
  implements:
  - MONITORING
  uses:
  - primary_chilled_return_water_temperature_sensor
  - primary_chilled_supply_water_temperature_sensor

PHWDT:
  id: "4392058158462271488"
  description: "Temperature differential across primary heating water loop."
  is_abstract: true
  implements:
  - MONITORING
  uses:
  - primary_heating_return_water_temperature_sensor
  - primary_heating_supply_water_temperature_sensor

TDTM:
  id: "9652262523231010816"
  description: "water tank delta-T monitoring."
  is_abstract: true
  uses:
  - leaving_water_tank_temperature_sensor
  - entering_water_tank_temperature_sensor 
  implements:
  - MONITORING

HLPM:
  id: "4982029709647806464"
  description: "Heating thermal power sensor."
  is_abstract: true
  uses:
  - heating_thermal_power_sensor
  implements:
  - MONITORING

CWRWISOVM:
  id: "15646553627261140992"
  description: "Condensing water supply side isolation valve monitoring."
  is_abstract: true
  uses:
  - condensing_return_water_isolation_valve_command
  - condensing_return_water_isolation_valve_status
  implements:
  - MONITORING

CWRWISOVPM:
  id: "7850822672282812416"
  description: "Condensing water return side isolation valve percentage monitoring."
  is_abstract: true
  uses:
  - condensing_return_water_isolation_valve_percentage_command
  - condensing_return_water_isolation_valve_percentage_sensor
  implements:
  - MONITORING

OCWRWISOVM:
  id: "18443288995858219008"
  description: "Open-loop CDW return side isolation valve monitoring."
  is_abstract: true
  uses:
  - outside_condensing_loop_return_water_isolation_valve_command
  - outside_condensing_loop_return_water_isolation_valve_status
  implements:
  - MONITORING

OCWRWISOVPM:
  id: "15705100422416957440"
  description: "Open-loop CDW return side isolation valve monitoring."
  is_abstract: true
  uses:
  - outside_condensing_loop_return_water_isolation_valve_percentage_command
  - outside_condensing_loop_return_water_isolation_valve_percentage_sensor
  implements:
  - MONITORING

HWRWISOVM:
  id: "8729024599620059136"
  description: "Heating return side isolation valve monitoring."
  is_abstract: true
  uses:
  - heating_return_water_isolation_valve_command
  - heating_return_water_isolation_valve_status
  implements:
  - MONITORING

HWSWISOVM:
  id: "4614986340017111040"
  description: "Heating supply side isolation valve monitoring."
  is_abstract: true
  uses:
  - heating_supply_water_isolation_valve_command
  - heating_supply_water_isolation_valve_status
  implements:
  - MONITORING

HWRWISOVPM:
  id: "13399257413203263488"
  description: "Heating return side isolation valve percentage monitoring."
  is_abstract: true
  uses:
  - heating_return_water_isolation_valve_percentage_command
  - heating_return_water_isolation_valve_percentage_sensor
  implements:

  - MONITORING 

DEFSS:
  id: "8292821948602253312"
  description: "defrost run command and status (start/stop) "
  is_abstract: true
  uses:
  - defrost_run_status
  - defrost_run_command  
  implements:
  - MONITORING
    
VOADC2X:
  description: "Variable outside air damper control and monitoring, where there are two separate, equal sets of dampers that operate in conjunction."
  is_abstract: true
  uses:
  - outside_air_damper_percentage_sensor_1
  - outside_air_damper_percentage_sensor_2
  - outside_air_damper_percentage_command_1
  - outside_air_damper_percentage_command_2
  implements:
  - OPERATIONAL  
  
RAIDC:
  description: "Return air isolation damper control and monitoring."
  is_abstract: true
  uses:
  - return_air_isolation_damper_status
  - return_air_isolation_damper_command
 

RAIDC3X:
  description: "Return air isolation damper control and monitoring, where there are three separate, equal sets of dampers that operate in conjunction."
  is_abstract: true
  uses:
  - return_air_isolation_damper_status_1
  - return_air_isolation_damper_status_2
  - return_air_isolation_damper_status_3 
  - return_air_isolation_damper_command_1
  - return_air_isolation_damper_command_2
  - return_air_isolation_damper_command_3   
  implements:
  - MONITORING

RAIDC2X:
  description: "Return air isolation damper control and monitoring, where there are two separate, equal sets of dampers that operate in conjunction."
  is_abstract: true
  uses:
  - return_air_isolation_damper_status_1
  - return_air_isolation_damper_status_2 
  - return_air_isolation_damper_command_1
  - return_air_isolation_damper_command_2  
  implements:
  - MONITORING

RAIDC4X:
  description: "Return air isolation damper control and monitoring, where there are four separate, equal sets of dampers that operate in conjunction."
  is_abstract: true
  uses:
  - return_air_isolation_damper_status_1
  - return_air_isolation_damper_status_2
  - return_air_isolation_damper_status_3
  - return_air_isolation_damper_status_4
  - return_air_isolation_damper_command_1
  - return_air_isolation_damper_command_2
  - return_air_isolation_damper_command_3 
  - return_air_isolation_damper_command_4  
  implements:
  - MONITORING


SAIDC:
  description: "isolation damper status monitoring and control on the supply side."
  is_abstract: true
  uses:
  - supply_air_isolation_damper_status
  - supply_air_isolation_damper_command  
  implements:
  - MONITORING

SAIDC2X:
  description: "isolation damper status monitoring and control on the supply side, where there are two separate, equal sets of dampers that operate in conjunction."
  is_abstract: true
  uses:
  - supply_air_isolation_damper_status_1
  - supply_air_isolation_damper_status_2
  - supply_air_isolation_damper_command_1
  - supply_air_isolation_damper_command_2  
  implements:
  - MONITORING

SAIDC3X:
  description: "isolation damper status monitoring and control on the supply side, where there are three separate, equal sets of dampers that operate in conjunction."
  is_abstract: true
  uses:
  - supply_air_isolation_damper_status_1
  - supply_air_isolation_damper_status_2
  - supply_air_isolation_damper_status_3
  - supply_air_isolation_damper_command_1
  - supply_air_isolation_damper_command_2
  - supply_air_isolation_damper_command_3  
  implements:
  - MONITORING   
  
SSPC2X:
  description: "Supply static pressure control via supply fan speed with 2 sensors"
  is_abstract: true
  opt_uses:
  - supply_fan_speed_frequency_sensor
  - supply_fan_run_command
  - supply_fan_run_status
  - pressurization_request_count
  - supply_air_damper_percentage_command
  - supply_air_flowrate_sensor
  - supply_fan_speed_percentage_command
  uses:
  - supply_air_static_pressure_sensor_1
  - supply_air_static_pressure_sensor_2  
  - supply_air_static_pressure_setpoint_1
  - supply_air_static_pressure_setpoint_2  
  implements:
  - OPERATIONAL

SFMSC:
  description: "Supply fan multi-speed control."
  is_abstract: true
  uses:
  - supply_fan_run_command
  - supply_fan_run_status
  - supply_fan_speed_mode
  - supply_fan_run_mode
  opt_uses:  
  - schedule_run_command

MIPVCM:
  id: "10283962739713900544"
  description: "Motor phase-level input current and voltage monitoring."
  is_abstract: true
  implements:
  - MONITORING
  uses:
  - input_phase1_phase3_line_motor_voltage_sensor
  - input_phase1_phase2_line_motor_voltage_sensor
  - input_phase2_phase3_line_motor_voltage_sensor
  - input_phase1_line_motor_current_sensor
  - input_phase2_line_motor_current_sensor
  - input_phase3_line_motor_current_sensor
  opt_uses:
  - average_input_line_motor_current_sensor
  - average_input_inter_line_motor_voltage_sensor

MIPWM:
  id: "2094166817340653568"
  description: "Motor input power monitoring."
  is_abstract: true
  implements:
  - MONITORING
  uses:
  - input_motor_power_sensor
  opt_uses:
  - motor_powerfactor_sensor
  - input_motor_frequency_sensor

INVOPWM:
  id: "10056530958531690496"
  description: "Inverter (VFD) output power monitoring."
  is_abstract: true
  implements:
  - MONITORING
  uses:
  - output_inverter_power_sensor
  opt_uses:
  - output_inverter_voltage_sensor
  - input_inverter_frequency_sensor

INVIPCM:
  id: "3240332922506444800"
  description: "Inverter (VFD) 3-phase input current monitoring."
  is_abstract: true
  implements:
  - MONITORING
  uses:
  - input_phase1_line_inverter_current_sensor
  - input_phase2_line_inverter_current_sensor
  - input_phase3_line_inverter_current_sensor

CWSWISOVPM:
  id: "14769547968574914560"
  description: "Condensing water supply side isolation valve percentage monitoring."
  is_abstract: true
  uses:
  - condensing_supply_water_isolation_valve_percentage_command
  - condensing_supply_water_isolation_valve_percentage_sensor
  implements:
  - MONITORING

GTWFCISOVM:
  id: "5444844940104302592"
  description: "Geothermal water free-cooling isolation valve monitoring; exclusively using ground as heat sink for building load."
  is_abstract: true  
  uses:
  - chilled_side_ground_supply_economizer_isolation_valve_status
  - chilled_side_ground_return_economizer_isolation_valve_status
  - chilled_side_ground_return_economizer_isolation_valve_command
  implements:
  - MONITORING

GTWGRISOVM:
  id: "12463704959361220608"
  description: "Geothermal water ground-recharge isolation valve monitoring; rejecting ground heat to atmosphere via cooling towers."
  is_abstract: true  
  uses:
  - heating_side_ground_supply_economizer_isolation_valve_status
  - heating_side_ground_return_economizer_isolation_valve_status
  - heating_side_ground_return_economizer_isolation_valve_command
  implements:
  - MONITORING

GTWHEISOVM:
  id: "3366433712072818688"
  description: "Geothermal water heat-extraction isolation valve monitoring; extracting ground heat to to use in building."
  is_abstract: true
  uses:
  - chilled_side_ground_return_water_isolation_valve_status
  - chilled_side_ground_supply_water_isolation_valve_status
  - chilled_side_ground_supply_water_isolation_valve_command
  implements:
  - MONITORING

GTWHRISOVM:
  id: "11317538854195429376"
  description: "Geothermal water heat-rejection isolation valve monitoring; rejecting building heat to ground."
  is_abstract: true  
  uses:
  - heating_side_ground_return_water_isolation_valve_status
  - heating_side_ground_supply_water_isolation_valve_status
  - heating_side_ground_supply_water_isolation_valve_command
  implements:
  - MONITORING
  
COCDSP:
  id: "3620605616042541056"
  description: "Dual setpoint CO concentration control."
  is_abstract: true
  uses:
  - low_limit_zone_air_co_concentration_setpoint
  - high_limit_zone_air_co_concentration_setpoint
  - zone_air_co_concentration_sensor
  implements:
  - CONTROL

NOCDSP:
  id: "10177846673493983232"
  description: "Dual setpoint NO concentration control."
  is_abstract: true
  uses:
  - low_limit_zone_air_no_concentration_setpoint
  - high_limit_zone_air_no_concentration_setpoint
  - zone_air_no_concentration_sensor
  implements:
  - CONTROL

EFHLC:
  id: "16708066133181202432"
  description: "Two-speed exhaust fan (low/high)."
  is_abstract: true
  uses:
  - low_exhaust_fan_speed_command
  - high_exhaust_fan_speed_command
  - low_exhaust_fan_speed_status
  - high_exhaust_fan_speed_status
  implements:
  - OPERATIONAL

CO2M4X:
  description: "Basic carbon dioxide monitoring for 4 Zones."
  is_abstract: true
  uses:
  - zone_air_co2_concentration_sensor_1
  - zone_air_co2_concentration_sensor_2
  - zone_air_co2_concentration_sensor_3
  - zone_air_co2_concentration_sensor_4
  implements:
  - MONITORING

CO2M6X:
  description: "Basic carbon dioxide monitoring for 6 Zones."
  is_abstract: true
  uses:
  - zone_air_co2_concentration_sensor_1
  - zone_air_co2_concentration_sensor_2
  - zone_air_co2_concentration_sensor_3
  - zone_air_co2_concentration_sensor_4
  - zone_air_co2_concentration_sensor_5
  - zone_air_co2_concentration_sensor_6
  implements:
  - MONITORING
  
DFRMM:
  description: "Discharge fan run mode monitoring."
  is_abstract: true
  uses:
  - discharge_fan_run_mode
  implements:
  - MONITORING<|MERGE_RESOLUTION|>--- conflicted
+++ resolved
@@ -369,7 +369,6 @@
   - supply_fan_speed_percentage_sensor
   - supply_fan_current_sensor
   - supply_fan_power_sensor
-<<<<<<< HEAD
   - supply_fan_voltage_sensor
   - supply_fan_torque_sensor
   - supply_fan_run_time_accumulator
@@ -377,12 +376,10 @@
   - supply_fan_lost_power_alarm
   - supply_fan_failed_alarm
   - control_mode
-=======
   - supply_fan_power_status
   - supply_fan_voltage_sensor
   - supply_fan_failed_alarm
   - supply_fan_energy_accumulator
->>>>>>> 0ce2e1dc
   uses:
   - supply_fan_run_command
   - supply_fan_run_status
