# Copyright 2020 Google LLC
#
# Licensed under the Apache License, Version 2.0 (the License);
# you may not use this file except in compliance with the License.
# You may obtain a copy of the License at
#
#    https://www.apache.org/licenses/LICENSE-2.0
#
# Unless required by applicable law or agreed to in writing, software
# distributed under the License is distributed on an AS IS BASIS,
# WITHOUT WARRANTIES OR CONDITIONS OF ANY KIND, either express or implied.
# See the License for the specific language governing permissions and
# limitations under the License.

### ABSTRACT TYPES

# This defines subtypes by function. They are not necessarily specific to any type of equipment.
# TODO: Variable speed compressors?
# TODO: For types which use multiple sensors as control points (e.g. differential_pressure_sensor_1
# and _2) they should be reconstructed using virtual points (and the 2X types should be deprecated).

SD:
  guid: "92e24391-7993-4d0b-9fbd-a6e9707e7e20"
  description: "Single duct VAV type, with basic airflow control."
  is_abstract: true
  opt_uses:
  - cooling_thermal_power_capacity
  - run_command
  - supply_air_cooling_flowrate_capacity
  - supply_air_damper_percentage_sensor
  - supply_air_heating_flowrate_capacity
  - supply_air_temperature_sensor
  - supply_air_ventilation_flowrate_requirement
  - high_supply_air_temperature_alarm
  - low_supply_air_temperature_alarm
  uses:
  - supply_air_damper_percentage_command
  - supply_air_flowrate_sensor
  - supply_air_flowrate_setpoint
  implements:
  - CONTROL


RDM:
  guid: "9b0b6094-b092-4d27-b894-6dbc299e4833"
  description: "Very basic system run duration monitoring. "
  is_abstract: true
  uses:
  - run_time_accumulator
  implements:
  - MONITORING


DD:
  guid: "5b09f1bd-f526-4d77-b1a3-1fceda2ba041"
  description: "Dual duct flow control (hot deck, cold deck)."
  is_abstract: true
  opt_uses:
  - cooling_thermal_power_capacity
  - discharge_air_temperature_sensor
  - heating_thermal_power_capacity
  - run_command
  - supply_air_cooling_flowrate_capacity
  - supply_air_heating_flowrate_capacity
  - supply_air_ventilation_flowrate_requirement
  - failed_discharge_air_temperature_alarm
  uses:
  - cooling_air_damper_percentage_command
  - cooling_air_flowrate_sensor
  - cooling_air_flowrate_setpoint
  - heating_air_damper_percentage_command
  - heating_air_flowrate_sensor
  - heating_air_flowrate_setpoint
  implements:
  - CONTROL


SRC:
  guid: "0b8da138-b5be-42d1-81ad-13d4196f5352"
  description: "Very basic run scheduling command. "
  is_abstract: true
  uses:
  - schedule_run_command
  implements:
  - CONTROL

# Not deprecated but probably not useful
OADM:
  guid: "682fcc2c-ff92-4409-81b3-03a1eb8851b4"
  description: "Outside air damper monitoring."
  is_abstract: true
  uses:
  - outside_air_damper_command


MOAFC:
  guid: "76994bbd-4395-4a19-914f-d5c9a21fc99b"
  description: "Minimum (ventilation) outside air flow control."
  is_abstract: true
  opt_uses:
  - economizer_mode
  uses:
  - ventilation_outside_air_damper_percentage_command
  - ventilation_outside_air_flowrate_sensor
  - ventilation_outside_air_flowrate_setpoint
  implements:
  - CONTROL


OAFC:
  guid: "9a39e296-caaa-41d8-a1b2-af9255eb4019"
  description: "Outside Air Flow Control"
  is_abstract: true
  opt_uses:
  - economizer_mode
  - mixed_air_temperature_sensor
  - failed_mixed_air_temperature_alarm
  uses:
  - outside_air_damper_percentage_command
  - outside_air_flowrate_sensor
  - outside_air_flowrate_setpoint
  implements:
  - CONTROL


ZTM:
  guid: "869b8713-9b16-4ca0-b957-630c26e9e506"
  description: "Zone temperature monitoring."
  is_abstract: true
  opt_uses:
  - discharge_air_temperature_sensor
  - failed_discharge_air_temperature_alarm
  - failed_zone_air_temperature_alarm
  - high_zone_air_temperature_alarm
  - low_zone_air_temperature_alarm
  uses:
  - zone_air_temperature_sensor
  implements:
  - MONITORING


REFM:
  guid: "df97ad55-5e8f-4cc2-89b7-c07b7a6f28b4"
  description: "Refrigerant leak monitoring."
  is_abstract: true
  implements:
  - MONITORING
  uses:
  - zone_air_refrigerant_concentration_sensor


CSP:
  guid: "d741e3d6-4997-4a01-8ac1-07b6ff6d53a7"
  description: "Single cooling setpoint control (IDF room typically)."
  is_abstract: true
  implements:
  - OPERATIONAL
  opt_uses:
  - discharge_air_temperature_sensor
  - zone_air_relative_humidity_sensor
  - zone_occupancy_status
  - failed_discharge_air_temperature_alarm
  - failed_zone_air_temperature_alarm
  - high_zone_air_temperature_alarm
  - low_zone_air_temperature_alarm
  uses:
  - zone_air_cooling_temperature_setpoint
  - zone_air_temperature_sensor


ZTC:
  guid: "6140021d-52a9-4d7c-8846-ca296ab32aa2"
  description: "Single control setpoint with deadband."
  is_abstract: true
  implements:
  - OPERATIONAL
  opt_uses:
  - zone_air_deadband_temperature_setpoint
  - zone_air_relative_humidity_sensor
  - failed_zone_air_temperature_alarm
  - high_zone_air_temperature_alarm
  - low_zone_air_temperature_alarm
  uses:
  - zone_air_temperature_sensor
  - zone_air_temperature_setpoint


DSARC:
  guid: "d891cb1e-f38c-4bec-ae0f-80cc00e2a346"
  description: "AHU dual supply air reset control."
  is_abstract: true
  opt_uses:
  - heating_request_count
  - supply_air_flowrate_sensor
  uses:
  - cooling_request_count
  - pressurization_request_count
  - supply_air_cooling_temperature_setpoint
  - supply_air_heating_temperature_setpoint
  - supply_air_static_pressure_setpoint
  implements:
  - CONTROL


DFMSS:
  guid: "d2e28e09-b84b-479a-85a6-f3494b50c7d3"
  description: "Discharge fan Start Stop with uneven statuses."
  is_abstract: true
  implements:
  - OPERATIONAL
  opt_uses:
  - discharge_air_flowrate_capacity
  - discharge_fan_current_sensor
  - discharge_fan_power_capacity
  - discharge_fan_power_sensor
  - discharge_fan_lost_power_alarm
  uses:
  - discharge_fan_run_command
  - discharge_fan_run_status_1
  - discharge_fan_run_status_2


DX2RC:
  guid: "3ffa6782-30f3-4e94-9a5d-a6a2fa47c91a"
  description: "Compressor run control on retun side (RC)."
  is_abstract: true
  opt_uses:
  - compressor_speed_percentage_command
  - cooling_percentage_command
  - cooling_thermal_power_capacity
  - discharge_air_temperature_sensor
  - leaving_cooling_coil_temperature_sensor
  - failed_discharge_air_temperature_alarm
  - high_return_air_temperature_alarm
  - low_return_air_temperature_alarm
  uses:
  - compressor_run_command_1
  - compressor_run_command_2
  - compressor_run_status_1
  - compressor_run_status_2
  - return_air_temperature_sensor
  - return_air_temperature_setpoint
  implements:
  - CONTROL


DFSMC:
  guid: "c9972693-cc8b-4191-ba3c-d0306e961ca7"
  description: "Discharge fan multi-speed control."
  is_abstract: true
  uses:
  - discharge_fan_run_command
  - discharge_fan_speed_mode


DSP:
  guid: "662d48d1-95a9-4e23-a6e1-daf2fc80d676"
  description: "Dual setpoint control (heating/cooling thresholds with deadband in between)."
  is_abstract: true
  implements:
  - OPERATIONAL
  opt_uses:
  - discharge_air_temperature_sensor
  - zone_air_relative_humidity_sensor
  - failed_discharge_air_temperature_alarm
  - failed_zone_air_temperature_alarm
  - high_zone_air_temperature_alarm
  - low_zone_air_temperature_alarm
  uses:
  - zone_air_cooling_temperature_setpoint
  - zone_air_heating_temperature_setpoint
  - zone_air_temperature_sensor


DDSP:
  guid: "079307e1-3bd4-4f90-9c00-66961afbda6a"
  description: "Dual setpoint control (heating/cooling thresholds with deadband in between) with two zone temp sensors."
  is_abstract: true
  implements:
  - OPERATIONAL
  opt_uses:
  - discharge_air_temperature_sensor
  - failed_discharge_air_temperature_alarm
  uses:
  - zone_air_cooling_temperature_setpoint
  - zone_air_heating_temperature_setpoint
  - zone_air_temperature_sensor_1
  - zone_air_temperature_sensor_2


CO2C:
  guid: "d2659eb3-d7a4-450a-9152-da9b30c9a267"
  description: "Carbon dioxide control."
  is_abstract: true
  implements:
  - OPERATIONAL
  uses:
  - zone_air_co2_concentration_sensor
  - zone_air_co2_concentration_setpoint
  opt_uses:
  - high_zone_air_co2_concentration_alarm


CO2CDSP:
  guid: "668a3a75-e78d-4755-a360-b370bceda3c5"
  description: "Carbon dioxide control with dual setpoint."
  is_abstract: true
  implements:
  - OPERATIONAL
  uses:
  - high_limit_zone_air_co2_concentration_setpoint
  - low_limit_zone_air_co2_concentration_setpoint
  - zone_air_co2_concentration_sensor

COC:
  guid: "dee7cc87-51cb-460e-8202-eff4001319db"
  description: "Carbon monoxide control."
  is_abstract: true
  implements:
  - OPERATIONAL
  uses:
  - zone_air_co_concentration_sensor
  - zone_air_co_concentration_setpoint
  opt_uses:
  - high_zone_air_co_concentration_alarm


BPC:
  guid: "8199ef48-de0b-4112-bf7a-15876a4acaff"
  description: "Building pressure control (stand-alone fan)."
  is_abstract: true
  uses:
  - building_air_static_pressure_sensor
  - building_air_static_pressure_setpoint
  implements:
  - OPERATIONAL
  opt_uses:
  - high_building_air_static_pressure_alarm
  - low_building_air_static_pressure_alarm


BPC2X:
  guid: "4c27f34b-0132-44fb-b99a-355ba6a25d6c"
  description: "Building pressure control for two pressure sensors (stand-alone fan)."
  is_abstract: true
  opt_uses:
  - high_building_air_static_pressure_alarm_1
  - high_building_air_static_pressure_alarm_2
  - low_building_air_static_pressure_alarm_1
  - low_building_air_static_pressure_alarm_2
  uses:
  - building_air_static_pressure_sensor_1
  - building_air_static_pressure_sensor_2
  - building_air_static_pressure_setpoint
  implements:
  - OPERATIONAL


EDPM:
  guid: "6051d016-4a78-42f4-aeaf-3701417b8773"
  description: "Exhaust air damper percentage monitoring."
  is_abstract: true
  uses:
  - exhaust_air_damper_percentage_command
  - exhaust_air_damper_percentage_sensor


EDM:
  guid: "e765d413-988e-4524-99b6-9869cff2f02e"
  description: "Exhaust air damper monitoring."
  is_abstract: true
  uses:
  - exhaust_air_damper_command
  - exhaust_air_damper_status


EDBPC:
  guid: "4e428d76-1f7d-46e9-adc6-2affcd170fb6"
  description: "Building static control with exhaust damper."
  is_abstract: true
  opt_uses:
  - exhaust_air_damper_percentage_sensor
  - exhaust_air_differential_pressure_sensor
  - high_building_air_static_pressure_alarm
  - low_building_air_static_pressure_alarm
  uses:
  - building_air_static_pressure_sensor
  - building_air_static_pressure_setpoint
  - exhaust_air_damper_percentage_command
  implements:
  - CONTROL


EDRPC:
  guid: "79013451-90f3-412c-bde5-425c455b2de5"
  description: "Return static control with exhaust damper."
  is_abstract: true
  opt_uses:
  - exhaust_air_damper_percentage_sensor
  uses:
  - exhaust_air_damper_percentage_command
  - return_air_static_pressure_sensor
  - return_air_static_pressure_setpoint
  implements:
  - CONTROL


EFFC:
  guid: "45dd6520-570d-43c6-8085-124f1a99196e"
  description: "Exhaust fan flow control."
  is_abstract: true
  uses:
  - exhaust_air_flowrate_sensor
  - exhaust_air_flowrate_setpoint
  - speed_percentage_command
  implements:
  - CONTROL


BSPC:
  guid: "78836ff7-b9e6-427d-bbbc-bef212ae6522"
  description: "Building static pressure control (as part of a composite device)."
  is_abstract: true
  opt_uses:
  - exhaust_air_damper_percentage_command
  - exhaust_fan_run_status
  - failed_exhaust_fan_alarm
  - high_building_air_static_pressure_alarm
  - low_building_air_static_pressure_alarm
  uses:
  - building_air_static_pressure_sensor
  - building_air_static_pressure_setpoint
  - exhaust_fan_run_command
  implements:
  - CONTROL


VSC:
  guid: "5ac998b4-d72e-40f1-9c8f-c905ec8b5cc6"
  description: "Variable speed control generic."
  is_abstract: true
  opt_uses:
  - control_mode
  - current_sensor
  - energy_accumulator
  - motor_temperature_sensor
  - power_sensor
  - run_mode
  - run_time_accumulator
  - speed_frequency_sensor
  - speed_mode
  - speed_percentage_sensor
  - torque_sensor
  - voltage_sensor
  - failed_alarm
  - local_override_alarm
  - lost_power_alarm
  - master_alarm
  uses:
  - run_command
  - run_status
  - speed_percentage_command
  implements:
  - OPERATIONAL


EFVSC:
  guid: "dab0bc02-db86-4b2d-be8d-36a4232ef7c0"
  description: "Variable speed control for exhaust fans."
  is_abstract: true
  opt_uses:
  - exhaust_fan_current_sensor
  - exhaust_fan_power_sensor
  - exhaust_fan_run_mode
  - exhaust_fan_speed_frequency_sensor
  - exhaust_fan_speed_mode
  - exhaust_fan_speed_percentage_sensor
  - failed_exhaust_fan_alarm
  uses:
  - exhaust_fan_run_command
  - exhaust_fan_run_status
  - exhaust_fan_speed_percentage_command
  implements:
  - OPERATIONAL


VSFC:
  guid: "8dcdc4b0-af94-4468-8346-d28442447f84"
  description: "Variable speed control or monitor in frequency"
  is_abstract: true
  uses:
  - speed_frequency_command
  - speed_frequency_sensor


SFVSC:
  guid: "ac42c5d1-24d5-4433-b5e5-4ae8843e9ca8"
  description: "Variable speed control for supply fans."
  is_abstract: true
  opt_uses:
  - control_mode
  - supply_fan_current_sensor
  - supply_fan_energy_accumulator
  - supply_fan_power_sensor
  - supply_fan_power_status
  - supply_fan_run_time_accumulator
  - supply_fan_speed_frequency_sensor
  - supply_fan_speed_mode
  - supply_fan_speed_percentage_sensor
  - supply_fan_torque_sensor
  - supply_fan_voltage_sensor
  - failed_supply_fan_alarm
  - supply_fan_lost_power_alarm
  uses:
  - supply_fan_run_command
  - supply_fan_run_status
  - supply_fan_speed_percentage_command
  implements:
  - OPERATIONAL


DFVSC:
  guid: "99ebcfbb-f9a5-446f-8faf-ebf61548e2cd"
  description: "Variable speed control for discharge fans."
  is_abstract: true
  opt_uses:
  - control_mode
  - discharge_fan_current_sensor
  - discharge_fan_energy_accumulator
  - discharge_fan_power_sensor
  - discharge_fan_run_time_accumulator
  - discharge_fan_speed_frequency_sensor
  - discharge_fan_speed_mode
  - discharge_fan_speed_percentage_sensor
  - discharge_fan_torque_sensor
  - discharge_fan_voltage_sensor
  - discharge_fan_lost_power_alarm
  - failed_discharge_fan_alarm
  uses:
  - discharge_fan_run_command
  - discharge_fan_run_status
  - discharge_fan_speed_percentage_command
  implements:
  - OPERATIONAL


DFVSC2X:
  guid: "8d7ed5d3-725a-46d7-99e5-6cfbed564551"
  description: "Variable speed control for discharge fans for 2 separate zones."
  is_abstract: true
  opt_uses:
  - discharge_fan_current_sensor_1
  - discharge_fan_current_sensor_2
  - discharge_fan_power_sensor_1
  - discharge_fan_power_sensor_2
  - discharge_fan_speed_frequency_sensor_1
  - discharge_fan_speed_frequency_sensor_2
  - discharge_fan_speed_percentage_sensor_1
  - discharge_fan_speed_percentage_sensor_2
  - discharge_fan_lost_power_alarm_1
  - discharge_fan_lost_power_alarm_2
  uses:
  - discharge_fan_run_command_1
  - discharge_fan_run_command_2
  - discharge_fan_run_status_1
  - discharge_fan_run_status_2
  - discharge_fan_speed_percentage_command_1
  - discharge_fan_speed_percentage_command_2
  implements:
  - OPERATIONAL


DFVSFC:
  guid: "0f7905ae-ef96-4e44-a52b-10d3fd628de9"
  description: "Variable speed control with frequency setting for discharge fans."
  is_abstract: true
  uses:
  - discharge_fan_run_command
  - discharge_fan_run_status
  - discharge_fan_speed_frequency_command
  opt_uses:
  - discharge_fan_speed_frequency_sensor
  - failed_discharge_fan_alarm
  implements:
  - OPERATIONAL


DFMSC:
  guid: "b9228e0a-91ae-4bcf-911d-f5391941814d"
  description: "Discharge fan multi-speed control."
  is_abstract: true
  uses:
  - discharge_fan_run_command
  - discharge_fan_run_status
  - discharge_fan_speed_mode
  opt_uses:
  - discharge_fan_run_mode
  - schedule_run_command
  - failed_discharge_fan_alarm


ZHM:
  guid: "2832f316-151a-489e-9bd5-0ab159edb0d2"
  description: "Zone humidity monitoring."
  is_abstract: true
  implements:
  - MONITORING
  uses:
  - zone_air_relative_humidity_sensor


DTM:
  guid: "576e2b80-1711-4bac-abed-c54f2db5351d"
  description: "Discharge temperature monitoring."
  is_abstract: true
  opt_uses:
  - discharge_air_relative_humidity_sensor
  - discharge_air_specificenthalpy_sensor
  - failed_discharge_air_temperature_alarm
  uses:
  - discharge_air_temperature_sensor
  implements:
  - MONITORING


SS:
  guid: "5231c7a0-b1bf-48b2-8443-6f37e3b07376"
  description: "Basic combination of run command and status (start/stop)."
  is_abstract: true
  implements:
  - /SS
  - OPERATIONAL
  opt_uses:
  - control_mode
  - current_sensor
  - flowrate_capacity
  - power_capacity
  - power_sensor
  - powerfactor_sensor
  - run_time_accumulator
  - failed_alarm
  - local_override_alarm
  - lost_power_alarm


SSPC:
  guid: "7e0a30ec-8a1d-486c-b9f2-96ae60e695cd"
  description: "Supply static pressure control via supply fan speed"
  is_abstract: true
  opt_uses:
  - pressurization_request_count
  - supply_air_damper_percentage_command
  - supply_air_flowrate_sensor
  - supply_fan_run_command
  - supply_fan_run_status
  - supply_fan_speed_frequency_sensor
  - supply_fan_speed_percentage_command
  - failed_supply_fan_alarm
  - high_supply_air_static_pressure_alarm
  - low_supply_air_static_pressure_alarm
  uses:
  - supply_air_static_pressure_sensor
  - supply_air_static_pressure_setpoint
  implements:
  - OPERATIONAL


SPSS:
  guid: "0b1c2a43-53d8-4349-883c-8bde722fccb5"
  description: "Spray pump start stop monitoring."
  is_abstract: true
  uses:
  - spray_pump_run_command
  - spray_pump_run_status
  implements:
  - OPERATIONAL


EFSS:
  guid: "1df2cdc8-ef3c-472a-ace0-c85d501e121e"
  description: "Basic combination of exhaust fan run command and status (start/stop)."
  is_abstract: true
  implements:
  - OPERATIONAL
  opt_uses:
  - exhaust_air_flowrate_capacity
  - exhaust_fan_current_sensor
  - exhaust_fan_power_capacity
  - exhaust_fan_power_sensor
  - exhaust_fan_run_mode
  - failed_exhaust_fan_alarm
  uses:
  - exhaust_fan_run_command
  - exhaust_fan_run_status


DFSS:
  guid: "969a750f-d5a3-4d4c-ae74-b810d6ddb774"
  description: "Basic combination of discharge fan run command and status (start/stop)."
  is_abstract: true
  implements:
  - OPERATIONAL
  opt_uses:
  - discharge_air_flowrate_capacity
  - discharge_air_static_pressure_sensor
  - discharge_fan_current_sensor
  - discharge_fan_power_capacity
  - discharge_fan_power_sensor
  - discharge_fan_run_time_accumulator
  - schedule_run_command
  - discharge_fan_lost_power_alarm
  - failed_discharge_fan_alarm
  - overload_discharge_fan_alarm
  uses:
  - discharge_fan_run_command
  - discharge_fan_run_status


DFSS2X:
  guid: "dddfd3fa-86a8-4cf9-b1ca-8026ab54f991"
  description: "Two discharge fan run command and status (start/stop). With dampers"
  is_abstract: true
  implements:
  - OPERATIONAL
  uses:
  - discharge_fan_run_command_1
  - discharge_fan_run_command_2
  - discharge_fan_run_status_1
  - discharge_fan_run_status_2


HT2RC:
  guid: "3a770fea-bfb4-4a78-a0a1-c33922871fa2"
  description: "Two gas or electric heater control on zone side (HSP, DSP)."
  is_abstract: true
  opt_uses:
  - discharge_air_temperature_sensor
  - heating_percentage_command
  - heating_thermal_power_capacity
  - failed_discharge_air_temperature_alarm
  - high_return_air_temperature_alarm
  - low_return_air_temperature_alarm
  uses:
  - heater_run_command_1
  - heater_run_command_2
  - return_air_temperature_sensor
  - return_air_temperature_setpoint
  implements:
  - CONTROL


HTZTC:
  guid: "bb4d6089-64cd-4994-9906-2a5555f9155a"
  description: "Gas or electric heater control on zone side (ZC)."
  is_abstract: true
  opt_uses:
  - discharge_air_temperature_sensor
  - heater_run_status
  - heating_percentage_command
  - heating_thermal_power_capacity
  - failed_discharge_air_temperature_alarm
  - failed_zone_air_temperature_alarm
  - high_zone_air_temperature_alarm
  - low_zone_air_temperature_alarm
  uses:
  - heater_run_command
  - zone_air_temperature_sensor
  - zone_air_temperature_setpoint
  implements:
  - CONTROL


HT3ZTC:
  guid: "bd9a4e2d-2467-43ad-8398-62af5e487ceb"
  description: "Two gas or electric heater control on zone side (HSP, ZTC)."
  is_abstract: true
  opt_uses:
  - discharge_air_temperature_sensor
  - heating_percentage_command
  - heating_thermal_power_capacity
  - failed_discharge_air_temperature_alarm
  - failed_zone_air_temperature_alarm
  - high_zone_air_temperature_alarm
  - low_zone_air_temperature_alarm
  uses:
  - heater_run_command_1
  - heater_run_command_2
  - heater_run_command_3
  - zone_air_temperature_sensor
  - zone_air_temperature_setpoint
  implements:
  - CONTROL


HSOUC:
  guid: "e64d93ac-29cd-46d6-8e4e-6c54db056eb5"
  description: "Heating occupied/unoccupied setpoint control."
  is_abstract: true
  uses:
  - zone_air_occupied_heating_temperature_setpoint
  - zone_air_temperature_sensor
  - zone_air_unoccupied_heating_temperature_setpoint
  implements:
  - CONTROL
  opt_uses:
  - failed_zone_air_temperature_alarm
  - high_zone_air_temperature_alarm
  - low_zone_air_temperature_alarm


HTZOUC:
  guid: "5407057a-7f34-4bc6-bb9f-3b8fa1149f14"
  description: "Gas or electric heater control on zone side (ZC)."
  is_abstract: true
  opt_uses:
  - heater_run_status
  - failed_zone_air_temperature_alarm
  - high_zone_air_temperature_alarm
  - low_zone_air_temperature_alarm
  uses:
  - heater_run_command
  - zone_air_occupied_heating_temperature_setpoint
  - zone_air_temperature_sensor
  - zone_air_unoccupied_heating_temperature_setpoint
  implements:
  - CONTROL


LCC:
  guid: "f686598b-eac2-4397-bcc5-a11a6a34c071"
  description: "Leaving coil temperature control."
  is_abstract: true
  uses:
  - chilled_water_valve_percentage_command
  - leaving_cooling_coil_temperature_sensor
  - leaving_cooling_coil_temperature_setpoint
  implements:
  - CONTROL


LCC2X:
  guid: "ad8c876b-1c34-4148-9f3c-43d91613bcb3"
  description: "Double valve leaving coil temperature control."
  is_abstract: true
  uses:
  - chilled_water_valve_percentage_command_1
  - chilled_water_valve_percentage_command_2
  - leaving_cooling_coil_temperature_sensor
  - leaving_cooling_coil_temperature_setpoint
  implements:
  - CONTROL


SFSS:
  guid: "1e8dd2f7-192a-430b-af2c-db6065664deb"
  description: "Basic combination of supply fan run command and status (start/stop)."
  is_abstract: true
  implements:
  - OPERATIONAL
  opt_uses:
  - supply_air_flowrate_capacity
  - supply_fan_current_sensor
  - supply_fan_power_capacity
  - supply_fan_power_sensor
  - supply_fan_run_mode
  - supply_fan_run_time_accumulator
  - failed_supply_fan_alarm
  - supply_fan_lost_power_alarm
  uses:
  - supply_fan_run_command
  - supply_fan_run_status


RHM:
  guid: "9b13e30c-52b7-45d1-9798-f7c754e959e9"
  description: "Return air humidity monitoring."
  is_abstract: true
  implements:
  - MONITORING
  uses:
  - return_air_relative_humidity_sensor
  opt_uses:
  - high_return_air_relative_humidity_alarm
  - low_return_air_relative_humidity_alarm


RTM:
  guid: "7baf6cba-dc20-47f6-845c-bd71b0fa2ae4"
  description: "Return air temperature monitoring"
  is_abstract: true
  implements:
  - MONITORING
  opt_uses:
  - return_air_relative_humidity_sensor
  - return_air_specificenthalpy_sensor
  - high_return_air_relative_humidity_alarm
  - high_return_air_temperature_alarm
  - low_return_air_relative_humidity_alarm
  - low_return_air_temperature_alarm
  uses:
  - return_air_temperature_sensor


DTC:
  guid: "fa2354f6-694c-4fd6-b5b5-6352eff50fe4"
  description: "Discharge air temperatore control"
  is_abstract: true
  implements:
  - OPERATIONAL
  uses:
  - discharge_air_temperature_sensor
  - discharge_air_temperature_setpoint
  opt_uses:
  - failed_discharge_air_temperature_alarm


STC:
  guid: "68140147-a50c-4ee9-b560-fa78596fbd94"
  description: "Supply air temperature control"
  is_abstract: true
  opt_uses:
  - cooling_request_count
  - heating_request_count
  - high_supply_air_temperature_alarm
  - low_supply_air_temperature_alarm
  uses:
  - supply_air_temperature_sensor
  - supply_air_temperature_setpoint
  implements:
  - OPERATIONAL


RTC:
  guid: "2145865b-f060-452b-b78b-2fafa6c92b4f"
  description: "Return air temperature control"
  is_abstract: true
  implements:
  - OPERATIONAL
  uses:
  - return_air_temperature_sensor
  - return_air_temperature_setpoint
  opt_uses:
  - high_return_air_temperature_alarm
  - low_return_air_temperature_alarm

# Rename to OTM
OA:
  guid: "f6ecf533-f838-4f16-84b2-8392cbf0da84"
  description: "Basic weather station (drybulb temp and humidity)."
  is_abstract: true
  opt_uses:
  - outside_air_co2_concentration_sensor
  - outside_air_dewpoint_temperature_sensor
  - outside_air_pressure_sensor
  - outside_air_rain_level_sensor
  - outside_air_relative_humidity_sensor
  - outside_air_specificenthalpy_sensor
  - outside_air_voc_concentration_sensor
  - outside_air_wetbulb_temperature_sensor
  - wind_direction_angle_sensor
  - wind_linearvelocity_sensor
  - ultraviolet_irradiance_sensor
  uses:
  - outside_air_temperature_sensor
  implements:
  - MONITORING


ZA:
  guid: "461b178e-e9be-46e6-b8f1-804c138eb17f"
  description: "Grouped type for zone air psychrometric conditions (RH and temp)"
  is_abstract: true
  uses:
  - zone_air_relative_humidity_sensor
  - zone_air_temperature_sensor
  opt_uses:
  - failed_zone_air_temperature_alarm
  - high_zone_air_temperature_alarm
  - low_zone_air_temperature_alarm


WDT:
  guid: "0f31290a-83fd-4526-ba80-8cd9c34ce1f9"
  description: "Temperature differential across water."
  is_abstract: true
  implements:
  - MONITORING
  uses:
  - return_water_temperature_sensor
  - supply_water_temperature_sensor
  opt_uses:
  - high_supply_water_temperature_alarm
  - low_supply_water_temperature_alarm


CHWDT:
  guid: "0960d44f-87ff-43f5-b576-c19f8a7f2b83"
  description: "Temperature differential across chilled water."
  is_abstract: true
  implements:
  - MONITORING
  uses:
  - chilled_return_water_temperature_sensor
  - chilled_supply_water_temperature_sensor


CHWDPSC:
  guid: "16555397-2e6c-401c-bb6e-3b93affe444e"
  description: "Chilled water valve controlling supply air dewpoint temperature."
  is_abstract: true
  opt_uses:
  - chilled_supply_water_temperature_sensor
  - cooling_thermal_power_capacity
  - leaving_cooling_coil_temperature_sensor
  uses:
  - chilled_water_valve_percentage_command
  - supply_air_dewpoint_temperature_sensor
  - supply_air_dewpoint_temperature_setpoint
  implements:
  - CONTROL


CHWDPSC2X:
  guid: "25b52b13-03b0-4b5b-b241-e088bfdb06c6"
  description: "Chilled water valves (2x) controlling supply air dewpoint temperature."
  is_abstract: true
  opt_uses:
  - cooling_thermal_power_capacity
  - leaving_cooling_coil_temperature_sensor
  uses:
  - chilled_water_valve_percentage_command_1
  - chilled_water_valve_percentage_command_2
  - supply_air_dewpoint_temperature_sensor
  - supply_air_dewpoint_temperature_setpoint
  implements:
  - CONTROL


CWDT:
  guid: "3cf2eb19-0557-4565-a72b-4059950f9ac7"
  description: "Temperature differential across condenser water."
  is_abstract: true
  implements:
  - MONITORING
  uses:
  - condensing_return_water_temperature_sensor
  - condensing_supply_water_temperature_sensor

# Rename SFN TOTAL_
SWTC:
  guid: "7d72e2de-f1db-4be8-852c-210be33b00dd"
  description: "Supply water temperature control."
  is_abstract: true
  implements:
  - OPERATIONAL
  opt_uses:
  - cooling_request_count
  - heating_request_count
  - return_water_temperature_sensor
  - run_command
  - high_supply_water_temperature_alarm
  - low_supply_water_temperature_alarm
  uses:
  - supply_water_temperature_sensor
  - supply_water_temperature_setpoint


RWTC:
  guid: "e6ef58f6-fbda-421d-ac06-d573b093aecd"
  description: "Return water temperature control."
  is_abstract: true
  implements:
  - OPERATIONAL
  opt_uses:
  - run_command
  - supply_water_temperature_sensor
  - high_supply_water_temperature_alarm
  - low_supply_water_temperature_alarm
  uses:
  - return_water_temperature_sensor
  - return_water_temperature_setpoint


PSWTC:
  guid: "3846a514-83b2-4ec3-afde-295c476a5624"
  description: "Process water temperature control."
  is_abstract: true
  opt_uses:
  - process_return_water_temperature_sensor
  uses:
  - process_supply_water_temperature_sensor
  - process_supply_water_temperature_setpoint
  implements:
  - OPERATIONAL


SCHWTC:
  guid: "d2af9b79-4eb2-4b63-a03a-dc5483372690"
  description: "Supply chilled water temperature control."
  is_abstract: true
  implements:
  - OPERATIONAL
  opt_uses:
  - chilled_return_water_temperature_sensor
  - cooling_percentage_command
  - cooling_request_count
  uses:
  - chilled_supply_water_temperature_sensor
  - chilled_supply_water_temperature_setpoint


WDPC:
  guid: "86b2c846-0cc3-4828-8648-88c2082c900e"
  description: "Differential pressure control in whichever system."
  is_abstract: true
  implements:
  - OPERATIONAL
  opt_uses:
  - pressurization_request_count
  - high_differential_pressure_alarm
  - low_differential_pressure_alarm
  uses:
  - differential_pressure_sensor
  - differential_pressure_setpoint


CGRWTC:
  guid: "1672a49a-ab80-4989-9ec6-c300d0f44a9e"
  description: "Cogeneration return water temperature control."
  is_abstract: true
  implements:
  - OPERATIONAL
  opt_uses:
  - cogeneration_supply_water_temperature_sensor
  uses:
  - cogeneration_return_water_temperature_sensor
  - cogeneration_return_water_temperature_setpoint


WDPC2X:
  guid: "6e5ff883-c8e2-4e66-8be4-abb9104090c3"
  description: "Differential pressure control in whichever system, 2 sensors."
  is_abstract: true
  implements:
  - OPERATIONAL
  opt_uses:
  - pressurization_request_count
  - run_command
  uses:
  - differential_pressure_sensor_1
  - differential_pressure_sensor_2
  - differential_pressure_setpoint

# Change to low_limit_flowrate_setpoint
MINFC:
  guid: "da585ae8-7eda-452c-b0f8-117faaafd85d"
  description: "Minimum flow control for entire loop."
  is_abstract: true
  implements:
  - CONTROL
  uses:
  - bypass_valve_percentage_command
  - flowrate_sensor
  - min_flowrate_setpoint
  opt_uses:
  - low_flowrate_alarm

# Rename to CPSS
CPC:
  guid: "0dfda014-0c9e-4c4c-8be9-2b303c22e141"
  description: "Circulation pump control"
  is_abstract: true
  uses:
  - circulation_pump_run_command
  - circulation_pump_run_status
  opt_uses:
  - failed_circulation_pump_alarm

### NET NEW TYPES
ETM:
  guid: "97fcba06-cb9c-4b09-b8f2-d2b44192b1de"
  description: "Basic exhaust temperature monitoring."
  is_abstract: true
  uses:
  - exhaust_air_temperature_sensor
  implements:
  - MONITORING
  opt_uses:
  - failed_exhaust_air_temperature_alarm


ED:
  guid: "cfc04603-a257-4077-8181-50b564fbdf96"
  description: "Exhaust air flow control."
  is_abstract: true
  opt_uses:
  - exhaust_air_damper_percentage_sensor
  - exhaust_air_static_pressure_sensor
  uses:
  - exhaust_air_damper_percentage_command
  - exhaust_air_flowrate_sensor
  - exhaust_air_flowrate_setpoint
  implements:
  - CONTROL


RD:
  guid: "0aecbeb0-8b01-44a2-a0b6-027a034fb2a5"
  description: "Return damper flow control."
  is_abstract: true
  uses:
  - return_air_damper_percentage_command
  - return_air_flowrate_sensor
  - return_air_flowrate_setpoint
  implements:
  - CONTROL


MTM:
  guid: "0d7842e9-2af2-4f9f-b2fe-8ba934925103"
  description: "Mixed air temperature monitoring."
  is_abstract: true
  opt_uses:
  - mixed_air_dewpoint_temperature_sensor
  - mixed_air_relative_humidity_sensor
  - failed_mixed_air_temperature_alarm
  uses:
  - mixed_air_temperature_sensor
  implements:
  - MONITORING


MTC:
  guid: "9f3b733e-0af2-4297-8727-8420b6ae595c"
  description: "Mixed air temperature control."
  is_abstract: true
  uses:
  - mixed_air_temperature_sensor
  - mixed_air_temperature_setpoint
  implements:
  - OPERATIONAL
  opt_uses:
  - failed_mixed_air_temperature_alarm


STM:
  guid: "974c8ef0-da06-41a9-ab19-f2f08b14d14f"
  description: "Basic supply temperature monitoring."
  is_abstract: true
  uses:
  - supply_air_temperature_sensor
  implements:
  - MONITORING
  opt_uses:
  - high_supply_air_temperature_alarm
  - low_supply_air_temperature_alarm


STDSPC:
  guid: "8d61249d-297a-471d-aa62-dda04e1fe8c7"
  description: "Supply temperature control dual setpoint."
  is_abstract: true
  opt_uses:
  - cooling_request_count
  - heating_request_count
  - high_supply_air_temperature_alarm
  - low_supply_air_temperature_alarm
  uses:
  - supply_air_cooling_temperature_setpoint
  - supply_air_heating_temperature_setpoint
  - supply_air_temperature_sensor
  implements:
  - OPERATIONAL


DSPRTC:
  guid: "4dcf4685-9635-473c-aa83-53661d2b55be"
  description: "Dual setpoint return air temp control."
  is_abstract: true
  opt_uses:
  - discharge_air_temperature_sensor
  - return_air_relative_humidity_sensor
  - failed_discharge_air_temperature_alarm
  - high_return_air_relative_humidity_alarm
  - high_return_air_temperature_alarm
  - low_return_air_relative_humidity_alarm
  - low_return_air_temperature_alarm
  uses:
  - return_air_cooling_temperature_setpoint
  - return_air_heating_temperature_setpoint
  - return_air_temperature_sensor
  implements:
  - OPERATIONAL


ZHC:
  guid: "88754caa-5420-4224-92a2-a57bbcd865a6"
  description: "Zone relative humidity control."
  is_abstract: true
  uses:
  - zone_air_relative_humidity_sensor
  - zone_air_relative_humidity_setpoint
  implements:
  - OPERATIONAL


RHC:
  guid: "8c138f85-254c-4b40-8e5c-d1183e7985c0"
  description: "Return air relative humidity control."
  is_abstract: true
  opt_uses:
  - humidifier_run_time_accumulator
  - failed_humidifier_alarm
  - high_return_air_relative_humidity_alarm
  - low_return_air_relative_humidity_alarm
  uses:
  - return_air_relative_humidity_sensor
  - return_air_relative_humidity_setpoint
  implements:
  - OPERATIONAL


RHDHC:
  guid: "d2149dc2-ce5c-4589-b7b1-4ceac68cff2c"
  description: "Return humidification/dehumidification control."
  is_abstract: true
  opt_uses:
  - economizer_mode
  - humidification_percentage_command
  - failed_humidifier_alarm
  - high_return_air_relative_humidity_alarm
  - low_return_air_relative_humidity_alarm
  uses:
  - dehumidification_run_command
  - humidification_run_command
  - return_air_relative_humidity_sensor
  - return_air_relative_humidity_setpoint
  implements:
  - CONTROL


ZHDHC:
  guid: "0d8a499a-4934-4860-9d35-277381890e2d"
  description: "Zone humidification/dehumidification control."
  is_abstract: true
  opt_uses:
  - humidification_percentage_command
  - failed_humidifier_alarm
  uses:
  - dehumidification_run_command
  - humidification_run_command
  - zone_air_relative_humidity_sensor
  - zone_air_relative_humidity_setpoint
  implements:
  - CONTROL


RHHC:
  guid: "38ca10af-2a94-4765-be1b-34e9c92ac662"
  description: "Zone humidification control."
  is_abstract: true
  opt_uses:
  - humidification_percentage_command
  - failed_humidifier_alarm
  - high_return_air_relative_humidity_alarm
  - low_return_air_relative_humidity_alarm
  uses:
  - humidification_run_command
  - return_air_relative_humidity_sensor
  - return_air_relative_humidity_setpoint


SHC:
  guid: "c27f33dc-19bc-47f4-937a-eab3293b920f"
  description: "Supply air relative humidity control."
  is_abstract: true
  opt_uses:
  - humidification_percentage_command
  - failed_humidifier_alarm
  uses:
  - dehumidification_run_command
  - humidification_run_command
  - supply_air_dehumidification_relative_humidity_setpoint
  - supply_air_humidification_relative_humidity_setpoint
  - supply_air_relative_humidity_sensor
  implements:
  - OPERATIONAL


SHM:
  guid: "9b5089f5-e0a1-420d-bad9-682ac34d2516"
  description: "Supply air relative humidity monitoring."
  is_abstract: true
  uses:
  - supply_air_relative_humidity_sensor
  implements:
  - MONITORING


REFC:
  guid: "e043f5e2-fcc4-44b1-818f-0f4e7584adf5"
  description: "Refrigerant leak control."
  is_abstract: true
  uses:
  - zone_air_refrigerant_concentration_sensor
  - zone_air_refrigerant_concentration_setpoint
  implements:
  - OPERATIONAL


CREFM:
  guid: "49e6ea15-b389-4741-9a7a-e85c851442e1"
  description: "Cold Room Refrigerator monitoring."
  is_abstract: true
  opt_uses:
  - compressor_run_status
  - run_status
  - run_time_accumulator
  - compressor_lost_power_alarm
  - failed_alarm
  - failed_compressor_alarm
  - failed_zone_air_temperature_alarm
  - frost_alarm
  - high_zone_air_temperature_alarm
  - local_override_alarm
  - low_zone_air_temperature_alarm
  - overload_compressor_alarm
  uses:
  - defrost_temperature_sensor
  - zone_air_temperature_sensor


EPC:
  guid: "3d28895c-d30d-4316-bfb6-1dd70b8ad698"
  description: "Exhaust pressure control."
  is_abstract: true
  uses:
  - exhaust_air_static_pressure_sensor
  - exhaust_air_static_pressure_setpoint
  opt_uses:
  - exhaust_air_flowrate_sensor
  implements:
  - OPERATIONAL


CO2M:
  guid: "c73f80ff-e57e-4fe4-8bd6-26e4581b7269"
  description: "Basic carbon dioxide monitoring."
  is_abstract: true
  uses:
  - zone_air_co2_concentration_sensor
  implements:
  - MONITORING
  opt_uses:
  - high_zone_air_co2_concentration_alarm


VOCM:
  guid: "d1d343aa-9b3a-41aa-99fe-850c2ba355a8"
  description: "Volatile organic compound monitoring."
  is_abstract: true
  uses:
  - zone_air_voc_concentration_sensor
  implements:
  - MONITORING


VOCC:
  guid: "6fec3446-7de8-433e-b644-b760190400df"
  description: "Volatile organic compound control."
  is_abstract: true
  uses:
  - zone_air_voc_concentration_sensor
  - zone_air_voc_concentration_setpoint
  implements:
  - OPERATIONAL


RAVOCC:
  guid: "abaa943a-7d39-42cf-a950-4451cd928316"
  description: "Volatile organic compound control for return air from zone."
  is_abstract: true
  uses:
  - return_air_voc_concentration_sensor
  - return_air_voc_concentration_setpoint
  implements:
  - OPERATIONAL


VOCPC:
  guid: "37c7c6e1-7b21-4f76-b8fc-dad5b1380227"
  description: "Volatile organic compound percentage control."
  is_abstract: true
  uses:
  - zone_air_voc_percentage_sensor
  - zone_air_voc_percentage_setpoint
  implements:
  - OPERATIONAL


BFSS:
  guid: "500147cd-91f7-4b7d-837c-bf6e915196a3"
  description: "Booster fan start-stop and feedback."
  is_abstract: true
  uses:
  - boost_fan_run_command
  - boost_fan_run_status
  implements:
  - OPERATIONAL


DFHLC:
  guid: "4e6e6b09-8b8d-4ba6-bda5-69c581c5ab5f"
  description: "Discharge fan three-speed (high/low/off) speed control."
  is_abstract: true
  opt_uses:
  - discharge_fan_run_command
  - discharge_fan_run_status
  - failed_discharge_fan_alarm
  uses:
  - high_discharge_fan_speed_command
  - low_discharge_fan_speed_command
  implements:
  - OPERATIONAL
  - REMAP_REQUIRED


DFHMLC:
  guid: "95365c14-2db6-4e80-ae49-38a2b3d2349f"
  description: "Discharge fan three-speed (high/medium/low/off) speed control."
  is_abstract: true
  opt_uses:
  - discharge_fan_run_command
  - discharge_fan_run_status
  - failed_discharge_fan_alarm
  uses:
  - high_discharge_fan_speed_command
  - low_discharge_fan_speed_command
  - medium_discharge_fan_speed_command
  implements:
  - OPERATIONAL
  - REMAP_REQUIRED


ESPC:
  guid: "035692f0-48bd-47df-9c7d-53ce80e5e297"
  description: "Exhaust air static pressure control."
  is_abstract: true
  opt_uses:
  - exhaust_fan_speed_percentage_sensor
  - failed_exhaust_fan_alarm
  uses:
  - exhaust_air_damper_percentage_command
  - exhaust_air_static_pressure_sensor
  - exhaust_air_static_pressure_setpoint
  - exhaust_fan_run_command
  - exhaust_fan_run_status
  - exhaust_fan_speed_percentage_command
  implements:
  - OPERATIONAL


SSPM:
  guid: "48f0296b-4fa2-4af8-8edf-3bc7c9ad169b"
  description: "Supply static pressure monitoring."
  is_abstract: true
  uses:
  - supply_air_static_pressure_sensor
  implements:
  - MONITORING
  opt_uses:
  - high_supply_air_static_pressure_alarm
  - low_supply_air_static_pressure_alarm


ZSPC:
  guid: "e7494570-617c-4599-a57e-8e09128e0a07"
  description: "Zone static pressure control."
  is_abstract: true
  opt_uses:
  - exhaust_air_damper_percentage_command
  - high_zone_air_static_pressure_alarm
  - low_zone_air_static_pressure_alarm
  uses:
  - zone_air_static_pressure_sensor
  - zone_air_static_pressure_setpoint
  implements:
  - OPERATIONAL


ZSPM:
  guid: "3c3d1d68-4f41-486e-b38c-ff6309f16f2f"
  description: "Zone static pressure monitoring."
  is_abstract: true
  uses:
  - zone_air_static_pressure_sensor
  implements:
  - MONITORING
  opt_uses:
  - high_zone_air_static_pressure_alarm
  - low_zone_air_static_pressure_alarm


RSPC:
  guid: "5b27a493-430f-4a61-8604-0a672ce3fd55"
  description: "Return air static pressure control."
  is_abstract: true
  uses:
  - return_air_static_pressure_sensor
  - return_air_static_pressure_setpoint
  implements:
  - OPERATIONAL


PWDPC:
  guid: "16200082-13a1-4eea-9868-1b2117bb3871"
  description: "Process water differential pressure control."
  is_abstract: true
  uses:
  - process_water_differential_pressure_sensor
  - process_water_differential_pressure_setpoint
  implements:
  - OPERATIONAL


PWDT:
  guid: "018769f9-995c-4ad7-95fa-eaf02b4c66ee"
  description: "Primary-side water delta-T monitoring."
  is_abstract: true
  uses:
  - primary_return_water_temperature_sensor
  - primary_supply_water_temperature_sensor


CHPM:
  guid: "83b25b74-a334-4297-89b3-30ce005e12fe"
  description: "Chiller pressure monitoring."
  is_abstract: true
  uses:
  - condenser_pressure_sensor
  - differential_pressure_sensor # consider removing or renaming, may not be descriptive enough for WCC
  - evaporator_pressure_sensor
  implements:
  - MONITORING
  opt_uses:
  - high_differential_pressure_alarm
  - low_differential_pressure_alarm


ESFM:
  guid: "71fbb830-8e92-4a1f-8dff-c3ef78825aad"
  description: " An Electrostatic filter used to maintain air quality its run status and alarm monitoring"
  is_abstract: true
  uses:
  - electrostatic_filter_run_status
  opt_uses:
  - electrostatic_filter_alarm
  implements:
  - MONITORING


FDPM:
  guid: "dc6d8a45-8ce6-4ac1-b5b5-cf9fd5727034"
  description: "Filter pressure monitoring."
  is_abstract: true
  uses:
  - filter_differential_pressure_sensor
  implements:
  - MONITORING


FDPSM:
  guid: "9cbbf1cf-51ae-44fd-a5ec-ef9ee7a3fcdf"
  description: "Filter pressure status monitoring."
  is_abstract: true
  uses:
  - filter_differential_pressure_status
  opt_uses:
  - filter_alarm
  implements:
  - MONITORING

# Chilled water valve control

CHWDC:
  guid: "f312b9f0-a690-4d32-97ad-7f59aac34bab"
  description: "Chilled water valve monitoring on discharge side."
  is_abstract: true
  opt_uses:
  - chilled_water_flowrate_sensor
  - chilled_water_valve_percentage_sensor
  - cooling_thermal_power_capacity
  - leaving_cooling_coil_temperature_sensor
  - failed_discharge_air_temperature_alarm
  uses:
  - chilled_water_valve_percentage_command
  - discharge_air_temperature_sensor
  - discharge_air_temperature_setpoint
  implements:
  - CONTROL


CHWSC:
  guid: "63d00128-355e-4e2f-8cdf-b2d940c4168d"
  description: "Chilled water valve monitoring on supply side."
  is_abstract: true
  opt_uses:
  - chilled_supply_water_temperature_sensor
  - chilled_water_valve_percentage_sensor
  - cooling_request_count
  - cooling_thermal_power_capacity
  - leaving_cooling_coil_temperature_sensor
  - supply_air_relative_humidity_sensor
  - high_supply_air_temperature_alarm
  - low_supply_air_temperature_alarm
  uses:
  - chilled_water_valve_percentage_command
  - supply_air_temperature_sensor
  - supply_air_temperature_setpoint
  implements:
  - CONTROL


CHWSDC:
  guid: "291c8966-a4c3-4329-9d9a-89226e3bb571"
  description: "Chilled water valve monitoring on supply side."
  is_abstract: true
  opt_uses:
  - chilled_water_valve_percentage_sensor
  - cooling_thermal_power_capacity
  - leaving_cooling_coil_temperature_sensor
  - high_supply_air_temperature_alarm
  - low_supply_air_temperature_alarm
  uses:
  - chilled_water_valve_percentage_command
  - supply_air_cooling_temperature_setpoint
  - supply_air_heating_temperature_setpoint
  - supply_air_temperature_sensor
  implements:
  - CONTROL


CHW2XSC:
  guid: "fb42698e-029d-410b-b179-92a25de28ccc"
  description: "Two chilled water valves."
  is_abstract: true
  opt_uses:
  - chilled_supply_water_temperature_sensor
  - chilled_water_valve_percentage_sensor
  - cooling_request_count
  - cooling_thermal_power_capacity
  - leaving_cooling_coil_temperature_sensor
  - high_supply_air_temperature_alarm
  - low_supply_air_temperature_alarm
  uses:
  - chilled_water_valve_percentage_command_1
  - chilled_water_valve_percentage_command_2
  - supply_air_temperature_sensor
  - supply_air_temperature_setpoint
  implements:
  - CONTROL


CHWRC:
  guid: "f9bc8b36-ea88-4318-ab5c-703945fcb465"
  description: "Chilled water valve monitoring on return side."
  is_abstract: true
  opt_uses:
  - chilled_water_flowrate_sensor
  - chilled_water_valve_percentage_sensor
  - cooling_thermal_power_capacity
  - discharge_air_temperature_sensor
  - leaving_cooling_coil_temperature_sensor
  - return_air_relative_humidity_sensor
  - failed_discharge_air_temperature_alarm
  - high_return_air_relative_humidity_alarm
  - high_return_air_temperature_alarm
  - low_return_air_relative_humidity_alarm
  - low_return_air_temperature_alarm
  uses:
  - chilled_water_valve_percentage_command
  - return_air_temperature_sensor
  - return_air_temperature_setpoint
  implements:
  - CONTROL


CHWZC:
  guid: "191ee434-574f-4846-a8eb-7415c277804f"
  description: "Chilled water valve monitoring on zone side (DSP, CSP)."
  is_abstract: true
  opt_uses:
  - chilled_supply_water_isolation_valve_command
  - chilled_supply_water_isolation_valve_status
  - chilled_supply_water_temperature_sensor
  - chilled_water_valve_percentage_sensor
  - cooling_thermal_power_capacity
  - discharge_air_temperature_sensor
  - leaving_cooling_coil_temperature_sensor
  - failed_discharge_air_temperature_alarm
  - failed_zone_air_temperature_alarm
  - high_zone_air_temperature_alarm
  - low_zone_air_temperature_alarm
  uses:
  - chilled_water_valve_percentage_command
  - zone_air_cooling_temperature_setpoint
  - zone_air_temperature_sensor
  implements:
  - CONTROL


CHWZTC:
  guid: "5e9244aa-c51e-42bd-a5ed-f3b12a9cf46e"
  description: "Chilled water valve monitoring on zone side (ZTC)."
  is_abstract: true
  opt_uses:
  - chilled_water_flowrate_sensor
  - chilled_water_valve_percentage_sensor
  - cooling_thermal_power_capacity
  - discharge_air_temperature_sensor
  - leaving_cooling_coil_temperature_sensor
  - failed_discharge_air_temperature_alarm
  - failed_zone_air_temperature_alarm
  - high_zone_air_temperature_alarm
  - low_zone_air_temperature_alarm
  uses:
  - chilled_water_valve_percentage_command
  - zone_air_temperature_sensor
  - zone_air_temperature_setpoint
  implements:
  - CONTROL


CHWPVM:
  guid: "751c1130-6108-49c8-9c55-8bfabb762fa8"
  description: "Chilled water pressure valve command and position monitoring (without regard to what controls it)."
  is_abstract: true
  opt_uses:
  - chilled_water_flowrate_sensor
  uses:
  - chilled_water_valve_percentage_sensor
  implements:
  - OPERATIONAL


CHWZTC2X:
  guid: "d4e628ff-e44c-43fd-b48e-bb53d0aaeb00"
  description: "Chilled water valve control on zone side (ZTC) for two separate zones. Chilled water valve controls to the worst zone."
  is_abstract: true
  opt_uses:
  - chilled_water_flowrate_sensor
  - chilled_water_valve_percentage_sensor
  - cooling_thermal_power_capacity
  - discharge_air_temperature_sensor_1
  - discharge_air_temperature_sensor_2
  - leaving_cooling_coil_temperature_sensor
  uses:
  - chilled_water_valve_percentage_command
  - zone_air_temperature_sensor_1
  - zone_air_temperature_sensor_2
  - zone_air_temperature_setpoint_1
  - zone_air_temperature_setpoint_2
  implements:
  - CONTROL

# DX Control

DXZTC:
  guid: "59bf744f-26b7-4b40-865b-5a8c1bd213f4"
  description: "Compressor run control on zone side (ZTC)."
  is_abstract: true
  opt_uses:
  - compressor_run_time_accumulator
  - compressor_speed_percentage_command
  - cooling_percentage_command
  - cooling_thermal_power_capacity
  - discharge_air_temperature_sensor
  - leaving_cooling_coil_temperature_sensor
  - compressor_lost_power_alarm
  - failed_compressor_alarm
  - failed_discharge_air_temperature_alarm
  - failed_zone_air_temperature_alarm
  - high_zone_air_temperature_alarm
  - low_zone_air_temperature_alarm
  - overload_compressor_alarm
  uses:
  - compressor_run_command
  - compressor_run_status
  - zone_air_temperature_sensor
  - zone_air_temperature_setpoint
  implements:
  - CONTROL


DX2ZTC:
  guid: "9f49badc-8a3f-4374-abcb-80ac70291893"
  description: "Compressor run control on zone side (ZTC)."
  is_abstract: true
  opt_uses:
  - compressor_run_time_accumulator_1
  - compressor_run_time_accumulator_2
  - compressor_speed_percentage_command
  - cooling_percentage_command
  - cooling_thermal_power_capacity
  - discharge_air_temperature_sensor
  - leaving_cooling_coil_temperature_sensor
  - failed_discharge_air_temperature_alarm
  - failed_zone_air_temperature_alarm
  - high_zone_air_temperature_alarm
  - low_zone_air_temperature_alarm
  uses:
  - compressor_run_command_1
  - compressor_run_command_2
  - compressor_run_status_1
  - compressor_run_status_2
  - zone_air_temperature_sensor
  - zone_air_temperature_setpoint
  implements:
  - CONTROL


DXZC:
  guid: "a4e45116-d36c-45e7-8f45-4d0cf279e6ea"
  description: "Compressor run control on zone side (DSP, CSP)."
  is_abstract: true
  opt_uses:
  - compressor_speed_percentage_command
  - cooling_percentage_command
  - cooling_thermal_power_capacity
  - discharge_air_temperature_sensor
  - leaving_cooling_coil_temperature_sensor
  - compressor_lost_power_alarm
  - failed_compressor_alarm
  - failed_discharge_air_temperature_alarm
  - failed_zone_air_temperature_alarm
  - high_zone_air_temperature_alarm
  - low_zone_air_temperature_alarm
  - overload_compressor_alarm
  uses:
  - compressor_run_command
  - compressor_run_status
  - zone_air_cooling_temperature_setpoint
  - zone_air_temperature_sensor
  implements:
  - CONTROL


DXDSPRTC:
  guid: "27091121-2856-4912-91f0-c3fb7b0db097"
  description: "Compressor run control with dual return temp control."
  is_abstract: true
  opt_uses:
  - compressor_speed_percentage_command
  - cooling_percentage_command
  - cooling_thermal_power_capacity
  - discharge_air_temperature_sensor
  - leaving_cooling_coil_temperature_sensor
  - compressor_lost_power_alarm
  - failed_compressor_alarm
  - failed_discharge_air_temperature_alarm
  - high_return_air_temperature_alarm
  - low_return_air_temperature_alarm
  - overload_compressor_alarm
  uses:
  - compressor_run_command
  - compressor_run_status
  - return_air_cooling_temperature_setpoint
  - return_air_heating_temperature_setpoint
  - return_air_temperature_sensor
  implements:
  - CONTROL


DX2ZC:
  guid: "5af2620a-fafd-4c5e-a1ab-338b9a340377"
  description: "Two compressor run control on zone side (DSP, CSP)."
  is_abstract: true
  opt_uses:
  - compressor_speed_percentage_command
  - cooling_percentage_command
  - cooling_thermal_power_capacity
  - discharge_air_temperature_sensor
  - leaving_cooling_coil_temperature_sensor
  - failed_discharge_air_temperature_alarm
  - failed_zone_air_temperature_alarm
  - high_zone_air_temperature_alarm
  - low_zone_air_temperature_alarm
  uses:
  - compressor_run_command_1
  - compressor_run_command_2
  - compressor_run_status_1
  - compressor_run_status_2
  - zone_air_cooling_temperature_setpoint
  - zone_air_temperature_sensor
  implements:
  - CONTROL


DX3ZC:
  guid: "f2c6ea3f-6ac8-41b9-83e7-9050429de6de"
  description: "Three compressor run control on zone side."
  is_abstract: true
  opt_uses:
  - compressor_speed_percentage_command
  - cooling_percentage_command
  - cooling_thermal_power_capacity
  - discharge_air_temperature_sensor
  - leaving_cooling_coil_temperature_sensor
  - failed_discharge_air_temperature_alarm
  - failed_zone_air_temperature_alarm
  - high_zone_air_temperature_alarm
  - low_zone_air_temperature_alarm
  uses:
  - compressor_run_command_1
  - compressor_run_command_2
  - compressor_run_command_3
  - compressor_run_status_1
  - compressor_run_status_2
  - compressor_run_status_3
  - zone_air_cooling_temperature_setpoint
  - zone_air_temperature_sensor
  implements:
  - CONTROL


DX4ZC:
  guid: "0153c2a6-73cc-47f2-aa8d-4b0a5e4c5c57"
  description: "Four compressor run control on zone side."
  is_abstract: true
  opt_uses:
  - compressor_speed_percentage_command
  - cooling_percentage_command
  - cooling_thermal_power_capacity
  - discharge_air_temperature_sensor
  - leaving_cooling_coil_temperature_sensor
  - failed_discharge_air_temperature_alarm
  - failed_zone_air_temperature_alarm
  - high_zone_air_temperature_alarm
  - low_zone_air_temperature_alarm
  uses:
  - compressor_run_command_1
  - compressor_run_command_2
  - compressor_run_command_3
  - compressor_run_command_4
  - compressor_run_status_1
  - compressor_run_status_2
  - compressor_run_status_3
  - compressor_run_status_4
  - zone_air_cooling_temperature_setpoint
  - zone_air_temperature_sensor
  implements:
  - CONTROL


DX2ZC2X:
  guid: "5170a167-2521-48b8-9728-66f96ecd1af3"
  description: "Two compressor run control on zone side (DSP, CSP) with two zone temp sensors."
  is_abstract: true
  opt_uses:
  - compressor_speed_percentage_command
  - cooling_percentage_command
  - cooling_thermal_power_capacity
  - discharge_air_temperature_sensor
  - leaving_cooling_coil_temperature_sensor
  - failed_discharge_air_temperature_alarm
  uses:
  - compressor_run_command_1
  - compressor_run_command_2
  - compressor_run_status_1
  - compressor_run_status_2
  - zone_air_cooling_temperature_setpoint
  - zone_air_temperature_sensor_1
  - zone_air_temperature_sensor_2
  implements:
  - CONTROL


DXSC:
  guid: "eb52924b-0813-41ac-aca7-471017f7a5f9"
  description: "Compressor run control on supply air side (STC)."
  is_abstract: true
  opt_uses:
  - compressor_speed_percentage_command
  - cooling_percentage_command #Serves as a duty cycle for single-stage DX sections.
  - cooling_request_count
  - cooling_thermal_power_capacity
  - leaving_cooling_coil_temperature_sensor
  - compressor_lost_power_alarm
  - failed_compressor_alarm
  - high_supply_air_temperature_alarm
  - low_supply_air_temperature_alarm
  - overload_compressor_alarm
  uses:
  - compressor_run_command
  - compressor_run_status
  - supply_air_temperature_sensor
  - supply_air_temperature_setpoint
  implements:
  - CONTROL


DX2SC:
  guid: "a58cf1c3-9a2f-4d92-a7ca-54538c642031"
  description: "Two compressor run control on supply air side."
  is_abstract: true
  opt_uses:
  - compressor_speed_percentage_command
  - cooling_percentage_command
  - cooling_request_count
  - cooling_thermal_power_capacity
  - leaving_cooling_coil_temperature_sensor
  - high_supply_air_temperature_alarm
  - low_supply_air_temperature_alarm
  uses:
  - compressor_run_command_1
  - compressor_run_command_2
  - compressor_run_status_1
  - compressor_run_status_2
  - supply_air_temperature_sensor
  - supply_air_temperature_setpoint
  implements:
  - CONTROL


DX3SC:
  guid: "da5a00a2-6ea1-4838-9bf7-21d695cd21b4"
  description: "Three compressor run control on supply air side."
  is_abstract: true
  opt_uses:
  - compressor_speed_percentage_command
  - cooling_percentage_command
  - cooling_request_count
  - cooling_thermal_power_capacity
  - leaving_cooling_coil_temperature_sensor
  - high_supply_air_temperature_alarm
  - low_supply_air_temperature_alarm
  uses:
  - compressor_run_command_1
  - compressor_run_command_2
  - compressor_run_command_3
  - compressor_run_status_1
  - compressor_run_status_2
  - compressor_run_status_3
  - supply_air_temperature_sensor
  - supply_air_temperature_setpoint
  implements:
  - CONTROL


DX4SC:
  guid: "0d19ab0e-9df1-4dbd-85d9-e1ac214f0882"
  description: "Four compressor run control on supply air side."
  is_abstract: true
  opt_uses:
  - compressor_speed_percentage_command
  - cooling_percentage_command
  - cooling_request_count
  - cooling_thermal_power_capacity
  - leaving_cooling_coil_temperature_sensor
  - high_supply_air_temperature_alarm
  - low_supply_air_temperature_alarm
  uses:
  - compressor_run_command_1
  - compressor_run_command_2
  - compressor_run_command_3
  - compressor_run_command_4
  - compressor_run_status_1
  - compressor_run_status_2
  - compressor_run_status_3
  - compressor_run_status_4
  - supply_air_temperature_sensor
  - supply_air_temperature_setpoint
  implements:
  - CONTROL


DX2SDC:
  guid: "4eca020e-b08e-4da5-9dd0-0c9cf8407c4b"
  description: "Two compressor run control on supply air side (dual temp setpoint)."
  is_abstract: true
  opt_uses:
  - compressor_speed_percentage_command
  - cooling_percentage_command
  - cooling_thermal_power_capacity
  - leaving_cooling_coil_temperature_sensor
  - high_supply_air_temperature_alarm
  - low_supply_air_temperature_alarm
  uses:
  - compressor_run_command_1
  - compressor_run_command_2
  - compressor_run_status_1
  - compressor_run_status_2
  - supply_air_cooling_temperature_setpoint
  - supply_air_heating_temperature_setpoint
  - supply_air_temperature_sensor
  implements:
  - CONTROL


DX4SWC:
  guid: "beb1f5d7-7ccf-4bb6-8f4e-494d3624589d"
  description: "Four compressor run control on supply water side."
  is_abstract: true
  opt_uses:
  - compressor_speed_percentage_command
  - compressor_speed_percentage_sensor
  - cooling_percentage_command
  - cooling_thermal_power_capacity
  - high_supply_water_temperature_alarm
  - low_supply_water_temperature_alarm
  uses:
  - compressor_run_command_1
  - compressor_run_command_2
  - compressor_run_command_3
  - compressor_run_command_4
  - compressor_run_status_1
  - compressor_run_status_2
  - compressor_run_status_3
  - compressor_run_status_4
  - supply_water_temperature_sensor
  - supply_water_temperature_setpoint
  implements:
  - CONTROL


DX2SWC:
  guid: "2b9f2e5b-20f2-45bc-b2f8-68818b02b3ac"
  description: "Two compressor run control on supply water side."
  is_abstract: true
  opt_uses:
  - compressor_speed_percentage_command
  - compressor_speed_percentage_sensor
  - cooling_percentage_command
  - cooling_thermal_power_capacity
  - high_supply_water_temperature_alarm
  - low_supply_water_temperature_alarm
  uses:
  - compressor_run_command_1
  - compressor_run_command_2
  - compressor_run_status_1
  - compressor_run_status_2
  - supply_water_temperature_sensor
  - supply_water_temperature_setpoint
  implements:
  - CONTROL


DXSWC:
  guid: "bf02fdd1-5c65-4f62-b552-b629fdace9fb"
  description: "Compressor run control on supply water side."
  is_abstract: true
  opt_uses:
  - compressor_speed_percentage_command
  - compressor_speed_percentage_sensor
  - cooling_percentage_command
  - cooling_thermal_power_capacity
  - compressor_lost_power_alarm
  - failed_compressor_alarm
  - high_supply_water_temperature_alarm
  - low_supply_water_temperature_alarm
  - overload_compressor_alarm
  uses:
  - compressor_run_command
  - compressor_run_status
  - supply_water_temperature_sensor
  - supply_water_temperature_setpoint
  implements:
  - CONTROL


DX5SC:
  guid: "225b9056-c352-4aa7-9613-c97675e97fcd"
  description: "Five compressor run control on supply side."
  is_abstract: true
  opt_uses:
  - compressor_speed_percentage_command
  - cooling_percentage_command
  - cooling_request_count
  - cooling_thermal_power_capacity
  - leaving_cooling_coil_temperature_sensor
  - high_supply_air_temperature_alarm
  - low_supply_air_temperature_alarm
  uses:
  - compressor_run_command_1
  - compressor_run_command_2
  - compressor_run_command_3
  - compressor_run_command_4
  - compressor_run_command_5
  - compressor_run_status_1
  - compressor_run_status_2
  - compressor_run_status_3
  - compressor_run_status_4
  - compressor_run_status_5
  - supply_air_temperature_sensor
  - supply_air_temperature_setpoint
  implements:
  - CONTROL


DXRC:
  guid: "58a6126f-413f-4f11-b88d-a44d8395a10d"
  description: "Compressor run control on return air side (RC)."
  is_abstract: true
  opt_uses:
  - compressor_run_time_accumulator
  - compressor_speed_percentage_command
  - cooling_percentage_command
  - cooling_thermal_power_capacity
  - discharge_air_temperature_sensor
  - leaving_cooling_coil_temperature_sensor
  - compressor_lost_power_alarm
  - failed_compressor_alarm
  - failed_discharge_air_temperature_alarm
  - high_return_air_temperature_alarm
  - low_return_air_temperature_alarm
  - overload_compressor_alarm
  uses:
  - compressor_run_command
  - compressor_run_status
  - return_air_temperature_sensor
  - return_air_temperature_setpoint
  implements:
  - CONTROL


DXDC:
  guid: "db862405-dadc-4c5b-8fcd-520cb40439ec"
  description: "Compressor run control on discharge air side (DTC)."
  is_abstract: true
  opt_uses:
  - compressor_run_time_accumulator
  - compressor_speed_percentage_command
  - cooling_percentage_command
  - cooling_thermal_power_capacity
  - leaving_cooling_coil_temperature_sensor
  - compressor_lost_power_alarm
  - failed_compressor_alarm
  - failed_discharge_air_temperature_alarm
  - overload_compressor_alarm
  uses:
  - compressor_run_command
  - compressor_run_status
  - discharge_air_temperature_sensor
  - discharge_air_temperature_setpoint
  implements:
  - CONTROL


DX2DC:
  guid: "1e397d80-ffc8-4b31-97fb-db086b95400d"
  description: "Two compressor run control on discharge side (DTC)."
  is_abstract: true
  opt_uses:
  - compressor_run_time_accumulator_1
  - compressor_run_time_accumulator_2
  - compressor_speed_percentage_command
  - cooling_percentage_command
  - cooling_thermal_power_capacity
  - leaving_cooling_coil_temperature_sensor
  - failed_discharge_air_temperature_alarm
  uses:
  - compressor_run_command_1
  - compressor_run_command_2
  - compressor_run_status_1
  - compressor_run_status_2
  - discharge_air_temperature_sensor
  - discharge_air_temperature_setpoint
  implements:
  - CONTROL


DX3DC:
  guid: "5958d6ee-4e00-4dbe-a9e7-9faf649ebd54"
  description: "Three compressor run control on discharge side (DTC)."
  is_abstract: true
  opt_uses:
  - compressor_speed_percentage_command
  - cooling_percentage_command
  - cooling_thermal_power_capacity
  - leaving_cooling_coil_temperature_sensor
  - failed_discharge_air_temperature_alarm
  uses:
  - compressor_run_command_1
  - compressor_run_command_2
  - compressor_run_command_3
  - compressor_run_status_1
  - compressor_run_status_2
  - compressor_run_status_3
  - discharge_air_temperature_sensor
  - discharge_air_temperature_setpoint
  implements:
  - CONTROL


HPSC:
  guid: "3b23d237-5e53-48f7-a6b7-2279e6c57384"
  description: "Supply side heat pump control."
  is_abstract: true
  opt_uses:
  - compressor_speed_percentage_command
  - cooling_request_count
  - cooling_thermal_power_capacity
  - heating_request_count
  - heating_thermal_power_capacity
  - compressor_lost_power_alarm
  - failed_compressor_alarm
  - high_supply_air_temperature_alarm
  - low_supply_air_temperature_alarm
  - overload_compressor_alarm
  uses:
  - compressor_run_command
  - compressor_run_status
  - reversing_valve_command
  - supply_air_temperature_sensor
  - supply_air_temperature_setpoint
  implements:
  - CONTROL


HP2SC:
  guid: "69544987-6f30-47e2-80be-84cf8a3aecd2"
  description: "Supply side heat pump control."
  is_abstract: true
  opt_uses:
  - compressor_speed_percentage_command
  - cooling_request_count
  - cooling_thermal_power_capacity
  - heating_request_count
  - heating_thermal_power_capacity
  - high_supply_air_temperature_alarm
  - low_supply_air_temperature_alarm
  uses:
  - compressor_run_command_1
  - compressor_run_command_2
  - compressor_run_status_1
  - compressor_run_status_2
  - reversing_valve_command
  - supply_air_temperature_sensor
  - supply_air_temperature_setpoint
  implements:
  - CONTROL


HPDC:
  guid: "bf9ceadd-45a6-41f3-859c-f67e82348130"
  description: "Discharge side heat pump control."
  is_abstract: true
  opt_uses:
  - compressor_speed_percentage_command
  - cooling_thermal_power_capacity
  - heating_thermal_power_capacity
  - compressor_lost_power_alarm
  - failed_compressor_alarm
  - failed_discharge_air_temperature_alarm
  - overload_compressor_alarm
  uses:
  - compressor_run_command
  - compressor_run_status
  - discharge_air_temperature_sensor
  - discharge_air_temperature_setpoint
  - reversing_valve_command
  implements:
  - CONTROL


HPZTC:
  guid: "0506375b-4a48-4d5d-92ba-5bd1e9ef087b"
  description: "Zone temp heat pump control (ZTC)."
  is_abstract: true
  opt_uses:
  - compressor_speed_percentage_command
  - cooling_thermal_power_capacity
  - discharge_air_temperature_sensor
  - heating_thermal_power_capacity
  - compressor_lost_power_alarm
  - failed_compressor_alarm
  - failed_discharge_air_temperature_alarm
  - failed_zone_air_temperature_alarm
  - high_zone_air_temperature_alarm
  - low_zone_air_temperature_alarm
  - overload_compressor_alarm
  uses:
  - compressor_run_command
  - compressor_run_status
  - reversing_valve_command
  - zone_air_temperature_sensor
  - zone_air_temperature_setpoint
  implements:
  - CONTROL


HPZC:
  guid: "725460fe-6984-4443-9e16-baaa55076649"
  description: "Zone temp heat pump control (CSP or DSP)."
  is_abstract: true
  opt_uses:
  - compressor_speed_percentage_command
  - cooling_thermal_power_capacity
  - discharge_air_temperature_sensor
  - heating_thermal_power_capacity
  - compressor_lost_power_alarm
  - failed_compressor_alarm
  - failed_discharge_air_temperature_alarm
  - failed_zone_air_temperature_alarm
  - high_zone_air_temperature_alarm
  - low_zone_air_temperature_alarm
  - overload_compressor_alarm
  uses:
  - compressor_run_command
  - compressor_run_status
  - reversing_valve_command
  - zone_air_cooling_temperature_setpoint
  - zone_air_heating_temperature_setpoint
  - zone_air_temperature_sensor
  implements:
  - CONTROL


HP2ZC:
  guid: "d0e2eb84-4844-4c2a-a8a8-20c40ee94284"
  description: "Zone temp heat pump control with two compressors."
  is_abstract: true
  opt_uses:
  - compressor_speed_percentage_command
  - cooling_thermal_power_capacity
  - discharge_air_temperature_sensor
  - heating_thermal_power_capacity
  - failed_discharge_air_temperature_alarm
  - failed_zone_air_temperature_alarm
  - high_zone_air_temperature_alarm
  - low_zone_air_temperature_alarm
  uses:
  - compressor_run_command_1
  - compressor_run_command_2
  - compressor_run_status_1
  - compressor_run_status_2
  - reversing_valve_command
  - zone_air_cooling_temperature_setpoint
  - zone_air_heating_temperature_setpoint
  - zone_air_temperature_sensor
  implements:
  - CONTROL


HWDC:
  guid: "353bd503-92eb-4f72-8a82-ec1a91413f89"
  description: "Heating water valve monitoring on discharge air side."
  is_abstract: true
  opt_uses:
  - discharge_air_relative_humidity_sensor
  - heating_thermal_power_capacity
  - heating_water_flowrate_sensor
  - heating_water_valve_percentage_sensor
  - failed_discharge_air_temperature_alarm
  - failed_heating_water_valve_alarm
  uses:
  - discharge_air_temperature_sensor
  - discharge_air_temperature_setpoint
  - heating_water_valve_percentage_command
  implements:
  - CONTROL


HWRC:
  guid: "ad089040-996c-4000-aaac-b66c923e8376"
  description: "Heating water valve monitoring on discharge air side."
  is_abstract: true
  opt_uses:
  - discharge_air_relative_humidity_sensor
  - heating_thermal_power_capacity
  - heating_water_flowrate_sensor
  - heating_water_valve_percentage_sensor
  - high_return_air_temperature_alarm
  - low_return_air_temperature_alarm
  uses:
  - heating_water_valve_percentage_command
  - return_air_temperature_sensor
  - return_air_temperature_setpoint
  implements:
  - CONTROL


HWSC:
  guid: "c74d0eb6-c5b8-4099-9b18-f5880760df44"
  description: "Heating water valve monitoring on supply air side."
  is_abstract: true
  opt_uses:
  - heating_supply_water_temperature_sensor
  - heating_request_count
  - heating_thermal_power_capacity
  - heating_water_valve_percentage_sensor
  - leaving_heating_coil_temperature_sensor
  - high_supply_air_temperature_alarm
  - low_supply_air_temperature_alarm
  uses:
  - heating_water_valve_percentage_command
  - supply_air_temperature_sensor
  - supply_air_temperature_setpoint
  implements:
  - CONTROL


HW2SC:
  guid: "6fed45fd-aa9b-4613-baaa-ed5c44c64f12"
  description: "Two heating water valves on supply air side."
  is_abstract: true
  opt_uses:
  - heating_request_count
  - heating_thermal_power_capacity
  - leaving_heating_coil_temperature_sensor
  - high_supply_air_temperature_alarm
  - low_supply_air_temperature_alarm
  uses:
  - heating_water_valve_percentage_command_1
  - heating_water_valve_percentage_command_2
  - supply_air_temperature_sensor
  - supply_air_temperature_setpoint
  implements:
  - CONTROL


HWZC:
  guid: "c0a7f2ca-171a-4cff-b397-99f8506a8409"
  description: "Heating water valve monitoring on zone side (DSP/CSP)."
  is_abstract: true
  opt_uses:
  - discharge_air_temperature_sensor
  - heating_supply_water_isolation_valve_command
  - heating_supply_water_isolation_valve_status
  - heating_thermal_power_capacity
  - heating_water_valve_percentage_sensor
  - failed_discharge_air_temperature_alarm
  - failed_zone_air_temperature_alarm
  - high_zone_air_temperature_alarm
  - low_zone_air_temperature_alarm
  uses:
  - heating_water_valve_percentage_command
  - zone_air_heating_temperature_setpoint
  - zone_air_temperature_sensor
  implements:
  - CONTROL


HWZTC:
  guid: "fd0e4588-d368-4399-a356-78c8082b282b"
  description: "Heating water valve monitoring on zone side (ZTC)."
  is_abstract: true
  opt_uses:
  - discharge_air_temperature_sensor
  - heating_thermal_power_capacity
  - heating_water_flowrate_sensor
  - heating_water_valve_percentage_sensor
  - failed_discharge_air_temperature_alarm
  - failed_zone_air_temperature_alarm
  - high_zone_air_temperature_alarm
  - low_zone_air_temperature_alarm
  uses:
  - heating_water_valve_percentage_command
  - zone_air_temperature_sensor
  - zone_air_temperature_setpoint
  implements:
  - CONTROL


HWSWC:
  guid: "9e892876-39ed-40ac-befb-c68d96bbb81b"
  description: "Heating water valve monitoring on supply water side."
  is_abstract: true
  opt_uses:
  - heating_thermal_power_capacity
  - heating_water_valve_percentage_sensor
  - return_water_temperature_sensor
  - high_supply_water_temperature_alarm
  - low_supply_water_temperature_alarm
  uses:
  - heating_water_valve_percentage_command
  - supply_water_temperature_sensor
  - supply_water_temperature_setpoint
  implements:
  - CONTROL


PHWSC:
  guid: "0f2f9a53-6aab-4c9c-801f-bb11b021e42a"
  description: "Preheating water valve monitoring on supply air side."
  is_abstract: true
  opt_uses:
  - heating_request_count
  - leaving_air_preheating_coil_temperature_sensor
  - high_supply_air_temperature_alarm
  - low_supply_air_temperature_alarm
  uses:
  - preheating_water_valve_percentage_command
  - supply_air_temperature_sensor
  - supply_air_temperature_setpoint
  implements:
  - CONTROL


HWPVM:
  guid: "0a51d47f-2d53-4a3b-aa9a-f218394b55a7"
  description: "Heating water pressure valve command and position monitoring (without regard to what controls it)."
  is_abstract: true
  opt_uses:
  - heating_water_flowrate_sensor
  uses:
  - heating_water_valve_percentage_sensor
  implements:
  - OPERATIONAL


HTDC:
  guid: "f88f5021-03fa-4aed-a131-c81cac1e354d"
  description: "Gas or electric heater control on discharge side."
  is_abstract: true
  opt_uses:
  - heater_run_status
  - heating_percentage_command
  - heating_thermal_power_capacity
  - failed_discharge_air_temperature_alarm
  uses:
  - discharge_air_temperature_sensor
  - discharge_air_temperature_setpoint
  - heater_run_command
  implements:
  - CONTROL


HT2DC:
  guid: "6ca8cf93-24b1-4479-9cbc-d3506a496d3b"
  description: "Two gas or electric heater control on discharge control."
  is_abstract: true
  opt_uses:
  - heating_percentage_command
  - heating_thermal_power_capacity
  - leaving_heating_coil_temperature_sensor
  - failed_discharge_air_temperature_alarm
  uses:
  - discharge_air_heating_temperature_setpoint
  - discharge_air_temperature_sensor
  - heater_run_command_1
  - heater_run_command_2
  implements:
  - CONTROL


HTSC:
  guid: "bf18254f-acb9-4497-9d54-a7920879f5e5"
  description: "Gas or electric heater control on supply side."
  is_abstract: true
  opt_uses:
  - heater_run_status
  - heating_percentage_command
  - heating_request_count
  - heating_thermal_power_capacity
  - high_supply_air_temperature_alarm
  - low_supply_air_temperature_alarm
  uses:
  - heater_run_command
  - supply_air_temperature_sensor
  - supply_air_temperature_setpoint
  implements:
  - CONTROL


HTSDC:
  guid: "d394c55c-af3d-4956-a3b4-9324e4f32ae9"
  description: "Gas or electric heater control on supply side."
  is_abstract: true
  opt_uses:
  - heater_run_status
  - heating_percentage_command
  - heating_thermal_power_capacity
  - high_supply_air_temperature_alarm
  - low_supply_air_temperature_alarm
  uses:
  - heater_run_command
  - supply_air_cooling_temperature_setpoint
  - supply_air_heating_temperature_setpoint
  - supply_air_temperature_sensor
  implements:
  - CONTROL


HTRC:
  guid: "e51bab3a-ba94-4ef9-892e-3d85dfd53ee1"
  description: "Gas or electric heater control on return side (RC)."
  is_abstract: true
  opt_uses:
  - discharge_air_temperature_sensor
  - heater_run_status
  - heater_run_time_accumulator
  - heating_percentage_command
  - heating_thermal_power_capacity
  - failed_discharge_air_temperature_alarm
  - high_return_air_temperature_alarm
  - low_return_air_temperature_alarm
  uses:
  - heater_run_command
  - return_air_temperature_sensor
  - return_air_temperature_setpoint
  implements:
  - CONTROL


HTZC:
  guid: "35464e33-c1ee-4d66-a2da-aaee5d9713bf"
  description: "Gas or electric heater control on zone side (ZC)."
  is_abstract: true
  opt_uses:
  - discharge_air_temperature_sensor
  - heater_run_status
  - heating_percentage_command
  - heating_thermal_power_capacity
  - failed_discharge_air_temperature_alarm
  - failed_zone_air_temperature_alarm
  - high_zone_air_temperature_alarm
  - low_zone_air_temperature_alarm
  uses:
  - heater_run_command
  - zone_air_heating_temperature_setpoint
  - zone_air_temperature_sensor
  implements:
  - CONTROL


HT2ZC:
  guid: "bcf4b945-b158-4009-9cb9-7cc01dbbe119"
  description: "Two gas or electric heater control on zone side (HSP, DSP)."
  is_abstract: true
  opt_uses:
  - discharge_air_temperature_sensor
  - heating_percentage_command
  - heating_thermal_power_capacity
  - failed_discharge_air_temperature_alarm
  - failed_zone_air_temperature_alarm
  - high_zone_air_temperature_alarm
  - low_zone_air_temperature_alarm
  uses:
  - heater_run_command_1
  - heater_run_command_2
  - zone_air_heating_temperature_setpoint
  - zone_air_temperature_sensor
  implements:
  - CONTROL


HT2XZTC2X:
  guid: "7e2c5241-7e53-4857-ac00-2aec02430150"
  description: "Two separate heating sections going to two different zones on the device, with independent heating control."
  is_abstract: true
  opt_uses:
  - discharge_air_temperature_sensor_1
  - discharge_air_temperature_sensor_2
  - heating_percentage_command_1
  - heating_percentage_command_2
  uses:
  - heater_run_command_1
  - heater_run_command_2
  - heater_run_status_1
  - heater_run_status_2
  - zone_air_temperature_sensor_1
  - zone_air_temperature_sensor_2
  - zone_air_temperature_setpoint_1
  - zone_air_temperature_setpoint_2
  implements:
  - CONTROL


HT3ZC:
  guid: "ec69793a-e539-4b5c-bf30-b092ce59cce5"
  description: "Two gas or electric heater control on zone side (HSP, DSP)."
  is_abstract: true
  opt_uses:
  - discharge_air_temperature_sensor
  - heating_thermal_power_capacity
  - failed_discharge_air_temperature_alarm
  - failed_zone_air_temperature_alarm
  - high_zone_air_temperature_alarm
  - low_zone_air_temperature_alarm
  uses:
  - heater_run_command_1
  - heater_run_command_2
  - heater_run_command_3
  - zone_air_heating_temperature_setpoint
  - zone_air_temperature_sensor
  implements:
  - CONTROL


HTSWC:
  guid: "d38fd0c3-d7b8-48c7-9ea2-93211ff4c59e"
  description: "Two gas or electric heater control on supply water side."
  is_abstract: true
  opt_uses:
  - heating_percentage_command
  - heating_thermal_power_capacity
  - high_supply_water_temperature_alarm
  - low_supply_water_temperature_alarm
  uses:
  - heater_run_command
  - supply_water_temperature_sensor
  - supply_water_temperature_setpoint
  implements:
  - CONTROL


HT2SWC:
  guid: "cc630fcd-8a18-4fbb-a34b-3eae05b8b49b"
  description: "Two gas or electric heater control on supply water side."
  is_abstract: true
  opt_uses:
  - heating_percentage_command
  - heating_thermal_power_capacity
  - high_supply_water_temperature_alarm
  - low_supply_water_temperature_alarm
  uses:
  - heater_run_command_1
  - heater_run_command_2
  - supply_water_temperature_sensor
  - supply_water_temperature_setpoint
  implements:
  - CONTROL


HT4SWC:
  guid: "e8633b6d-6096-4824-a4e0-3cf06f0e2170"
  description: "Four gas or electric heater control on supply water side."
  is_abstract: true
  opt_uses:
  - heating_percentage_command
  - heating_thermal_power_capacity
  - high_supply_water_temperature_alarm
  - low_supply_water_temperature_alarm
  uses:
  - heater_run_command_1
  - heater_run_command_2
  - heater_run_command_3
  - heater_run_command_4
  - supply_water_temperature_sensor
  - supply_water_temperature_setpoint
  implements:
  - CONTROL


HT2SC:
  guid: "5d89ecdf-caaa-4238-8796-1d95a875a81a"
  description: "Two gas or electric heater control on supply side."
  is_abstract: true
  opt_uses:
  - heating_percentage_command
  - heating_request_count
  - heating_thermal_power_capacity
  - high_supply_air_temperature_alarm
  - low_supply_air_temperature_alarm
  uses:
  - heater_run_command_1
  - heater_run_command_2
  - supply_air_temperature_sensor
  - supply_air_temperature_setpoint
  implements:
  - CONTROL


HT3SC:
  guid: "82b35b25-776f-4829-ada6-42691628d84b"
  description: "Three gas or electric heater control on supply side."
  is_abstract: true
  opt_uses:
  - heating_percentage_command
  - heating_request_count
  - heating_thermal_power_capacity
  - high_supply_air_temperature_alarm
  - low_supply_air_temperature_alarm
  uses:
  - heater_run_command_1
  - heater_run_command_2
  - heater_run_command_3
  - supply_air_temperature_sensor
  - supply_air_temperature_setpoint
  implements:
  - CONTROL


HT4SC:
  guid: "211e7507-1925-48ca-a46a-852ca4284c3f"
  description: "Four gas or electric heater control on supply side."
  is_abstract: true
  opt_uses:
  - heating_percentage_command
  - heating_request_count
  - heating_thermal_power_capacity
  - high_supply_air_temperature_alarm
  - low_supply_air_temperature_alarm
  uses:
  - heater_run_command_1
  - heater_run_command_2
  - heater_run_command_3
  - heater_run_command_4
  - supply_air_temperature_sensor
  - supply_air_temperature_setpoint
  implements:
  - CONTROL


HT2SDC:
  guid: "ac906e4b-6e44-445c-90f7-2c6968022b31"
  description: "Two gas or electric heater control on supply side (dual setpoint)."
  is_abstract: true
  opt_uses:
  - heating_percentage_command
  - heating_thermal_power_capacity
  - high_supply_air_temperature_alarm
  - low_supply_air_temperature_alarm
  uses:
  - heater_run_command_1
  - heater_run_command_2
  - supply_air_cooling_temperature_setpoint
  - supply_air_heating_temperature_setpoint
  - supply_air_temperature_sensor
  implements:
  - CONTROL


HTVSC:
  guid: "c2e9d73d-949b-4fcf-8f93-47c25ec15a5e"
  description: "Variable gas to electric control on supply air side."
  is_abstract: true
  opt_uses:
  - heating_request_count
  - heating_thermal_power_capacity
  - high_supply_air_temperature_alarm
  - low_supply_air_temperature_alarm
  uses:
  - heater_run_command
  - heater_run_status
  - heating_percentage_command
  - supply_air_temperature_sensor
  - supply_air_temperature_setpoint
  implements:
  - CONTROL


ECON:
  guid: "d4285023-3238-443e-bd85-2d91e1706b48"
  description: "Economizer mode control"
  is_abstract: true
  opt_uses:
  - low_limit_outside_air_damper_percentage_command
  - outside_air_damper_percentage_sensor
  - outside_air_flowrate_sensor
  - outside_air_flowrate_setpoint
  - outside_air_relative_humidity_sensor
  - return_air_damper_percentage_command
  - supply_air_temperature_sensor
  - failed_mixed_air_temperature_alarm
  - high_return_air_temperature_alarm
  - high_supply_air_temperature_alarm
  - low_return_air_temperature_alarm
  - low_supply_air_temperature_alarm
  uses:
  - economizer_mode
  - mixed_air_temperature_sensor
  - outside_air_damper_percentage_command
  - outside_air_temperature_sensor
  - return_air_temperature_sensor
  - supply_air_temperature_setpoint
  implements:
  - CONTROL


ECOND:
  guid: "2640d584-7b8e-4523-b894-beaf4b13e4c0"
  description: "Economizer mode control - single zone"
  is_abstract: true
  opt_uses:
  - low_limit_outside_air_damper_percentage_command
  - mixed_air_temperature_sensor
  - outside_air_damper_percentage_sensor
  - outside_air_flowrate_sensor
  - outside_air_flowrate_setpoint
  - return_air_damper_percentage_command
  - return_air_temperature_sensor
  - failed_discharge_air_temperature_alarm
  - failed_mixed_air_temperature_alarm
  - high_return_air_temperature_alarm
  - low_return_air_temperature_alarm
  uses:
  - discharge_air_temperature_sensor
  - discharge_air_temperature_setpoint
  - economizer_mode
  - outside_air_damper_percentage_command
  - outside_air_temperature_sensor
  implements:
  - CONTROL


ECONM:
  guid: "729bb0f5-4323-46c6-bfce-176bd4b55869"
  description: "Economizer mode control"
  is_abstract: true
  opt_uses:
  - low_limit_outside_air_damper_percentage_command
  - outside_air_damper_percentage_sensor
  - outside_air_flowrate_sensor
  - outside_air_flowrate_setpoint
  - return_air_damper_percentage_command
  - supply_air_temperature_sensor
  - failed_mixed_air_temperature_alarm
  - high_return_air_temperature_alarm
  - high_supply_air_temperature_alarm
  - low_return_air_temperature_alarm
  - low_supply_air_temperature_alarm
  uses:
  - economizer_mode
  - mixed_air_temperature_sensor
  - mixed_air_temperature_setpoint
  - outside_air_damper_percentage_command
  - outside_air_temperature_sensor
  - return_air_temperature_sensor
  implements:
  - CONTROL


ECONM2X:
  guid: "ebde3e58-1637-466e-9737-934e07bcd807"
  description: "Economizer mode control"
  is_abstract: true
  opt_uses:
  - low_limit_outside_air_damper_percentage_command
  - outside_air_damper_percentage_sensor
  - outside_air_flowrate_sensor
  - outside_air_flowrate_setpoint
  - return_air_damper_percentage_command
  - supply_air_temperature_sensor
  - high_return_air_temperature_alarm
  - high_supply_air_temperature_alarm
  - low_return_air_temperature_alarm
  - low_supply_air_temperature_alarm
  uses:
  - economizer_mode
  - mixed_air_temperature_sensor_1
  - mixed_air_temperature_sensor_2
  - mixed_air_temperature_setpoint
  - outside_air_damper_percentage_command
  - outside_air_temperature_sensor
  - return_air_temperature_sensor
  implements:
  - CONTROL


ECONMD:
  guid: "d19e9024-ddb9-4f1a-8598-f30d52f0beb6"
  description: "Economizer mode control - single zone"
  is_abstract: true
  opt_uses:
  - discharge_air_temperature_sensor
  - low_limit_outside_air_damper_percentage_command
  - outside_air_damper_percentage_sensor
  - outside_air_flowrate_sensor
  - outside_air_flowrate_setpoint
  - return_air_damper_percentage_command
  - return_air_temperature_sensor
  - failed_discharge_air_temperature_alarm
  - failed_mixed_air_temperature_alarm
  - high_return_air_temperature_alarm
  - low_return_air_temperature_alarm
  uses:
  - economizer_mode
  - mixed_air_temperature_sensor
  - mixed_air_temperature_setpoint
  - outside_air_damper_percentage_command
  - outside_air_temperature_sensor
  implements:
  - CONTROL


ECONZ:
  guid: "a0c19e08-9bb2-4dc3-a65c-4ee050111d65"
  description: "Economizer mode control - single room"
  is_abstract: true
  opt_uses:
  - discharge_air_temperature_sensor
  - low_limit_outside_air_damper_percentage_command
  - mixed_air_temperature_sensor
  - outside_air_damper_percentage_sensor
  - outside_air_flowrate_sensor
  - outside_air_flowrate_setpoint
  - outside_air_relative_humidity_sensor
  - return_air_damper_percentage_command
  - return_air_temperature_sensor
  - failed_discharge_air_temperature_alarm
  - failed_mixed_air_temperature_alarm
  - failed_zone_air_temperature_alarm
  - high_return_air_temperature_alarm
  - high_zone_air_temperature_alarm
  - low_return_air_temperature_alarm
  - low_zone_air_temperature_alarm
  uses:
  - economizer_mode
  - outside_air_damper_percentage_command
  - outside_air_temperature_sensor
  - zone_air_cooling_temperature_setpoint
  - zone_air_temperature_sensor
  implements:
  - CONTROL


VOADM:
  guid: "cfb7089c-d3b6-4afd-829a-aeeb05b6ff15"
  description: "Variable outside air damper monitoring."
  is_abstract: true
  opt_uses:
  - economizer_mode
  - low_limit_outside_air_damper_percentage_command
  - mixed_air_temperature_sensor
  - outside_air_damper_percentage_sensor
  - failed_mixed_air_temperature_alarm
  uses:
  - outside_air_damper_percentage_command
  - outside_air_temperature_sensor
  implements:
  - MONITORING


BYPDM:
  guid: "b26b31a9-5a4a-4bd8-87d0-97260e739f32"
  description: "Bypass damper monitoring."
  is_abstract: true
  uses:
  - bypass_air_damper_percentage_command
  implements:
  - MONITORING


OAFM:
  guid: "4d6c951b-f9a2-445d-93d7-a8ab2aa523ad"
  description: "Outside air flow monitoring"
  is_abstract: true
  opt_uses:
  - outside_air_damper_percentage_sensor
  - outside_air_temperature_sensor
  uses:
  - outside_air_flowrate_sensor
  implements:
  - MONITORING


OAFMC:
  guid: "a33ca954-5287-490f-89bc-c3e2b53ceee5"
  description: "Outside air flow control with minimum setpoint."
  is_abstract: true
  opt_uses:
  - economizer_mode
  - mixed_air_temperature_sensor
  - failed_mixed_air_temperature_alarm
  uses:
  - outside_air_damper_percentage_command
  - outside_air_flowrate_sensor
  - ventilation_outside_air_flowrate_setpoint
  implements:
  - CONTROL


OAMC:
  guid: "48885f9d-2f9e-4c67-be4f-e558f801e02f"
  description: "Outside air flow control."
  is_abstract: true
  opt_uses:
  - outside_air_flowrate_sensor
  uses:
  - outside_air_damper_percentage_command
  - outside_air_damper_percentage_sensor
  implements:
  - CONTROL


OFC:
  guid: "9e54468c-0ab4-453c-a0e3-a9e70330fef1"
  description: "Outside air flow control monitoring (without a damper)."
  is_abstract: true
  uses:
  - outside_air_flowrate_sensor
  - outside_air_flowrate_setpoint
  implements:
  - OPERATIONAL


SFM:
  guid: "3dcbf69b-ae92-46e8-9b06-4bbb2b16a71f"
  description: "Supply air flow monitoring."
  is_abstract: true
  uses:
  - supply_air_flowrate_sensor
  implements:
  - MONITORING


DFM:
  guid: "fcf4568f-324c-49d3-8a57-c1d4fad24973"
  description: "Discharge air flow monitoring."
  is_abstract: true
  uses:
  - discharge_air_flowrate_sensor
  implements:
  - MONITORING
  opt_uses:
  - low_discharge_air_flowrate_alarm


SFC:
  guid: "53328995-5e0c-4929-af9f-052104076d11"
  description: "Supply air flow control."
  is_abstract: true
  uses:
  - supply_air_flowrate_sensor
  - supply_air_flowrate_setpoint
  implements:
  - OPERATIONAL


RFC:
  guid: "a8ff3d29-506c-4d34-aead-af60c4b68cb9"
  description: "Return air flow control."
  is_abstract: true
  uses:
  - return_air_flowrate_sensor
  - return_air_flowrate_setpoint
  implements:
  - OPERATIONAL


SARC:
  guid: "8802aca2-e086-43b1-8be2-1df1104a3f5d"
  description: "AHU supply air reset control."
  is_abstract: true
  opt_uses:
  - heating_request_count
  - supply_air_flowrate_sensor
  uses:
  - cooling_request_count
  - pressurization_request_count
  - supply_air_static_pressure_setpoint
  - supply_air_temperature_setpoint
  implements:
  - CONTROL


RWISOVPC:
  guid: "8741bbd4-d41e-4313-9c71-85995078216d"
  description: "Return water isolation valve percentage monitoring."
  is_abstract: true
  opt_uses:
  - run_command
  uses:
  - return_water_valve_percentage_command
  - return_water_valve_percentage_sensor
  implements:
  - OPERATIONAL


CHWISOVM:
  guid: "9d50a373-7c09-49e0-8739-4f1fb18b18b5"
  description: "Chilled water isolation valve monitoring."
  is_abstract: true
  opt_uses:
  - run_command
  uses:
  - chilled_water_isolation_valve_command
  - chilled_water_isolation_valve_status
  implements:
  - MONITORING


CDWISOVM:
  guid: "a90ebfb9-d964-4bc7-aebf-67a72866fd38"
  description: "Condensing water isolation valve monitoring."
  is_abstract: true
  opt_uses:
  - run_command
  uses:
  - condensing_water_isolation_valve_command
  - condensing_water_isolation_valve_status
  implements:
  - MONITORING


CDWISOVPM:
  guid: "8308f584-0b61-4124-abb9-d8f5ca71e880"
  description: "Condensing water isolation valve percentage monitoring."
  is_abstract: true
  opt_uses:
  - run_command
  - local_override_isolation_valve_alarm
  uses:
  - condensing_water_isolation_valve_percentage_command
  - condensing_water_isolation_valve_percentage_sensor
  implements:
  - MONITORING


CDWPVM:
  guid: "588692e6-84a9-4a31-8cc6-09eb599cbe54"
  description: "Condensing water pressure valve command and position monitoring (without regard to what controls it)."
  is_abstract: true
  opt_uses:
  - condensing_water_flowrate_sensor
  uses:
  - condensing_water_valve_percentage_sensor
  implements:
  - OPERATIONAL


CDWFRSM:
  guid: "2a153a56-29ae-403e-9b4d-9b16b3a4794c"
  description: "Condenser water flowrate status monitoring."
  is_abstract: true
  uses:
  - condensing_water_flowrate_status
  implements:
  - OPERATIONAL


BYPVPM:
  guid: "57766034-a856-4dfe-b070-fd65673d8dd0"
  description: "Bypass water valve percentage monitoring."
  is_abstract: true
  opt_uses:
  - bypass_valve_percentage_sensor
  uses:
  - bypass_valve_percentage_command
  implements:
  - MONITORING


MWVPM:
  guid: "bd83e820-585d-4e03-9142-7d4355b41574"
  description: "Make-up water valve percentage monitoring."
  is_abstract: true
  uses:
  - makeup_water_valve_percentage_command
  implements:
  - MONITORING


HXSWISOVPM:
  guid: "04a7805d-e8ff-4b53-9513-d88ede4635ff"
  description: "Heat exchanger supply isolation water valve percentage monitoring."
  is_abstract: true
  uses:
  - heat_exchange_supply_water_isolation_valve_percentage_command
  - heat_exchange_supply_water_isolation_valve_percentage_sensor
  implements:
  - MONITORING


HXRWISOVPM:
  guid: "789cd63d-8168-43fe-9245-c54a8527482c"
  description: "Heat exchanger return isolation water valve percentage monitoring."
  is_abstract: true
  uses:
  - heat_exchange_return_water_isolation_valve_percentage_command
  - heat_exchange_return_water_isolation_valve_percentage_sensor
  implements:
  - MONITORING


HXSWISOVM:
  guid: "3a617a80-2ab5-4eb5-9cf5-c327359a03c6"
  description: "Heat exchanger supply isolation water valve monitoring."
  is_abstract: true
  uses:
  - heat_exchange_supply_water_isolation_valve_command
  - heat_exchange_supply_water_isolation_valve_status
  implements:
  - MONITORING


HXRWISOVM:
  guid: "48cee686-e728-4996-be87-0a280ecf9733"
  description: "Heat exchanger return isolation water valve monitoring."
  is_abstract: true
  uses:
  - heat_exchange_return_water_isolation_valve_command
  - heat_exchange_return_water_isolation_valve_status
  implements:
  - MONITORING


PWISOVM:
  guid: "f4ea38d8-031e-48cd-be80-43883419ed55"
  description: "Process water iso valve monitoring."
  is_abstract: true
  uses:
  - process_water_isolation_valve_command
  implements:
  - MONITORING


PWVPM:
  guid: "2335c3b8-b27f-4ef0-b15b-7df5e8d25e4a"
  description: "Process water valve percentage monitoring."
  is_abstract: true
  uses:
  - process_water_valve_percentage_command
  implements:
  - MONITORING


CHWBZC:
  guid: "cbdecbaf-5ddb-4f77-b85f-2fbd92970a70"
  description: "Chilled water valve binary (open/closed) control."
  is_abstract: true
  implements:
  - OPERATIONAL
  uses:
  - chilled_water_valve_command
  - zone_air_cooling_temperature_setpoint
  - zone_air_temperature_sensor
  opt_uses:
  - failed_chilled_water_valve_alarm
  - failed_zone_air_temperature_alarm
  - high_zone_air_temperature_alarm
  - low_zone_air_temperature_alarm


CHWBYPVPM:
  guid: "68cd5104-bf2e-48f3-8b88-c12192509393"
  description: "Chilled water bypass valve percentage monitoring."
  is_abstract: true
  uses:
  - chilled_water_bypass_valve_percentage_command
  - chilled_water_bypass_valve_percentage_sensor
  implements:
  - MONITORING


MXVPM:
  guid: "4bb25777-d661-4fd3-9f8f-a84b349ada87"
  description: "Mixing valve percent monitoring."
  is_abstract: true
  uses:
  - mixing_valve_percentage_command
  implements:
  - MONITORING


WFRM:
  guid: "f92ea2a3-9bbf-4559-b26d-2864a0a9f973"
  description: "Water flowrate monitoring."
  is_abstract: true
  uses:
  - flowrate_sensor
  implements:
  - MONITORING
  opt_uses:
  - low_flowrate_alarm


WFRC:
  guid: "55e5d148-7001-40e2-b082-d17cafb3309a"
  description: "Water flowrate control."
  is_abstract: true
  uses:
  - flowrate_sensor
  - flowrate_setpoint
  implements:
  - OPERATIONAL
  opt_uses:
  - low_flowrate_alarm


MWFRC:
  guid: "b98a5846-1b69-47e4-8913-87beb392ddcb"
  description: "Minimum water flowrate control."
  is_abstract: true
  uses:
  - flowrate_sensor
  - low_limit_flowrate_setpoint
  implements:
  - OPERATIONAL
  opt_uses:
  - low_flowrate_alarm


CHWFRM:
  guid: "3a9f9c94-7d1e-4ed2-839f-66ce995e58fd"
  description: "Chilled water flowrate monitoring."
  is_abstract: true
  uses:
  - chilled_water_flowrate_sensor
  implements:
  - MONITORING


CHWFRSM:
  guid: "b980da9b-c3de-4aab-b6de-8ab6cbc53178"
  description: "Chilled water flowrate status monitoring."
  is_abstract: true
  uses:
  - chilled_water_flowrate_status
  implements:
  - MONITORING


SEPM:
  guid: "a4c57915-39de-47ef-ae66-643b4e12b180"
  description: "Shade extent monitoring."
  is_abstract: true
  uses:
  - shade_extent_percentage_command
  implements:
  - MONITORING


STPM:
  guid: "8221a52f-102f-486e-8ae2-1c5eee8c31d0"
  description: "Shade tilt monitoring."
  is_abstract: true
  uses:
  - shade_tilt_percentage_command
  implements:
  - MONITORING


IGM:
  guid: "ae569be0-3ab9-4f9e-904e-6839aca72b72"
  description: "Inlet guidevane monitoring."
  is_abstract: true
  uses:
  - inlet_guidevane_percentage_sensor
  implements:
  - OPERATIONAL


CLPM:
  guid: "603cc89d-c8f4-4ab6-bba2-447a2bd2bbab"
  description: "Cooling thermal monitoring."
  is_abstract: true
  uses:
  - cooling_thermal_power_sensor
  implements:
  - MONITORING


PCLPM:
  guid: "876a8eaa-b0a3-4af7-bdf8-fbef6a93aca5"
  description: "Process cooling thermal monitoring."
  is_abstract: true
  uses:
  - process_cooling_thermal_power_sensor
  implements:
  - MONITORING

### POTENTIALLY ONE-OFF TYPES ###
DDCO:
  guid: "0a322cf2-ad41-40f5-9d2f-d2ed8c4d67a8"
  description: "Flow control - dual duct, but only cooling."
  is_abstract: true
  uses:
  - cooling_air_damper_percentage_command_1
  - cooling_air_damper_percentage_command_2
  - cooling_air_flowrate_sensor_1
  - cooling_air_flowrate_sensor_2
  - cooling_air_flowrate_setpoint_1
  - cooling_air_flowrate_setpoint_2
  implements:
  - CONTROL


FDPM2X:
  guid: "7ac01e64-eadc-4690-8c12-1bd9f48cd9b3"
  description: "Filter pressure monitoring (2 sensors)."
  is_abstract: true
  uses:
  - filter_differential_pressure_sensor_1
  - filter_differential_pressure_sensor_2
  implements:
  - MONITORING


FDPSM2X:
  guid: "2d883683-d3fc-47c3-8efd-163df172ae9c"
  description: "Filter pressure status monitoring (2 sensors)."
  is_abstract: true
  uses:
  - filter_differential_pressure_status_1
  - filter_differential_pressure_status_2
  opt_uses:
  - filter_alarm_1
  - filter_alarm_2
  implements:
  - MONITORING


FDPSM4X:
  guid: "1f150c97-8cd5-436c-ba94-f249c076f498"
  description: "Filter pressure status monitoring (4 sensors)."
  is_abstract: true
  uses:
  - filter_differential_pressure_status_1
  - filter_differential_pressure_status_2
  - filter_differential_pressure_status_3
  - filter_differential_pressure_status_4
  opt_uses:
  - filter_alarm_1
  - filter_alarm_2
  - filter_alarm_3
  - filter_alarm_4
  implements:
  - MONITORING


FDPM3X:
  guid: "6b97820b-c413-4c11-ae60-00da68a99b2a"
  description: "Filter pressure monitoring (3 sensors)."
  is_abstract: true
  uses:
  - filter_differential_pressure_sensor_1
  - filter_differential_pressure_sensor_2
  - filter_differential_pressure_sensor_3
  implements:
  - MONITORING


FDPM4X:
  guid: "8d9c1975-d7e4-4e90-829c-8d8454b4bb9d"
  description: "Filter pressure monitoring (4 sensors)."
  is_abstract: true
  uses:
  - filter_differential_pressure_sensor_1
  - filter_differential_pressure_sensor_2
  - filter_differential_pressure_sensor_3
  - filter_differential_pressure_sensor_4
  implements:
  - MONITORING


CO2C2X:
  guid: "4f712687-0690-485d-9e73-4880d30eebf4"
  description: "Carbon dioxide control with dual zone sensors."
  is_abstract: true
  uses:
  - zone_air_co2_concentration_sensor_1
  - zone_air_co2_concentration_sensor_2
  - zone_air_co2_concentration_setpoint
  implements:
  - OPERATIONAL


DSP3X:
  guid: "c3a47cb2-1af2-4bc0-ac17-59fcb019d09f"
  description: "Dual setpoint zone temp control with 3 temp sensors."
  is_abstract: true
  opt_uses:
  - discharge_air_temperature_sensor
  - failed_discharge_air_temperature_alarm
  uses:
  - zone_air_cooling_temperature_setpoint
  - zone_air_heating_temperature_setpoint
  - zone_air_temperature_sensor_1
  - zone_air_temperature_sensor_2
  - zone_air_temperature_sensor_3
  implements:
  - OPERATIONAL


EFSS2X:
  guid: "2088a8dd-7821-4782-be8c-6396601bff6e"
  description: "Exhaust fan start-stop and feedback with two fans."
  is_abstract: true
  opt_uses:
  - exhaust_air_flowrate_capacity
  - exhaust_fan_current_sensor_1
  - exhaust_fan_current_sensor_2
  - exhaust_fan_power_capacity
  - exhaust_fan_power_sensor_1
  - exhaust_fan_power_sensor_2
  uses:
  - exhaust_fan_run_command_1
  - exhaust_fan_run_command_2
  - exhaust_fan_run_status_1
  - exhaust_fan_run_status_2
  implements:
  - OPERATIONAL


EFSS3X:
  guid: "48635fa0-7a1a-4266-96a1-af3a61f172b8"
  description: "Exhaust fan start-stop and feedback with three fans."
  is_abstract: true
  opt_uses:
  - exhaust_air_flowrate_capacity
  - exhaust_fan_current_sensor_1
  - exhaust_fan_current_sensor_2
  - exhaust_fan_current_sensor_3
  - exhaust_fan_power_capacity
  - exhaust_fan_power_sensor_1
  - exhaust_fan_power_sensor_2
  - exhaust_fan_power_sensor_3
  uses:
  - exhaust_fan_run_command_1
  - exhaust_fan_run_command_2
  - exhaust_fan_run_command_3
  - exhaust_fan_run_status_1
  - exhaust_fan_run_status_2
  - exhaust_fan_run_status_3
  implements:
  - OPERATIONAL


EFSS4X:
  guid: "fd0fd629-4909-4bbe-aaae-3210ba66c6fb"
  description: "Exhaust fan start-stop and feedback with four fans."
  is_abstract: true
  opt_uses:
  - exhaust_air_flowrate_capacity
  - exhaust_fan_current_sensor_1
  - exhaust_fan_current_sensor_2
  - exhaust_fan_current_sensor_3
  - exhaust_fan_current_sensor_4
  - exhaust_fan_power_capacity
  - exhaust_fan_power_sensor_1
  - exhaust_fan_power_sensor_2
  - exhaust_fan_power_sensor_3
  - exhaust_fan_power_sensor_4
  uses:
  - exhaust_fan_run_command_1
  - exhaust_fan_run_command_2
  - exhaust_fan_run_command_3
  - exhaust_fan_run_command_4
  - exhaust_fan_run_status_1
  - exhaust_fan_run_status_2
  - exhaust_fan_run_status_3
  - exhaust_fan_run_status_4
  implements:
  - OPERATIONAL


DF2XSS:
  guid: "d869bbc9-3715-498f-a923-94f436664cd0"
  description: "Discharge fan start-stop and feedback (2 pts)."
  is_abstract: true
  opt_uses:
  - discharge_fan_current_sensor
  - discharge_fan_power_sensor
  - discharge_fan_lost_power_alarm
  uses:
  - discharge_fan_run_command_1
  - discharge_fan_run_command_2
  - discharge_fan_run_status_1
  - discharge_fan_run_status_2
  implements:
  - OPERATIONAL


SFSS2X:
  guid: "85ace121-6411-41f7-aea0-03440c7d1352"
  description: "Supply fan start-stop and feedback for two fans."
  is_abstract: true
  opt_uses:
  - supply_air_flowrate_capacity
  - supply_fan_current_sensor_1
  - supply_fan_current_sensor_2
  - supply_fan_power_capacity
  - supply_fan_power_sensor_1
  - supply_fan_power_sensor_2
  uses:
  - supply_fan_run_command_1
  - supply_fan_run_command_2
  - supply_fan_run_status_1
  - supply_fan_run_status_2
  implements:
  - OPERATIONAL


SFSS3X:
  guid: "e1fba819-60f4-459e-ad37-5da8828618dd"
  description: "Supply fan start-stop and feedback for three fans."
  is_abstract: true
  opt_uses:
  - supply_air_flowrate_capacity
  - supply_fan_current_sensor_1
  - supply_fan_current_sensor_2
  - supply_fan_current_sensor_3
  - supply_fan_power_capacity
  - supply_fan_power_sensor_1
  - supply_fan_power_sensor_2
  - supply_fan_power_sensor_3
  uses:
  - supply_fan_run_command_1
  - supply_fan_run_command_2
  - supply_fan_run_command_3
  - supply_fan_run_status_1
  - supply_fan_run_status_2
  - supply_fan_run_status_3
  implements:
  - OPERATIONAL


SFSS4X:
  guid: "beae050d-0e1e-4a46-a10e-70cf833126a2"
  description: "Supply fan start-stop and feedback for four fans."
  is_abstract: true
  opt_uses:
  - supply_air_flowrate_capacity
  - supply_fan_current_sensor_1
  - supply_fan_current_sensor_2
  - supply_fan_current_sensor_3
  - supply_fan_current_sensor_4
  - supply_fan_power_capacity
  - supply_fan_power_sensor_1
  - supply_fan_power_sensor_2
  - supply_fan_power_sensor_3
  - supply_fan_power_sensor_4
  uses:
  - supply_fan_run_command_1
  - supply_fan_run_command_2
  - supply_fan_run_command_3
  - supply_fan_run_command_4
  - supply_fan_run_status_1
  - supply_fan_run_status_2
  - supply_fan_run_status_3
  - supply_fan_run_status_4
  implements:
  - OPERATIONAL


EFVSC2X:
  guid: "71c4f49c-a3be-4f1b-bbf2-dbbda9a13ec2"
  description: "Exhaust fan variable speed control with feedback and sensoring for two fans."
  is_abstract: true
  opt_uses:
  - exhaust_fan_current_sensor_1
  - exhaust_fan_current_sensor_2
  - exhaust_fan_power_sensor_1
  - exhaust_fan_power_sensor_2
  - exhaust_fan_speed_frequency_sensor_1
  - exhaust_fan_speed_frequency_sensor_2
  - exhaust_fan_speed_percentage_sensor_1
  - exhaust_fan_speed_percentage_sensor_2
  uses:
  - exhaust_fan_run_command_1
  - exhaust_fan_run_command_2
  - exhaust_fan_run_status_1
  - exhaust_fan_run_status_2
  - exhaust_fan_speed_percentage_command_1
  - exhaust_fan_speed_percentage_command_2
  implements:
  - OPERATIONAL


EFVSC3X:
  guid: "d199dfe8-97a9-4f29-aa27-9f48dafef3fd"
  description: "Exhaust fan variable speed control with feedback and sensoring for three fans."
  is_abstract: true
  opt_uses:
  - exhaust_fan_current_sensor_1
  - exhaust_fan_current_sensor_2
  - exhaust_fan_current_sensor_3
  - exhaust_fan_power_sensor_1
  - exhaust_fan_power_sensor_2
  - exhaust_fan_power_sensor_3
  - exhaust_fan_speed_frequency_sensor_1
  - exhaust_fan_speed_frequency_sensor_2
  - exhaust_fan_speed_frequency_sensor_3
  - exhaust_fan_speed_percentage_sensor_1
  - exhaust_fan_speed_percentage_sensor_2
  - exhaust_fan_speed_percentage_sensor_3
  uses:
  - exhaust_fan_run_command_1
  - exhaust_fan_run_command_2
  - exhaust_fan_run_command_3
  - exhaust_fan_run_status_1
  - exhaust_fan_run_status_2
  - exhaust_fan_run_status_3
  - exhaust_fan_speed_percentage_command_1
  - exhaust_fan_speed_percentage_command_2
  - exhaust_fan_speed_percentage_command_3
  implements:
  - OPERATIONAL


EFVSC4X:
  guid: "5c932992-91c9-4184-9f5f-24d62a99e559"
  description: "Exhaust fan variable speed control with feedback and sensoring for four fans."
  is_abstract: true
  opt_uses:
  - exhaust_fan_current_sensor_1
  - exhaust_fan_current_sensor_2
  - exhaust_fan_current_sensor_3
  - exhaust_fan_current_sensor_4
  - exhaust_fan_power_sensor_1
  - exhaust_fan_power_sensor_2
  - exhaust_fan_power_sensor_3
  - exhaust_fan_power_sensor_4
  - exhaust_fan_speed_frequency_sensor_1
  - exhaust_fan_speed_frequency_sensor_2
  - exhaust_fan_speed_frequency_sensor_3
  - exhaust_fan_speed_frequency_sensor_4
  - exhaust_fan_speed_percentage_sensor_1
  - exhaust_fan_speed_percentage_sensor_2
  - exhaust_fan_speed_percentage_sensor_3
  - exhaust_fan_speed_percentage_sensor_4
  uses:
  - exhaust_fan_run_command_1
  - exhaust_fan_run_command_2
  - exhaust_fan_run_command_3
  - exhaust_fan_run_command_4
  - exhaust_fan_run_status_1
  - exhaust_fan_run_status_2
  - exhaust_fan_run_status_3
  - exhaust_fan_run_status_4
  - exhaust_fan_speed_percentage_command_1
  - exhaust_fan_speed_percentage_command_2
  - exhaust_fan_speed_percentage_command_3
  - exhaust_fan_speed_percentage_command_4
  implements:
  - OPERATIONAL


SFVSC2X:
  guid: "4ec491a2-e832-4994-8496-e1034006495e"
  description: "Supply fan variable speed control with feedback and sensoring with two fans."
  is_abstract: true
  opt_uses:
  - supply_fan_current_sensor_1
  - supply_fan_current_sensor_2
  - supply_fan_power_sensor_1
  - supply_fan_power_sensor_2
  - supply_fan_speed_frequency_sensor_1
  - supply_fan_speed_frequency_sensor_2
  - supply_fan_speed_percentage_sensor_1
  - supply_fan_speed_percentage_sensor_2
  uses:
  - supply_fan_run_command_1
  - supply_fan_run_command_2
  - supply_fan_run_status_1
  - supply_fan_run_status_2
  - supply_fan_speed_percentage_command_1
  - supply_fan_speed_percentage_command_2
  implements:
  - OPERATIONAL


SFVSC3X:
  guid: "d60c4c55-8265-4ce8-b7a0-b63b93e2c11e"
  description: "Supply fan variable speed control with feedback and sensoring with three fans."
  is_abstract: true
  opt_uses:
  - ac_voltage_sensor_1
  - ac_voltage_sensor_2
  - ac_voltage_sensor_3
  - dc_voltage_sensor_1
  - dc_voltage_sensor_2
  - dc_voltage_sensor_3
  - supply_fan_current_sensor_1
  - supply_fan_current_sensor_2
  - supply_fan_current_sensor_3
  - supply_fan_power_sensor_1
  - supply_fan_power_sensor_2
  - supply_fan_power_sensor_3
  - supply_fan_run_mode_1
  - supply_fan_run_mode_2
  - supply_fan_run_mode_3
  - supply_fan_run_time_accumulator_1
  - supply_fan_run_time_accumulator_2
  - supply_fan_run_time_accumulator_3
  - supply_fan_speed_frequency_sensor_1
  - supply_fan_speed_frequency_sensor_2
  - supply_fan_speed_frequency_sensor_3
  - supply_fan_speed_percentage_sensor_1
  - supply_fan_speed_percentage_sensor_2
  - supply_fan_speed_percentage_sensor_3
  uses:
  - supply_fan_run_command_1
  - supply_fan_run_command_2
  - supply_fan_run_command_3
  - supply_fan_run_status_1
  - supply_fan_run_status_2
  - supply_fan_run_status_3
  - supply_fan_speed_percentage_command_1
  - supply_fan_speed_percentage_command_2
  - supply_fan_speed_percentage_command_3
  implements:
  - OPERATIONAL


SFVSC4X:
  guid: "8649a013-b152-4412-bfa6-f681d8a962df"
  description: "Supply fan variable speed control with feedback and sensoring with four fans."
  is_abstract: true
  opt_uses:
  - supply_fan_current_sensor_1
  - supply_fan_current_sensor_2
  - supply_fan_current_sensor_3
  - supply_fan_current_sensor_4
  - supply_fan_power_sensor_1
  - supply_fan_power_sensor_2
  - supply_fan_power_sensor_3
  - supply_fan_power_sensor_4
  - supply_fan_speed_frequency_sensor_1
  - supply_fan_speed_frequency_sensor_2
  - supply_fan_speed_frequency_sensor_3
  - supply_fan_speed_frequency_sensor_4
  - supply_fan_speed_percentage_sensor_1
  - supply_fan_speed_percentage_sensor_2
  - supply_fan_speed_percentage_sensor_3
  - supply_fan_speed_percentage_sensor_4
  uses:
  - supply_fan_run_command_1
  - supply_fan_run_command_2
  - supply_fan_run_command_3
  - supply_fan_run_command_4
  - supply_fan_run_status_1
  - supply_fan_run_status_2
  - supply_fan_run_status_3
  - supply_fan_run_status_4
  - supply_fan_speed_percentage_command_1
  - supply_fan_speed_percentage_command_2
  - supply_fan_speed_percentage_command_3
  - supply_fan_speed_percentage_command_4
  implements:
  - OPERATIONAL


BYPSSPC:
  guid: "1811cdec-15d7-4d1d-b819-f7673aa694c2"
  description: "Supply static pressure control with bypass damper."
  is_abstract: true
  opt_uses:
  - supply_air_flowrate_sensor
  - failed_supply_fan_alarm
  - high_supply_air_static_pressure_alarm
  - low_supply_air_static_pressure_alarm
  uses:
  - bypass_air_damper_percentage_command
  - supply_air_static_pressure_sensor
  - supply_air_static_pressure_setpoint
  - supply_fan_run_command
  - supply_fan_run_status
  implements:
  - CONTROL


BYPSSPC2X: # Consider virtual point for instances where dampers control to same value.
  guid: "f4de1232-617b-49c9-adc9-be8810631dbc"
  description: "Supply static pressure control with bypass damper."
  is_abstract: true
  opt_uses:
  - supply_air_flowrate_sensor
  - failed_supply_fan_alarm
  - high_supply_air_static_pressure_alarm
  - low_supply_air_static_pressure_alarm
  uses:
  - bypass_air_damper_percentage_command_1
  - bypass_air_damper_percentage_command_2
  - supply_air_static_pressure_sensor
  - supply_air_static_pressure_setpoint
  - supply_fan_run_command
  - supply_fan_run_status
  implements:
  - CONTROL


SWISOVM:
  guid: "650f3451-5e49-4161-b257-cfc578fb54b4"
  description: "Supply side isolation valve monitoring."
  is_abstract: true
  uses:
  - supply_water_isolation_valve_command
  - supply_water_isolation_valve_status
  implements:
  - MONITORING
  opt_uses:
  - failed_isolation_valve_alarm
  - local_override_isolation_valve_alarm


SWISOVPM:
  guid: "33856563-ebe5-42ee-a928-e8b46d81772d"
  description: "Supply side isolation valve monitoring."
  is_abstract: true
  uses:
  - supply_water_isolation_valve_percentage_command
  - supply_water_isolation_valve_percentage_sensor
  implements:
  - MONITORING


RWISOVM:
  guid: "2d35bbb0-bcad-4f36-a8cb-0c9031d81886"
  description: "Return side isolation valve monitoring."
  is_abstract: true
  uses:
  - return_water_isolation_valve_command
  - return_water_isolation_valve_status
  implements:
  - MONITORING


RWISOVPM:
  guid: "a20fce9d-f8c0-4324-9ffd-8aaa3729b32d"
  description: "Return side isolation valve monitoring."
  is_abstract: true
  uses:
  - return_water_isolation_valve_percentage_command
  - return_water_isolation_valve_percentage_sensor
  implements:
  - MONITORING


CICHVISOVM3X:
  guid: "2fb6be93-58f7-4544-ad33-bae7bf47ff0a"
  description: "Circuit changeover valve for switching between Hot water system and Chiller "
  is_abstract: true
  uses:
  - circulation_changeover_isolation_valve_status_1
  - circulation_changeover_isolation_valve_status_2
  - circulation_changeover_isolation_valve_status_3
  implements:
  - MONITORING


CHWRWISOVPM:
  guid: "0a8333ee-fdc9-440b-9ebc-fb0e19e8cf5c"
  description: "Return side isolation valve monitoring."
  is_abstract: true
  uses:
  - chilled_return_water_isolation_valve_percentage_command
  - chilled_return_water_isolation_valve_percentage_sensor
  implements:
  - MONITORING


CHWRWISOVM:
  guid: "e9680821-b425-4b3f-bef2-b89795524460"
  description: "Return side isolation valve monitoring."
  is_abstract: true
  uses:
  - chilled_return_water_isolation_valve_command
  - chilled_return_water_isolation_valve_status
  implements:
  - MONITORING


CHWSWISOVPM:
  guid: "5f1963bf-1148-4881-8c6f-a20b39600e7e"
  description: "Supply side isolation valve monitoring."
  is_abstract: true
  uses:
  - chilled_supply_water_isolation_valve_percentage_command
  - chilled_supply_water_isolation_valve_percentage_sensor
  implements:
  - MONITORING


CHWSWISOVM:
  guid: "1a187792-767f-4132-9333-161c6db07ce4"
  description: "Supply side isolation valve monitoring."
  is_abstract: true
  uses:
  - chilled_supply_water_isolation_valve_command
  - chilled_supply_water_isolation_valve_status
  implements:
  - MONITORING


PRWDT:
  guid: "cc3605dc-b8bc-4e50-a97c-6a450040bda1"
  description: "Temperature differential across process water."
  is_abstract: true
  implements:
  - MONITORING
  opt_uses:
  - process_cooling_thermal_power_sensor
  uses:
  - process_return_water_temperature_sensor
  - process_supply_water_temperature_sensor


PRWDT2X:
  guid: "a84edaa6-abe2-4496-9d44-9d5210573b13"
  description: "Temperature differential across 2 process water headers."
  is_abstract: true
  implements:
  - MONITORING
  opt_uses:
  - process_cooling_thermal_power_sensor_1
  - process_cooling_thermal_power_sensor_2
  uses:
  - process_return_water_temperature_sensor_1
  - process_return_water_temperature_sensor_2
  - process_supply_water_temperature_sensor_1
  - process_supply_water_temperature_sensor_2


PWFRM:
  guid: "617bdc3e-24b2-4e1f-b03e-9a179ce4fccd"
  description: "Flowrate monitoring for process water."
  is_abstract: true
  implements:
  - MONITORING
  uses:
  - process_water_flowrate_sensor


PWFRM2X:
  guid: "7ee01573-42e1-4b4b-9dae-8c4950ce6e29"
  description: "Flowrate monitoring for 2 process water headers."
  is_abstract: true
  implements:
  - MONITORING
  uses:
  - process_water_flowrate_sensor_1
  - process_water_flowrate_sensor_2


PWDPM:
  guid: "f6ba0e90-e329-4170-96db-1b0ea822db23"
  description: "Differential pressure monitoring for process water."
  is_abstract: true
  implements:
  - MONITORING
  uses:
  - process_water_differential_pressure_sensor


PWDPM2X:
  guid: "95241eea-6d22-400c-aa92-c0e7caf8a4d1"
  description: "Differential pressure monitoring for 2 process water headers."
  is_abstract: true
  implements:
  - MONITORING
  uses:
  - process_water_differential_pressure_sensor_1
  - process_water_differential_pressure_sensor_2


CWRISOVPM:
  guid: "ec4e3b78-417d-47a3-bbbf-d031f31d2d3d"
  description: "Condensing water return isolation monitoring."
  is_abstract: true
  uses:
  - condensing_return_water_isolation_valve_percentage_command
  - condensing_return_water_isolation_valve_percentage_sensor
  implements:
  - MONITORING


CWRISOVM:
  guid: "cb8b8c1e-30c2-48fc-b6c0-44d73468d994"
  description: "Condensing water return isolation monitoring."
  is_abstract: true
  uses:
  - condensing_return_water_isolation_valve_command
  - condensing_return_water_isolation_valve_status
  implements:
  - MONITORING


CWSISOVPM:
  guid: "3221aa75-8df4-4964-82dd-9a5c59c3a73b"
  description: "Condensing water supply isolation monitoring."
  is_abstract: true
  uses:
  - condensing_supply_water_isolation_valve_percentage_command
  - condensing_supply_water_isolation_valve_percentage_sensor
  implements:
  - MONITORING


CWSISOVM:
  guid: "6284c4c0-1261-44f7-bebb-ab6aa11443ca"
  description: "Condensing water supply isolation monitoring."
  is_abstract: true
  uses:
  - condensing_supply_water_isolation_valve_command
  - condensing_supply_water_isolation_valve_status
  implements:
  - MONITORING


CHWRISOVPM:
  guid: "e9fd8609-a3da-4c2a-bd3b-df8692285add"
  description: "Chilled water return isolation monitoring."
  is_abstract: true
  uses:
  - chilled_return_water_isolation_valve_percentage_command
  - chilled_return_water_isolation_valve_percentage_sensor
  implements:
  - MONITORING


WDPM:
  guid: "417a56f9-4c22-454a-8aa9-e6764d9fea8e"
  description: "Differential pressure monitoring."
  is_abstract: true
  uses:
  - differential_pressure_sensor
  opt_uses:
  - high_differential_pressure_alarm
  - low_differential_pressure_alarm


CHWDPM:
  guid: "dcdb66fc-576b-4475-a1cd-f143e16edcde"
  description: "Differential pressure monitoring for chilled water."
  is_abstract: true
  uses:
  - chilled_water_differential_pressure_sensor


CHDX4SC:
  guid: "52c7a4a2-d587-46d5-96c9-d1bdf60daa81"
  description: "Chiller control."
  is_abstract: true
  opt_uses:
  - chilled_return_water_temperature_sensor
  - compressor_speed_frequency_sensor
  - compressor_speed_percentage_command
  - compressor_speed_percentage_sensor
  - cooling_percentage_command
  uses:
  - chilled_supply_water_temperature_sensor
  - chilled_supply_water_temperature_setpoint
  - compressor_run_command_1
  - compressor_run_command_2
  - compressor_run_command_3
  - compressor_run_command_4
  - compressor_run_status_1
  - compressor_run_status_2
  - compressor_run_status_3
  - compressor_run_status_4


CHDX2SC:
  guid: "7383de4b-4fcd-4504-b91a-3fd2576845fb"
  description: "Chiller control."
  is_abstract: true
  opt_uses:
  - chilled_return_water_temperature_sensor
  - compressor_speed_frequency_sensor
  - compressor_speed_percentage_command
  - compressor_speed_percentage_sensor
  - cooling_percentage_command
  - cooling_request_count
  uses:
  - chilled_supply_water_temperature_sensor
  - chilled_supply_water_temperature_setpoint
  - compressor_run_command_1
  - compressor_run_command_2
  - compressor_run_status_1
  - compressor_run_status_2


CHDXSC:
  guid: "cc5a8afe-0752-4b8d-846a-5848bf056ddd"
  description: "Chiller control single stage."
  is_abstract: true
  opt_uses:
  - chilled_return_water_temperature_sensor
  - compressor_speed_frequency_sensor
  - compressor_speed_percentage_command
  - compressor_speed_percentage_sensor
  - cooling_percentage_command
  - compressor_lost_power_alarm
  - failed_compressor_alarm
  - overload_compressor_alarm
  uses:
  - chilled_supply_water_temperature_sensor
  - chilled_supply_water_temperature_setpoint
  - compressor_run_command
  - compressor_run_status


CHDXVSC:
  guid: "7a5e238a-a1b2-4aac-88e3-cffc18960489"
  description: "Variable speed compressor control."
  is_abstract: true
  uses:
  - compressor_run_command
  - compressor_run_status
  - compressor_speed_percentage_sensor
  opt_uses:
  - compressor_current_sensor
  - compressor_speed_frequency_sensor
  - compressor_voltage_sensor
  - compressor_lost_power_alarm
  - failed_compressor_alarm
  - overload_compressor_alarm


CDWFRM:
  guid: "b4cd6a63-df02-4c7b-bf81-3902cd827241"
  description: "Condenser water flowrate monitoring."
  is_abstract: true
  uses:
  - condensing_water_flowrate_sensor
  implements:
  - MONITORING


REFSM:
  guid: "dfcadf28-6b6f-405b-b6f9-c6ac4f445e96"
  description: "Refrigerant saturation monitoring."
  is_abstract: true
  opt_uses:
  - refrigerant_discharge_temperature_sensor
  - refrigerant_suction_temperature_sensor
  uses:
  - refrigerant_condenser_saturation_temperature_sensor
  - refrigerant_evaporator_saturation_temperature_sensor
  implements:
  - MONITORING


PDSCV:
  guid: "b1eac019-247c-4669-bd66-f70f262f9af7"
  description: "Pressure-dependent supply damper control for ventilation purposes (CO2 or VOC)."
  is_abstract: true
  uses:
  - supply_air_damper_percentage_command
  - supply_air_damper_percentage_sensor
  implements:
  - CONTROL


SDBPC:
  guid: "881f3d79-d107-4268-83c6-f16e3ae7fb5a"
  description: "Back-pressure controlling supply damper."
  is_abstract: true
  opt_uses:
  - supply_air_flowrate_sensor
  - high_supply_air_static_pressure_alarm
  - low_supply_air_static_pressure_alarm
  uses:
  - supply_air_damper_percentage_command
  - supply_air_damper_percentage_sensor
  - supply_air_static_pressure_sensor
  - supply_air_static_pressure_setpoint
  implements:
  - MONITORING


HWVM:
  guid: "9e86fa93-01d8-4536-815b-1b031b165f3f"
  description: "Heating water valve command and position monitoring (without regard to what controls it)."
  is_abstract: true
  opt_uses:
  - heating_thermal_power_capacity
  - heating_water_flowrate_sensor
  uses:
  - heating_water_valve_percentage_command
  - heating_water_valve_percentage_sensor
  implements:
  - OPERATIONAL


CHWVM:
  guid: "73411f3e-5c42-40cb-8d6c-82f1e2358844"
  description: "Chilled water valve command and position monitoring (without regard to what controls it)."
  is_abstract: true
  opt_uses:
  - chilled_water_flowrate_sensor
  - cooling_thermal_power_capacity
  - failed_chilled_water_valve_alarm
  uses:
  - chilled_water_valve_percentage_command
  - chilled_water_valve_percentage_sensor
  implements:
  - OPERATIONAL


RMM:
  guid: "162df361-7593-4e36-bf41-e7fa667244dd"
  description: "Run mode monitoring."
  is_abstract: true
  uses:
  - run_mode


DSPZDHC:
  guid: "365e7bc0-cc71-4fdd-937c-c8be0011636e"
  description: "Zone dual setpoint humidification/dehumidification control."
  is_abstract: true
  opt_uses:
  - humidification_percentage_command
  - failed_humidifier_alarm
  uses:
  - dehumidification_run_command
  - humidification_run_command
  - zone_air_dehumidification_relative_humidity_setpoint
  - zone_air_humidification_relative_humidity_setpoint
  - zone_air_relative_humidity_sensor
  implements:
  - CONTROL


EFC:
  guid: "12587490-2e23-4c9c-9b4f-6980f855ed41"
  description: "Exhaust air flow control."
  is_abstract: true
  uses:
  - exhaust_air_flowrate_sensor
  - exhaust_air_flowrate_setpoint
  implements:
  - OPERATIONAL


DXDDC:
  guid: "a3f8ff4c-3cfc-4832-a0f3-1526c82b4e9e"
  description: "DX cooling dual setpoint control on discharge side"
  is_abstract: true
  opt_uses:
  - compressor_run_status
  - cooling_percentage_command
  - compressor_lost_power_alarm
  - failed_compressor_alarm
  - failed_discharge_air_temperature_alarm
  - overload_compressor_alarm
  uses:
  - compressor_run_command
  - discharge_air_cooling_temperature_setpoint
  - discharge_air_heating_temperature_setpoint
  - discharge_air_temperature_sensor
  implements:
  - CONTROL


HTDDC:
  guid: "9e35fc23-e57e-461a-8ad0-09d91a86bb78"
  description: "gas or electric heating dual setpoint control on discharge side"
  is_abstract: true
  opt_uses:
  - heater_run_status
  - heating_percentage_command
  - failed_discharge_air_temperature_alarm
  uses:
  - discharge_air_cooling_temperature_setpoint
  - discharge_air_heating_temperature_setpoint
  - discharge_air_temperature_sensor
  - heater_run_command
  implements:
  - CONTROL


REFSM2X:
  guid: "4690aaf5-e70c-43e0-aabb-38d209b8c2aa"
  description: "Refrigerant temperature monitoring for 2 circuits."
  is_abstract: true
  opt_uses:
  - refrigerant_discharge_temperature_sensor_1
  - refrigerant_discharge_temperature_sensor_2
  - refrigerant_suction_temperature_sensor_1
  - refrigerant_suction_temperature_sensor_2
  uses:
  - refrigerant_condenser_saturation_temperature_sensor_1
  - refrigerant_condenser_saturation_temperature_sensor_2
  - refrigerant_evaporator_saturation_temperature_sensor_1
  - refrigerant_evaporator_saturation_temperature_sensor_2
  implements:
  - MONITORING


REFPM:
  guid: "a2aeaac3-35be-4e06-89fe-560d7ec5935e"
  description: "Refrigerant pressure monitoring for single circuits."
  is_abstract: true
  opt_uses:
  - refrigerant_differential_pressure_sensor
  - refrigerant_high_pressure_status
  - refrigerant_low_pressure_status
  uses:
  - refrigerant_condenser_pressure_sensor
  - refrigerant_evaporator_pressure_sensor
  implements:
  - MONITORING


REFPM2X:
  guid: "6f2fadec-2b16-4410-8fb5-f6e52c6f13e4"
  description: "Refrigerant pressure monitoring for 2 circuits."
  is_abstract: true
  uses:
  - refrigerant_condenser_pressure_sensor_1
  - refrigerant_condenser_pressure_sensor_2
  - refrigerant_evaporator_pressure_sensor_1
  - refrigerant_evaporator_pressure_sensor_2
  implements:
  - MONITORING


SWPSS:
  guid: "0647053a-4f19-483a-9ad4-4dc4d1472775"
  description: "Sweeper pump start stop monitoring."
  is_abstract: true
  uses:
  - sweeper_pump_run_command
  - sweeper_pump_run_status
  implements:
  - OPERATIONAL


DRPM:
  guid: "ae1c0c1a-981c-4a56-9640-afd961cf0f9a"
  description: "Drain pump monitoring."
  is_abstract: true
  opt_uses:
  - input_motor_power_status
  - water_high_level_status
  - water_low_level_status
  - failed_drain_pump_alarm
  uses:
  - drain_pump_run_status
  implements:
  - MONITORING


SDM:
  guid: "40dc57c7-1efd-483d-a2c0-46077595b2b8"
  description: "Supply air damper monitoring."
  is_abstract: true
  uses:
  - supply_air_damper_command
  - supply_air_damper_status


ECDDC:
  guid: "4874434d-75fd-4a18-aca5-70851c77ea0b"
  description: "Evaporative cooler control on discharge side."
  is_abstract: true
  opt_uses:
  - cooling_percentage_sensor
  - evaporative_cooler_run_status
  - failed_discharge_air_temperature_alarm
  uses:
  - discharge_air_cooling_temperature_setpoint
  - discharge_air_heating_temperature_setpoint
  - discharge_air_temperature_sensor
  - evaporative_cooler_run_command
  implements:
  - CONTROL


DXSDC:
  guid: "ea721fc2-16b9-4bb9-9b59-09c9e1ae1362"
  description: "Compressor run control on supply side, dual setpoints."
  is_abstract: true
  opt_uses:
  - compressor_run_status
  - compressor_speed_percentage_command
  - cooling_percentage_command #Serves as a duty cycle for single-stage DX sections.
  - cooling_thermal_power_capacity
  - leaving_cooling_coil_temperature_sensor
  - compressor_lost_power_alarm
  - failed_compressor_alarm
  - high_supply_air_temperature_alarm
  - low_supply_air_temperature_alarm
  - overload_compressor_alarm
  uses:
  - compressor_run_command
  - supply_air_cooling_temperature_setpoint
  - supply_air_heating_temperature_setpoint
  - supply_air_temperature_sensor
  implements:
  - CONTROL


ETM4X:
  guid: "56fb8b0b-74c6-47be-ad97-189b89c4c78a"
  description: "Basic exhaust temperature monitoring."
  is_abstract: true
  uses:
  - exhaust_air_temperature_sensor_1
  - exhaust_air_temperature_sensor_2
  - exhaust_air_temperature_sensor_3
  - exhaust_air_temperature_sensor_4
  implements:
  - MONITORING


DX6SC:
  guid: "f2fed45c-84e5-4905-b01d-5397cffb7a0e"
  description: "Six compressor run control on supply air side."
  is_abstract: true
  opt_uses:
  - compressor_speed_percentage_command
  - cooling_percentage_command
  - cooling_request_count
  - cooling_thermal_power_capacity
  - leaving_cooling_coil_temperature_sensor
  - high_supply_air_temperature_alarm
  - low_supply_air_temperature_alarm
  uses:
  - compressor_run_command_1
  - compressor_run_command_2
  - compressor_run_command_3
  - compressor_run_command_4
  - compressor_run_command_5
  - compressor_run_command_6
  - compressor_run_status_1
  - compressor_run_status_2
  - compressor_run_status_3
  - compressor_run_status_4
  - compressor_run_status_5
  - compressor_run_status_6
  - supply_air_temperature_sensor
  - supply_air_temperature_setpoint
  implements:
  - CONTROL


DX2DSPRTC:
  guid: "d0ac0571-5f48-464c-bd43-dc58ac879fa9"
  description: "Two-stage compressor run control with dual return temp control."
  is_abstract: true
  opt_uses:
  - compressor_speed_percentage_command
  - cooling_percentage_command
  - cooling_stage_run_count
  - cooling_thermal_power_capacity
  - leaving_cooling_coil_temperature_sensor
  - high_return_air_temperature_alarm
  - low_return_air_temperature_alarm
  uses:
  - compressor_run_command_1
  - compressor_run_command_2
  - compressor_run_status_1
  - compressor_run_status_2
  - return_air_cooling_temperature_setpoint
  - return_air_heating_temperature_setpoint
  - return_air_temperature_sensor
  implements:
  - CONTROL


DX4DC:
  guid: "f833b8eb-fdb9-4680-893f-77f87a0a991e"
  description: "Compressor run control on discharge air side (DTC)."
  is_abstract: true
  opt_uses:
  - compressor_speed_percentage_command
  - cooling_percentage_command
  - cooling_thermal_power_capacity
  - leaving_cooling_coil_temperature_sensor
  - failed_discharge_air_temperature_alarm
  uses:
  - compressor_run_command_1
  - compressor_run_command_2
  - compressor_run_command_3
  - compressor_run_command_4
  - compressor_run_status_1
  - compressor_run_status_2
  - compressor_run_status_3
  - compressor_run_status_4
  - discharge_air_temperature_sensor
  - discharge_air_temperature_setpoint
  implements:
  - CONTROL


DX6SWC:
  guid: "8b0ee974-bc6c-445f-9f5a-25b311e80740"
  description: "Six compressor run control on supply water side."
  is_abstract: true
  opt_uses:
  - compressor_speed_percentage_command
  - compressor_speed_percentage_sensor
  - cooling_percentage_command
  - cooling_thermal_power_capacity
  - high_supply_water_temperature_alarm
  - low_supply_water_temperature_alarm
  uses:
  - compressor_run_command_1
  - compressor_run_command_2
  - compressor_run_command_3
  - compressor_run_command_4
  - compressor_run_command_5
  - compressor_run_command_6
  - compressor_run_status_1
  - compressor_run_status_2
  - compressor_run_status_3
  - compressor_run_status_4
  - compressor_run_status_5
  - compressor_run_status_6
  - supply_water_temperature_sensor
  - supply_water_temperature_setpoint
  implements:
  - CONTROL


DRSM5X:
  guid: "24163e23-9488-4804-9d07-9a40ae3f693e"
  description: "Dryer status monitoring."
  is_abstract: true
  uses:
  - dryer_run_status_1
  - dryer_run_status_2
  - dryer_run_status_3
  - dryer_run_status_4
  - dryer_run_status_5
  implements:
  - MONITORING


DRSM8X:
  guid: "69f3f878-0bf0-4544-adbc-2192ac3b6138"
  description: "Dryer status monitoring."
  is_abstract: true
  uses:
  - dryer_run_status_1
  - dryer_run_status_2
  - dryer_run_status_3
  - dryer_run_status_4
  - dryer_run_status_5
  - dryer_run_status_6
  - dryer_run_status_7
  - dryer_run_status_8
  implements:
  - MONITORING


AHAC:
  guid: "f34854e7-cf5e-4477-baaa-e72f80a28bcd"
  description: "Tag to indicate an after hours activation method e.g. push button associated with this device."
  is_abstract: true
  uses:
  - user_occupancy_override_status
  - zone_occupancy_status
  implements:
  - OPERATIONAL


DFFC:
  guid: "118449f6-f7e1-4c5b-ab15-fe67d43a2718"
  description: "Discharge fan flow control"
  is_abstract: true
  uses:
  - discharge_air_flowrate_sensor
  - discharge_air_flowrate_setpoint
  - discharge_fan_run_command
  - discharge_fan_run_status
  - discharge_fan_speed_percentage_command
  implements:
  - CONTROL
  opt_uses:
  - failed_discharge_fan_alarm
  - low_discharge_air_flowrate_alarm


EFM:
  guid: "2dba33f6-54ef-47eb-93ca-d8892ee84a06"
  description: "Exhaust air flow monitoring"
  is_abstract: true
  uses:
  - exhaust_air_flowrate_sensor
  implements:
  - OPERATIONAL


SWTM:
  guid: "353200de-deca-44b5-a664-e725c857a24f"
  description: "Supply water temperature monitoring."
  is_abstract: true
  implements:
  - MONITORING
  opt_uses:
  - cooling_request_count
  - heating_request_count
  - return_water_temperature_sensor
  - high_supply_water_temperature_alarm
  - low_supply_water_temperature_alarm
  uses:
  - supply_water_temperature_sensor


CWDPM:
  guid: "d71e1e0d-35d6-4b53-a570-2e12959c951b"
  description: "Differential pressure monitoring for condenser water."
  is_abstract: true
  implements:
  - MONITORING
  uses:
  - condensing_water_differential_pressure_sensor


DICM:
  guid: "0c42ee3c-eb6c-4624-a4ab-4f8f0f483778"
  description: "Damper isolation control and monitoring. "
  is_abstract: true
  uses:
  - supply_air_isolation_damper_closed_status
  - supply_air_isolation_damper_command
  - supply_air_isolation_damper_open_status


UV:
  guid: "6f7a15ff-40b1-4c49-b70b-18e409db171b"
  description: "Ultraviolet lamp operation."
  is_abstract: true
  opt_uses:
  - ultraviolet_lamp_run_mode
  uses:
  - ultraviolet_lamp_run_command
  - ultraviolet_lamp_run_status


H3X:
  guid: "dd956d92-525a-4970-86f8-c48ed8e5282a"
  description: "Heater monitoring."
  is_abstract: true
  implements:
  - MONITORING
  uses:
  - heater_run_command_1
  - heater_run_command_2
  - heater_run_command_3
  - heater_run_status_1
  - heater_run_status_2
  - heater_run_status_3


CHWBRC:
  guid: "4732dcec-2cab-418e-8c7c-d805f86905e7"
  description: "Chilled water valve binary (open/closed) monitoring/controlling. Return air temperature control."
  is_abstract: true
  implements:
  - OPERATIONAL
  uses:
  - chilled_water_valve_command
  - return_air_temperature_sensor
  - return_air_temperature_setpoint
  opt_uses:
  - failed_chilled_water_valve_alarm
  - high_return_air_temperature_alarm
  - low_return_air_temperature_alarm


CHWISOVPM:
  guid: "d9f7e2fd-391e-48cf-9483-f3f6e19b1b6d"
  description: "Chllled water isolation valve control."
  is_abstract: true
  implements:
  - OPERATIONAL
  uses:
  - chilled_water_isolation_valve_percentage_command
  - chilled_water_isolation_valve_percentage_sensor


CWCS:
  guid: "e186aea0-5702-4c18-b384-0d95851764c2"
  description: "Condensing water valve control."
  is_abstract: true
  implements:
  - OPERATIONAL
  uses:
  - condensing_water_valve_percentage_command
  - condensing_water_valve_percentage_sensor


DPM:
  guid: "b848804b-3954-4982-9333-5232eae0bd00"
  description: "Damper percentage control."
  is_abstract: true
  implements:
  - OPERATIONAL
  uses:
  - damper_percentage_command
  - damper_percentage_sensor


DFVSMC:
  guid: "1e59e4d6-d645-4685-b1a5-e113d5e2100f"
  description: "Variable speed control mode for discharge fans."
  is_abstract: true
  uses:
  - discharge_fan_run_command
  - discharge_fan_run_status
  - discharge_fan_speed_mode
  implements:
  - OPERATIONAL
  opt_uses:
  - failed_discharge_fan_alarm


DFVDSC:
  guid: "38648763-53c2-4464-9133-b42d40dcead3"
  description: "Discharge fan control with toggled variable or discrete speed control. This allows the fan to run either VFD or discrete speed stages (LOW/MED/HIGH, etc.) and to switch between the mode."
  is_abstract: true
  uses:
  - discharge_fan_run_command
  - discharge_fan_run_status
  - discharge_fan_speed_mode
  - discharge_fan_speed_percentage_command
  implements:
  - OPERATIONAL
  opt_uses:
  - failed_discharge_fan_alarm


DFVDSFC:
  guid: "a59a9de7-dd3b-4503-b4fe-49a747fd4a32"
  description: "Discharge fan control with toggled variable or discrete speed (frequency) control. This allows the fan to run either VFD or discrete speed stages (LOW/MED/HIGH, etc.) and to switch between the mode."
  is_abstract: true
  uses:
  - discharge_fan_run_command
  - discharge_fan_run_status
  - discharge_fan_speed_frequency_command
  - discharge_fan_speed_mode
  implements:
  - OPERATIONAL
  opt_uses:
  - failed_discharge_fan_alarm


SSPCSCM:
  guid: "68f3b34c-09a7-45d5-ad58-79ae6bd78e0b"
  description: "Supply air static pressure control for supervisor control (Machine learning)."
  is_abstract: true
  uses:
  - program_supply_air_static_pressure_setpoint
  - supervisor_control_mode
  - supervisor_supply_air_static_pressure_setpoint
  - supply_air_static_pressure_setpoint
  opt_uses:
  - supervisor_alarm


STCSCM:
  guid: "73c2d23e-eb23-41eb-8b1e-f657a2e6fc89"
  description: "Supply air temperature control for supervisor control (Machine learning)."
  is_abstract: true
  uses:
  - program_supply_air_temperature_setpoint
  - supervisor_control_mode
  - supervisor_supply_air_temperature_setpoint
  - supply_air_temperature_setpoint
  opt_uses:
  - supervisor_alarm


SWTCSCM:
  guid: "f612f2d0-4b59-4036-ba7d-c1398d12de27"
  description: "Supply water temperature control for supervisor control (Machine learning)."
  is_abstract: true
  uses:
  - program_supply_water_temperature_setpoint
  - supervisor_control_mode
  - supervisor_supply_water_temperature_setpoint
  - supply_water_temperature_setpoint
  opt_uses:
  - supervisor_alarm


WDPCSCM:
  guid: "40d1d42d-50b9-4c13-8213-fa836e3069de"
  description: "Water differential pressure control for supervisor control (Machine learning)."
  is_abstract: true
  uses:
  - differential_pressure_setpoint
  - program_differential_pressure_setpoint
  - supervisor_control_mode
  - supervisor_differential_pressure_setpoint
  opt_uses:
  - supervisor_alarm


CSWIVS:
  guid: "e1e35fec-c621-4346-9992-4c85d31acaac"
  description: "Condensing return water isolation valve control."
  is_abstract: true
  implements:
  - OPERATIONAL
  uses:
  - condensing_return_water_isolation_valve_command_1
  - condensing_return_water_isolation_valve_command_2
  - condensing_return_water_isolation_valve_command_3
  - condensing_return_water_isolation_valve_command_4
  - condensing_return_water_isolation_valve_command_5
  - condensing_return_water_isolation_valve_command_6
  - condensing_return_water_isolation_valve_command_7
  - condensing_return_water_isolation_valve_status_1
  - condensing_return_water_isolation_valve_status_10
  - condensing_return_water_isolation_valve_status_11
  - condensing_return_water_isolation_valve_status_12
  - condensing_return_water_isolation_valve_status_13
  - condensing_return_water_isolation_valve_status_14
  - condensing_return_water_isolation_valve_status_2
  - condensing_return_water_isolation_valve_status_3
  - condensing_return_water_isolation_valve_status_4
  - condensing_return_water_isolation_valve_status_5
  - condensing_return_water_isolation_valve_status_6
  - condensing_return_water_isolation_valve_status_7
  - condensing_return_water_isolation_valve_status_8
  - condensing_return_water_isolation_valve_status_9


CRWIVS:
  guid: "8ea0f73c-6a13-4196-a63d-f68011597239"
  description: "Condensing supply water isolation valve control."
  is_abstract: true
  implements:
  - OPERATIONAL
  uses:
  - condensing_supply_water_isolation_valve_command_1
  - condensing_supply_water_isolation_valve_command_2
  - condensing_supply_water_isolation_valve_command_3
  - condensing_supply_water_isolation_valve_command_4
  - condensing_supply_water_isolation_valve_command_5
  - condensing_supply_water_isolation_valve_command_6
  - condensing_supply_water_isolation_valve_command_7
  - condensing_supply_water_isolation_valve_status_1
  - condensing_supply_water_isolation_valve_status_10
  - condensing_supply_water_isolation_valve_status_11
  - condensing_supply_water_isolation_valve_status_12
  - condensing_supply_water_isolation_valve_status_13
  - condensing_supply_water_isolation_valve_status_14
  - condensing_supply_water_isolation_valve_status_2
  - condensing_supply_water_isolation_valve_status_3
  - condensing_supply_water_isolation_valve_status_4
  - condensing_supply_water_isolation_valve_status_5
  - condensing_supply_water_isolation_valve_status_6
  - condensing_supply_water_isolation_valve_status_7
  - condensing_supply_water_isolation_valve_status_8
  - condensing_supply_water_isolation_valve_status_9


CSWTC:
  guid: "1e4bca21-e4df-42e2-86ac-d3b2db91e7d2"
  description: "Condensing supply water temperature control."
  is_abstract: true
  implements:
  - OPERATIONAL
  uses:
  - condensing_supply_water_temperature_sensor
  - condensing_supply_water_temperature_setpoint


HTWHLSTC:
  guid: "f05a9fca-0e82-41d5-bee2-2db157b5630b"
  description: "Heat wheel which controls supply temperature using speed control."
  is_abstract: true
  implements:
  - CONTROL
  opt_uses:
  - exhaust_air_temperature_sensor
  - heat_wheel_speed_percentage_sensor
  - return_air_temperature_sensor
  - failed_exhaust_air_temperature_alarm
  - high_return_air_temperature_alarm
  - high_supply_air_temperature_alarm
  - low_return_air_temperature_alarm
  - low_supply_air_temperature_alarm
  uses:
  - heat_wheel_run_command
  - heat_wheel_run_status
  - heat_wheel_speed_percentage_command
  - outside_air_temperature_sensor
  - supply_air_temperature_sensor
  - supply_air_temperature_setpoint

#New abstracts for CH ZRH EURD
CAM:
  guid: "c37a0e19-19c0-4246-8a8b-f376aa089d56"
  description: "ztc alarm monitoring based on moisture sensor on coil or in pan."
  is_abstract: true
  implements:
  - MONITORING
  uses:
  - condensate_water_alarm


DPHCC:
  guid: "4719b91a-9a90-4336-a6cb-8d2109d8e572"
  description: "Two-pipe heating and cooling control. Has a single control valve
    that is fed by two separate headers for heating and cooling water. There is an
    isolation valve for each incoming system and a single control valve. Valve and
    mode control to zone temperature (heating/cooling setpoint configuration)."
  is_abstract: true
  opt_uses:
  - chilled_return_water_isolation_valve_percentage_command
  - chilled_supply_water_isolation_valve_percentage_command
  - heating_return_water_isolation_valve_percentage_command
  - heating_supply_water_isolation_valve_percentage_command
  - supply_water_valve_flowrate_sensor
  - zone_air_cooling_temperature_setpoint
  - zone_air_heating_temperature_setpoint
  - zone_conditioning_mode
  - condensate_water_alarm
  - failed_zone_air_temperature_alarm
  - high_zone_air_temperature_alarm
  - low_zone_air_temperature_alarm
  uses:
  - supply_water_valve_percentage_command
  - water_riser_mode
  - zone_air_temperature_sensor


HHCDM:
  guid: "60e8ae3a-2331-40e2-828c-e9b61a560352"
  description: "Hydronic heating and cooling distribution monitoring"
  is_abstract: true
  implements:
  - MONITORING
  uses:
  - chilled_return_water_isolation_valve_percentage_command
  - chilled_supply_water_isolation_valve_percentage_command
  - cooling_request_count
  - heating_request_count
  - heating_return_water_isolation_valve_percentage_command
  - heating_supply_water_isolation_valve_percentage_command
  opt_uses:
  - average_zone_air_temperature_sensor


HHRU:
  guid: "29f20adc-716d-43ce-81a7-3a8af3bc039d"
  description: "Hydronic heat recovery unit for ahu's with bypass valve and circulation pump"
  is_abstract: true
  implements:
  - MONITORING
  uses:
  - return_air_temperature_sensor
  - supply_air_temperature_sensor
  - supply_air_temperature_setpoint
  - supply_water_temperature_sensor
  - supply_water_valve_percentage_command
  - supply_water_valve_percentage_sensor
  opt_uses:
  - exhaust_air_temperature_sensor
  - outside_air_temperature_sensor
  - failed_exhaust_air_temperature_alarm
  - high_return_air_temperature_alarm
  - high_supply_air_temperature_alarm
  - high_supply_water_temperature_alarm
  - low_return_air_temperature_alarm
  - low_supply_air_temperature_alarm
  - low_supply_water_temperature_alarm


PHRU:
  guid: "708f68a9-f6f6-4563-b3a0-9d8f17637ced"
  description: "heat recovery unit for ahu's with plate heat exchanger valve and  bypass damper"
  is_abstract: true
  implements:
  - MONITORING
  uses:
  - bypass_air_damper_percentage_command
  - return_air_temperature_sensor
  - supply_air_temperature_sensor
  - supply_air_temperature_setpoint
  opt_uses:
  - bypass_air_damper_command
  - bypass_air_damper_status
  - bypass_air_damper_percentage_sensor
  - exhaust_air_temperature_sensor
  - outside_air_temperature_sensor
  - failed_exhaust_air_temperature_alarm
  - high_return_air_temperature_alarm
  - high_supply_air_temperature_alarm
  - low_return_air_temperature_alarm
  - low_supply_air_temperature_alarm


CHWDT2X:
  guid: "956a597b-e5e5-4c1c-9c06-834b7b8d28b4"
  description: "Temperature differential across chilled water with two sets of sensors."
  is_abstract: true
  implements:
  - MONITORING
  uses:
  - chilled_return_water_temperature_sensor_1
  - chilled_return_water_temperature_sensor_2
  - chilled_supply_water_temperature_sensor_1
  - chilled_supply_water_temperature_sensor_2


HLSAFS:
  guid: "15bc5aa4-939f-420f-9146-17f6835badc0"
  description: "Duct VAV type with high and low limit setpoint"
  is_abstract: true
  uses:
  - high_limit_supply_air_flowrate_setpoint
  - low_limit_supply_air_flowrate_setpoint
  - supply_air_flowrate_setpoint
  implements:
  - CONTROL


RHDHS:
  guid: "8b06668f-b1c3-4cda-9fc6-967d06239ae8"
  description: "Return humidification/dehumidification monitor."
  is_abstract: true
  uses:
  - dehumidification_run_status
  - humidification_run_status
  - return_air_relative_humidity_sensor
  - return_air_relative_humidity_setpoint
  implements:
  - MONITORING
  opt_uses:
  - failed_humidifier_alarm
  - high_return_air_relative_humidity_alarm
  - low_return_air_relative_humidity_alarm


CO2DFVSC:
  guid: "e52dd216-585b-447a-9f30-2efe9639f949"
  description: "Carbon dioxide levels controlled by a variable speed discharge fan."
  is_abstract: true
  uses:
  - discharge_fan_speed_percentage_command
  - zone_air_co2_concentration_sensor
  - zone_air_co2_concentration_setpoint
  implements:
  - CONTROL
  opt_uses:
  - high_zone_air_co2_concentration_alarm


CO2EFVSC:
  guid: "9100a54f-3a01-439a-b009-7b4df6bedc1c"
  description: "Carbon dioxide levels controlled by a variable speed exhaust fan."
  is_abstract: true
  opt_uses:
  - exhaust_fan_speed_percentage_sensor
  - high_zone_air_co2_concentration_alarm
  uses:
  - exhaust_fan_speed_percentage_command
  - zone_air_co2_concentration_sensor
  - zone_air_co2_concentration_setpoint
  implements:
  - CONTROL


RACO2C:
  guid: "38ba1a66-8aa5-4c79-b755-734804901626"
  description: "Returned air carbon dioxide levels controls."
  is_abstract: true
  uses:
  - return_air_co2_concentration_sensor
  - return_air_co2_concentration_setpoint


DX2DDC:
  guid: "fbee3bb9-dc8b-4a49-a3eb-97439d0851bc"
  description: "Two compressor run control with dual setpoint control on discharge side"
  is_abstract: true
  opt_uses:
  - compressor_speed_percentage_command
  - cooling_percentage_command
  - failed_discharge_air_temperature_alarm
  uses:
  - compressor_run_command_1
  - compressor_run_command_2
  - compressor_run_status_1
  - compressor_run_status_2
  - discharge_air_cooling_temperature_setpoint
  - discharge_air_heating_temperature_setpoint
  - discharge_air_temperature_sensor
  implements:
  - CONTROL


HWDT:
  guid: "197d48e2-b069-492d-8ae4-4545b844e3a8"
  description: "Temperature differential across heating water for heat recovery chiller."
  is_abstract: true
  implements:
  - MONITORING
  uses:
  - heating_return_water_temperature_sensor
  - heating_supply_water_temperature_sensor


HPDDC:
  guid: "002edb3a-e58d-4802-9c4b-6dc924d261dc"
  description: "Dual setpoint discharge side heat pump control."
  is_abstract: true
  opt_uses:
  - compressor_speed_percentage_command
  - cooling_percentage_command
  - cooling_thermal_power_capacity
  - heating_thermal_power_capacity
  - compressor_lost_power_alarm
  - failed_compressor_alarm
  - failed_discharge_air_temperature_alarm
  - overload_compressor_alarm
  uses:
  - compressor_run_command
  - compressor_run_status
  - discharge_air_cooling_temperature_setpoint
  - discharge_air_heating_temperature_setpoint
  - discharge_air_temperature_sensor
  - reversing_valve_command
  implements:
  - CONTROL


EC2SC:
  guid: "6bf5cfa7-5659-4919-8c34-d60c8e931492"
  description: "Evaporative cooler control on supply side."
  is_abstract: true
  opt_uses:
  - cooling_percentage_sensor
  - cooling_request_count
  - evaporative_cooler_run_status_1
  - evaporative_cooler_run_status_2
  - high_supply_air_temperature_alarm
  - low_supply_air_temperature_alarm
  uses:
  - evaporative_cooler_run_command_1
  - evaporative_cooler_run_command_2
  - supply_air_temperature_sensor
  - supply_air_temperature_setpoint
  implements:
  - CONTROL


HWDDC:
  guid: "b257d777-1ff2-41d7-8230-58a18d568f40"
  description: "Heating water valve with dual setpoint control on discharge side."
  is_abstract: true
  opt_uses:
  - discharge_air_relative_humidity_sensor
  - heating_thermal_power_capacity
  - heating_water_flowrate_sensor
  - heating_water_valve_percentage_sensor
  - failed_discharge_air_temperature_alarm
  uses:
  - discharge_air_heating_temperature_setpoint
  - discharge_air_temperature_sensor
  - heating_water_valve_percentage_command
  implements:
  - CONTROL


CFDPM:
  guid: "be3e3bc0-e927-46a1-9b63-62717fa740ca"
  description: "Carbon filter pressure monitoring, where specific filter type is required."
  is_abstract: true
  uses:
  - carbon_filter_differential_pressure_sensor
  implements:
  - MONITORING


VOADM2X:
  guid: "bce9e194-e5cc-459f-be23-d73af8394b25"
  description: "Variable outside air damper monitoring, where there are two separate, equal sets of dampers that operate in conjunction."
  is_abstract: true
  opt_uses:
  - economizer_mode
  - low_limit_outside_air_damper_percentage_command
  - mixed_air_temperature_sensor
  - outside_air_damper_percentage_sensor_1
  - outside_air_damper_percentage_sensor_2
  - outside_air_flowrate_sensor_1
  - outside_air_flowrate_sensor_2
  - failed_mixed_air_temperature_alarm
  uses:
  - outside_air_damper_percentage_command_1
  - outside_air_damper_percentage_command_2
  - outside_air_temperature_sensor
  implements:
  - MONITORING


EHHRC:
  guid: "350243a7-bac9-45b8-b614-6ada6cf48ef6"
  description: "Exhaust hydronic heat recovery coil with an isolation valve."
  is_abstract: true
  uses:
  - entering_heat_recovery_coil_temperature_sensor
  - exhaust_air_flowrate_sensor
  - heat_recovery_water_isolation_valve_command
  - leaving_heat_recovery_coil_temperature_sensor
  implements:
  - MONITORING


DPBHCC:
  guid: "064adc2f-b5aa-4bc6-bd8e-4d72bed60070"
  description: "Two-pipe binary (open/closed) heating and cooling control. There
    is an isolation valve for each incoming system. Valve and mode control to zone
    temperature (heating/cooling setpoint configuration)."
  is_abstract: true
  opt_uses:
  - cooling_request_count
  - heating_request_count
  - zone_air_relative_humidity_sensor
  - failed_zone_air_temperature_alarm
  - high_zone_air_temperature_alarm
  - low_zone_air_temperature_alarm
  uses:
  - chilled_supply_water_isolation_valve_command
  - chilled_supply_water_isolation_valve_status
  - heating_supply_water_isolation_valve_command
  - heating_supply_water_isolation_valve_status
  - zone_air_cooling_temperature_setpoint
  - zone_air_heating_temperature_setpoint
  - zone_air_temperature_sensor
  implements:
  - CONTROL


FTC:
  guid: "26877aed-9bea-44a8-afca-c7dea27d9b35"
  description: "Floor temperature control, where the temperature sensors are embedded in the floor (as opposed to open to the air)."
  is_abstract: true
  uses:
  - zone_floor_temperature_sensor
  - zone_floor_temperature_setpoint
  implements:
  - OPERATIONAL


DPCHWHRWSC:
  guid: "e7feffef-9d26-4393-b02c-8b5a26be97d6"
  description: "Two-pipe chilled water and heat recovery water control using the same coils."
  is_abstract: true
  opt_uses:
  - chilled_return_water_isolation_valve_status
  - chilled_return_water_temperature_sensor
  - chilled_supply_water_isolation_valve_status
  - chilled_supply_water_temperature_sensor
  - heat_recovery_return_water_isolation_valve_status
  - heat_recovery_return_water_temperature_sensor
  - heat_recovery_supply_water_isolation_valve_status
  - heat_recovery_supply_water_temperature_sensor
  - leaving_coil_temperature_sensor
  - supply_water_valve_percentage_sensor
  - high_supply_air_temperature_alarm
  - low_supply_air_temperature_alarm
  uses:
  - chilled_supply_water_isolation_valve_command
  - heat_recovery_run_command
  - heat_recovery_supply_water_isolation_valve_command
  - supply_air_temperature_sensor
  - supply_air_temperature_setpoint
  - supply_water_valve_percentage_command
  implements:
  - CONTROL


CPVSC2X:
  guid: "1be3e1ba-1a25-4b9a-9784-e4bbd9313db5"
  description: "Circulation pump variable speed control with 2 circulation pumps."
  is_abstract: true
  uses:
  - circulation_pump_run_command_1
  - circulation_pump_run_command_2
  - circulation_pump_run_status_1
  - circulation_pump_run_status_2
  - circulation_pump_speed_percentage_command_1
  - circulation_pump_speed_percentage_command_2
  implements:
  - OPERATIONAL


HWTTC:
  guid: "141c33da-9691-4e45-a572-3b06402a54d7"
  description: "Hot water tank temperature control."
  is_abstract: true
  opt_uses:
  - high_water_temperature_alarm
  uses:
  - hot_water_tank_temperature_sensor
  - hot_water_tank_temperature_setpoint
  implements:
  - OPERATIONAL


PHWTTC:
  guid: "8da5a38c-e6de-43c1-9888-689c7cd35ff2"
  description: "Preheating water tank temperature control."
  is_abstract: true
  uses:
  - preheating_water_tank_temperature_sensor
  - preheating_water_tank_temperature_setpoint
  implements:
  - OPERATIONAL


RCKTM:
  guid: "8ea49daa-0f94-46fe-a919-8614752b1f9f"
  description: "Refrigeration circuit monitoring for a DX compressor loop."
  is_abstract: true
  uses:
  - refrigerant_discharge_pressure_sensor
  - refrigerant_discharge_temperature_sensor
  - refrigerant_liquid_pressure_sensor
  - refrigerant_liquid_saturation_temperature_sensor
  - refrigerant_liquid_temperature_sensor
  - refrigerant_subcooling_temperature_sensor
  - refrigerant_suction_pressure_sensor
  - refrigerant_suction_saturation_temperature_sensor
  - refrigerant_suction_superheat_temperature_sensor
  - refrigerant_suction_temperature_sensor


RCKTM2X:
  guid: "c8303789-9f0f-4a0f-9f27-474771b554a3"
  description: "Refrigeration circuits (2x) monitoring for a DX compressor loop."
  is_abstract: true
  uses:
  - refrigerant_discharge_pressure_sensor_1
  - refrigerant_discharge_pressure_sensor_2
  - refrigerant_discharge_temperature_sensor_1
  - refrigerant_discharge_temperature_sensor_2
  - refrigerant_liquid_pressure_sensor_1
  - refrigerant_liquid_pressure_sensor_2
  - refrigerant_liquid_saturation_temperature_sensor_1
  - refrigerant_liquid_saturation_temperature_sensor_2
  - refrigerant_liquid_temperature_sensor_1
  - refrigerant_liquid_temperature_sensor_2
  - refrigerant_subcooling_temperature_sensor_1
  - refrigerant_subcooling_temperature_sensor_2
  - refrigerant_suction_pressure_sensor_1
  - refrigerant_suction_pressure_sensor_2
  - refrigerant_suction_saturation_temperature_sensor_1
  - refrigerant_suction_saturation_temperature_sensor_2
  - refrigerant_suction_superheat_temperature_sensor_1
  - refrigerant_suction_superheat_temperature_sensor_2
  - refrigerant_suction_temperature_sensor_1
  - refrigerant_suction_temperature_sensor_2


CCM:
  guid: "4690242f-f5fe-47cb-9340-771cfc6cecb3"
  description: "Compressor current monitoring."
  is_abstract: true
  uses:
  - compressor_current_sensor
  - compressor_run_command


CC2XM:
  guid: "6eabfba1-1cc6-43d7-a46a-baaaeb0782d5"
  description: "Compressor current monitoring for 2 compressors."
  is_abstract: true
  uses:
  - compressor_current_sensor_1
  - compressor_current_sensor_2
  - compressor_run_command_1
  - compressor_run_command_2


SSSPC:
  guid: "f933f42e-faf1-4039-801a-83f3eff24461"
  description: "Supply static steam pressure control for steam/water heat exchanger"
  is_abstract: true
  uses:
  - steam_valve_percentage_command
  - supply_steam_static_pressure_sensor
  - supply_steam_static_pressure_setpoint
  implements:
  - CONTROL


SCHWISOVPM:
  guid: "39e76027-e924-48af-a507-dd33948e455b"
  description: "Secondary chilled water return side isolation valve percentage monitoring."
  is_abstract: true
  uses:
  - secondary_chilled_return_water_isolation_valve_percentage_command
  - secondary_chilled_return_water_isolation_valve_percentage_sensor
  implements:
  - MONITORING


SCHWDT:
  guid: "bafc8c7a-fd40-4cd6-8b95-e3beb268eac9"
  description: "Secondary-side chilled water delta-T monitoring."
  is_abstract: true
  implements:
  - MONITORING
  uses:
  - secondary_chilled_return_water_temperature_sensor
  - secondary_chilled_supply_water_temperature_sensor


SHWDT:
  guid: "6dd5a198-e339-406e-9f43-f2682218bd9c"
  description: "Secondary-side heating water delta-T monitoring."
  is_abstract: true
  implements:
  - MONITORING
  uses:
  - secondary_heating_return_water_temperature_sensor
  - secondary_heating_supply_water_temperature_sensor


PCHWDT:
  guid: "cfb74347-2e51-4034-8e5d-0015bdbe59a5"
  description: "Temperature differential across primary chilled water loop."
  is_abstract: true
  implements:
  - MONITORING
  uses:
  - primary_chilled_return_water_temperature_sensor
  - primary_chilled_supply_water_temperature_sensor


PHWDT:
  guid: "06e84e2c-8935-4c9a-80cb-f08890005f4a"
  description: "Temperature differential across primary heating water loop."
  is_abstract: true
  implements:
  - MONITORING
  uses:
  - primary_heating_return_water_temperature_sensor
  - primary_heating_supply_water_temperature_sensor


TDTM:
  guid: "5c4a89f4-a163-4b73-9064-aa3dfd8361e7"
  description: "water tank delta-T monitoring."
  is_abstract: true
  uses:
  - entering_water_tank_temperature_sensor
  - leaving_water_tank_temperature_sensor
  implements:
  - MONITORING


HLPM:
  guid: "ae617b98-6deb-4c17-8d63-4504feea2988"
  description: "Heating thermal power sensor."
  is_abstract: true
  uses:
  - heating_thermal_power_sensor
  implements:
  - MONITORING


CWRWISOVM:
  guid: "857f28d7-c853-41bb-929c-23b942bcb5b8"
  description: "Condensing water supply side isolation valve monitoring."
  is_abstract: true
  uses:
  - condensing_return_water_isolation_valve_command
  - condensing_return_water_isolation_valve_status
  implements:
  - MONITORING


CWRWISOVPM:
  guid: "f9c6f9f6-aad8-4ea8-ab7d-fbd343a53830"
  description: "Condensing water return side isolation valve percentage monitoring."
  is_abstract: true
  uses:
  - condensing_return_water_isolation_valve_percentage_command
  - condensing_return_water_isolation_valve_percentage_sensor
  implements:
  - MONITORING


OCWRWISOVM:
  guid: "daec7559-f465-4117-9606-92353b8a1ae1"
  description: "Open-loop CDW return side isolation valve monitoring."
  is_abstract: true
  uses:
  - outside_condensing_loop_return_water_isolation_valve_command
  - outside_condensing_loop_return_water_isolation_valve_status
  implements:
  - MONITORING


OCWRWISOVPM:
  guid: "16a303e1-ab6a-49d1-8c3b-6e02c6a78cca"
  description: "Open-loop CDW return side isolation valve monitoring."
  is_abstract: true
  uses:
  - outside_condensing_loop_return_water_isolation_valve_percentage_command
  - outside_condensing_loop_return_water_isolation_valve_percentage_sensor
  implements:
  - MONITORING


HWRWISOVM:
  guid: "a2ca0c24-c44d-44ea-95cb-728da67d7c78"
  description: "Heating return side isolation valve monitoring."
  is_abstract: true
  uses:
  - heating_return_water_isolation_valve_command
  - heating_return_water_isolation_valve_status
  implements:
  - MONITORING


HWSWISOVM:
  guid: "1f0a45f0-b5fd-47b3-a870-bd11dccb7239"
  description: "Heating supply side isolation valve monitoring."
  is_abstract: true
  uses:
  - heating_supply_water_isolation_valve_command
  - heating_supply_water_isolation_valve_status
  implements:
  - MONITORING


HWRWISOVPM:
  guid: "b02b1e0e-ca30-4fb0-8700-84225bf8d635"
  description: "Heating return side isolation valve percentage monitoring."
  is_abstract: true
  uses:
  - heating_return_water_isolation_valve_percentage_command
  - heating_return_water_isolation_valve_percentage_sensor
  implements:
  - MONITORING


DEFSS:
  guid: "7102dc2c-4f27-4bbb-a9a4-965e71f3ac79"
  description: "defrost run command and status (start/stop) "
  is_abstract: true
  uses:
  - defrost_run_command
  - defrost_run_status
  implements:
  - MONITORING
  opt_uses:
  - frost_alarm


DEFSTC:
  guid: "c52e2a01-3e72-449c-9215-93d4af12ffc6"
  description: "Defrost temperature control."
  is_abstract: true
  uses:
  - defrost_temperature_sensor
  - defrost_temperature_setpoint
  opt_uses:
  - frost_alarm


VOADC2X:
  guid: "c3072c9a-71f4-41e8-a728-c2730f327fc6"
  description: "Variable outside air damper control and monitoring, where there are two separate, equal sets of dampers that operate in conjunction."
  is_abstract: true
  uses:
  - outside_air_damper_percentage_command_1
  - outside_air_damper_percentage_command_2
  - outside_air_damper_percentage_sensor_1
  - outside_air_damper_percentage_sensor_2
  implements:
  - OPERATIONAL


RAIDC:
  guid: "07b8b6ca-5fb7-471d-a50e-2ad266eb4a31"
  description: "Return air isolation damper control and monitoring."
  is_abstract: true
  uses:
  - return_air_isolation_damper_command
  - return_air_isolation_damper_status
  opt_uses:
  - failed_return_air_isolation_damper_alarm


RAIDC3X:
  guid: "8d678b8d-244a-41b3-9e2b-e72fd5dd1778"
  description: "Return air isolation damper control and monitoring, where there are three separate, equal sets of dampers that operate in conjunction."
  is_abstract: true
  uses:
  - return_air_isolation_damper_command_1
  - return_air_isolation_damper_command_2
  - return_air_isolation_damper_command_3
  - return_air_isolation_damper_status_1
  - return_air_isolation_damper_status_2
  - return_air_isolation_damper_status_3
  implements:
  - MONITORING


RAIDC2X:
  guid: "a75ae9d1-c1bd-4fb5-9908-cc59f6b2f321"
  description: "Return air isolation damper control and monitoring, where there are two separate, equal sets of dampers that operate in conjunction."
  is_abstract: true
  uses:
  - return_air_isolation_damper_command_1
  - return_air_isolation_damper_command_2
  - return_air_isolation_damper_status_1
  - return_air_isolation_damper_status_2
  implements:
  - MONITORING


DAIDC2X:
  guid: "a31bfc83-51f3-4c0f-8f60-eb21bf9e5688"
  description: "Discharge air isolation damper control and monitoring, where there are two separate, equal sets of dampers that operate in conjunction."
  is_abstract: true
  uses:
  - discharge_air_isolation_damper_command_1
  - discharge_air_isolation_damper_command_2
  - discharge_air_isolation_damper_status_1
  - discharge_air_isolation_damper_status_2
  implements:
  - MONITORING


DAIDC:
  guid: "35f6ae55-3f74-4fcc-bfb2-3412670f8d60"
  description: "Discharge air isolation damper control and monitoring."
  is_abstract: true
  uses:
  - discharge_air_isolation_damper_command
  - discharge_air_isolation_damper_status
  implements:
  - MONITORING
  opt_uses:
  - failed_discharge_air_isolation_damper_alarm


RAIDC4X:
  guid: "2a234621-dfb8-4aab-a825-49e3bfc107b6"
  description: "Return air isolation damper control and monitoring, where there are four separate, equal sets of dampers that operate in conjunction."
  is_abstract: true
  uses:
  - return_air_isolation_damper_command_1
  - return_air_isolation_damper_command_2
  - return_air_isolation_damper_command_3
  - return_air_isolation_damper_command_4
  - return_air_isolation_damper_status_1
  - return_air_isolation_damper_status_2
  - return_air_isolation_damper_status_3
  - return_air_isolation_damper_status_4
  implements:
  - MONITORING


SAIDC:
  guid: "9c0ec280-99e6-4f44-9b67-7ea5f4bdfeba"
  description: "isolation damper status monitoring and control on the supply side."
  is_abstract: true
  uses:
  - supply_air_isolation_damper_command
  - supply_air_isolation_damper_status
  implements:
  - MONITORING
  opt_uses:
  - failed_supply_air_isolation_damper_alarm


SAIDC2X:
  guid: "2fd14ae4-e0c5-4057-a998-9fe72d27a494"
  description: "isolation damper status monitoring and control on the supply side, where there are two separate, equal sets of dampers that operate in conjunction."
  is_abstract: true
  uses:
  - supply_air_isolation_damper_command_1
  - supply_air_isolation_damper_command_2
  - supply_air_isolation_damper_status_1
  - supply_air_isolation_damper_status_2
  implements:
  - MONITORING


SAIDC3X:
  guid: "2ad5c08c-1d77-4df3-af6b-92aecc5b8eaa"
  description: "isolation damper status monitoring and control on the supply side, where there are three separate, equal sets of dampers that operate in conjunction."
  is_abstract: true
  uses:
  - supply_air_isolation_damper_command_1
  - supply_air_isolation_damper_command_2
  - supply_air_isolation_damper_command_3
  - supply_air_isolation_damper_status_1
  - supply_air_isolation_damper_status_2
  - supply_air_isolation_damper_status_3
  implements:
  - MONITORING


SSPC2X:
  guid: "52328bf9-1e7e-42b3-a66d-fbdeabf1105f"
  description: "Supply static pressure control via supply fan speed with 2 sensors"
  is_abstract: true
  opt_uses:
  - average_supply_air_static_pressure_sensor
  - pressurization_request_count
  - supply_air_damper_percentage_command
  - supply_air_flowrate_sensor
  - supply_fan_run_command
  - supply_fan_run_status
  - supply_fan_speed_frequency_sensor
  - supply_fan_speed_percentage_command
  - failed_supply_fan_alarm
  uses:
  - supply_air_static_pressure_sensor_1
  - supply_air_static_pressure_sensor_2
  - supply_air_static_pressure_setpoint_1
  - supply_air_static_pressure_setpoint_2
  implements:
  - OPERATIONAL


SFMSC:
  guid: "b95a77b1-35fd-4447-8a8a-f156f6b363b6"
  description: "Supply fan multi-speed control."
  is_abstract: true
  uses:
  - supply_fan_run_command
  - supply_fan_run_mode
  - supply_fan_run_status
  - supply_fan_speed_mode
  opt_uses:
  - schedule_run_command
  - failed_supply_fan_alarm


MIPVCM:
  guid: "59c2ed91-daa7-4f30-916d-78ac67105014"
  description: "Motor phase-level input current and voltage monitoring."
  is_abstract: true
  implements:
  - MONITORING
  uses:
  - input_phase1_line_motor_current_sensor
  - input_phase1_phase2_line_motor_voltage_sensor
  - input_phase1_phase3_line_motor_voltage_sensor
  - input_phase2_line_motor_current_sensor
  - input_phase2_phase3_line_motor_voltage_sensor
  - input_phase3_line_motor_current_sensor
  opt_uses:
  - average_input_inter_line_motor_voltage_sensor
  - average_input_line_motor_current_sensor


MIPWM:
  guid: "c859ef99-c44d-4f64-9fa7-461af73ede05"
  description: "Motor input power monitoring."
  is_abstract: true
  implements:
  - MONITORING
  uses:
  - input_motor_power_sensor
  opt_uses:
  - input_motor_frequency_sensor
  - motor_powerfactor_sensor


MSM:
  guid: "6994d3a0-7a74-44df-b5d6-88ea384fa22a"
  description: "Motor speed monitoring for fan."
  is_abstract: true
  implements:
  - MONITORING
  uses:
  - discharge_fan_run_status
  - high_discharge_fan_speed_status
  - low_discharge_fan_speed_status
  opt_uses:
  - failed_discharge_fan_alarm


INVOPWM:
  guid: "3fe50f00-5db3-4fea-9838-111e78ce489f"
  description: "Inverter (VFD) output power monitoring."
  is_abstract: true
  implements:
  - MONITORING
  uses:
  - output_inverter_power_sensor
  opt_uses:
  - input_inverter_frequency_sensor
  - output_inverter_voltage_sensor


INVIPCM:
  guid: "d830e49e-08d3-4ae6-a741-7ac12f5215e8"
  description: "Inverter (VFD) 3-phase input current monitoring."
  is_abstract: true
  implements:
  - MONITORING
  uses:
  - input_phase1_line_inverter_current_sensor
  - input_phase2_line_inverter_current_sensor
  - input_phase3_line_inverter_current_sensor


CWSWISOVPM:
  guid: "70698046-b9b1-462c-bb75-3c06d9b7628c"
  description: "Condensing water supply side isolation valve percentage monitoring."
  is_abstract: true
  uses:
  - condensing_supply_water_isolation_valve_percentage_command
  - condensing_supply_water_isolation_valve_percentage_sensor
  implements:
  - MONITORING


GTWFCISOVM:
  guid: "649fa2ba-7374-49a7-8989-6b6ac728178e"
  description: "Geothermal water free-cooling isolation valve monitoring; exclusively using ground as heat sink for building load."
  is_abstract: true
  uses:
  - chilled_side_ground_return_economizer_isolation_valve_command
  - chilled_side_ground_return_economizer_isolation_valve_status
  - chilled_side_ground_supply_economizer_isolation_valve_status
  implements:
  - MONITORING


GTWGRISOVM:
  guid: "a323f1e9-8722-4126-a5be-d8e9c2e27f7d"
  description: "Geothermal water ground-recharge isolation valve monitoring; rejecting ground heat to atmosphere via cooling towers."
  is_abstract: true
  uses:
  - heating_side_ground_return_economizer_isolation_valve_command
  - heating_side_ground_return_economizer_isolation_valve_status
  - heating_side_ground_supply_economizer_isolation_valve_status
  implements:
  - MONITORING


GTWHEISOVM:
  guid: "0568720c-dc0f-404a-8139-af79401d0c43"
  description: "Geothermal water heat-extraction isolation valve monitoring; extracting ground heat to to use in building."
  is_abstract: true
  uses:
  - chilled_side_ground_return_water_isolation_valve_status
  - chilled_side_ground_supply_water_isolation_valve_command
  - chilled_side_ground_supply_water_isolation_valve_status
  implements:
  - MONITORING


GTWHRISOVM:
  guid: "c17a6215-3493-4693-bef1-52e8d079742f"
  description: "Geothermal water heat-rejection isolation valve monitoring; rejecting building heat to ground."
  is_abstract: true
  uses:
  - heating_side_ground_return_water_isolation_valve_status
  - heating_side_ground_supply_water_isolation_valve_command
  - heating_side_ground_supply_water_isolation_valve_status
  implements:
  - MONITORING


COCDSP:
  guid: "c4c91584-0506-4ba5-95ad-f49d57eb3c67"
  description: "Dual setpoint CO concentration control."
  is_abstract: true
  uses:
  - high_limit_zone_air_co_concentration_setpoint
  - low_limit_zone_air_co_concentration_setpoint
  - zone_air_co_concentration_sensor
  implements:
  - CONTROL
  opt_uses:
  - high_zone_air_co_concentration_alarm


NOCDSP:
  guid: "df6c124a-fdd8-4422-b33d-56f46d66dbc8"
  description: "Dual setpoint NO concentration control."
  is_abstract: true
  uses:
  - high_limit_zone_air_no_concentration_setpoint
  - low_limit_zone_air_no_concentration_setpoint
  - zone_air_no_concentration_sensor
  implements:
  - CONTROL


EFHLC:
  guid: "6951a8f3-40e6-461a-a225-70041409441f"
  description: "Two-speed exhaust fan (low/high)."
  is_abstract: true
  uses:
  - high_exhaust_fan_speed_command
  - high_exhaust_fan_speed_status
  - low_exhaust_fan_speed_command
  - low_exhaust_fan_speed_status
  implements:
  - OPERATIONAL


SWCM:
  guid: "b82c4b84-96ae-48ee-a36b-29f274f6a41a"
  description: "Solenoid water valve control and monitoring."
  is_abstract: true
  uses:
  - valve_command
  - valve_status


SCRSS:
  guid: "636b1262-b08b-4e1b-b130-e1a510b79a0c"
  description: "Scurbber start stop monitoring."
  is_abstract: true
  opt_uses:
  - bypass_air_damper_percentage_command
  - bypass_air_damper_percentage_sensor
  - differential_pressure_sensor
  - differential_pressure_setpoint
  - scrubber_run_mode
  - filter_alarm
  - fire_alarm
  - high_differential_pressure_alarm
  - low_differential_pressure_alarm
  uses:
  - scrubber_run_command
  - scrubber_run_status
  implements:
  - OPERATIONAL

##Abstracts for sensors
PCM:
  guid: "b661d7aa-4f70-41c8-817a-7514a74ccebc"
  description: "General particulate matter monitoring."
  is_abstract: true
  uses:
  - particle_concentration_sensor
  implements:
  - MONITORING


PMM:
  guid: "9c7fa9be-b9ec-46e1-8986-8e70b4ab04e3"
  description: "Zone air particulate matter monitoring."
  is_abstract: true
  uses:
  - zone_air_pm10pt0_concentration_sensor
  - zone_air_pm2pt5_concentration_sensor
  implements:
  - MONITORING


PHWTC:
  guid: "f2d309b1-dc35-4aa3-8cf8-dc986cc05a79"
  description: "potable water temperature monitoring and control."
  is_abstract: true
  uses:
  - potable_hot_water_temperature_sensor


LM:
  guid: "debce299-ec12-4d13-86fd-93e0cf10102e"
  description: "level monitoring of devices storing media."
  is_abstract: true
  uses:
  - level_status
  - percentage_sensor


PLPM:
  guid: "87da5960-a441-49a1-8f80-05acdbf32426"
  description: "Pipeline Fluid pressure monitoring"
  is_abstract: true
  uses:
  - line_pressure_sensor


CO2M4X:
  guid: "860e4db3-a171-4575-ad91-0002b01ea783"
  description: "Basic carbon dioxide monitoring for 4 Zones."
  is_abstract: true
  uses:
  - zone_air_co2_concentration_sensor_1
  - zone_air_co2_concentration_sensor_2
  - zone_air_co2_concentration_sensor_3
  - zone_air_co2_concentration_sensor_4
  implements:
  - MONITORING


CO2M6X:
  guid: "3bea6d49-a70b-42c4-bd0c-592991dbf0f5"
  description: "Basic carbon dioxide monitoring for 6 Zones."
  is_abstract: true
  opt_uses:
  - average_zone_air_co2_concentration_sensor
  - max_zone_air_co2_concentration_sensor
  uses:
  - zone_air_co2_concentration_sensor_1
  - zone_air_co2_concentration_sensor_2
  - zone_air_co2_concentration_sensor_3
  - zone_air_co2_concentration_sensor_4
  - zone_air_co2_concentration_sensor_5
  - zone_air_co2_concentration_sensor_6
  implements:
  - MONITORING


MIPCVM:
  guid: "17630266-40d3-4bc5-a9cd-9d70f10ef839"
  description: "Motor phase-level input current and voltage monitoring."
  is_abstract: true
  implements:
  - MONITORING
  uses:
  - average_input_inter_line_motor_voltage_sensor
  - average_input_line_motor_current_sensor
  - input_motor_power_sensor


EPM:
  guid: "5976839e-9e26-48ef-8d7f-24106a6b7f97"
  description: "Basic Electrical parameter monitoring."
  is_abstract: true
  opt_uses:
  - power_status
  uses:
  - current_sensor
  - energy_accumulator
  - power_sensor
  - voltage_sensor
  implements:
  - MONITORING


DFRMM:
  guid: "055a7881-d815-4bcd-aba5-2fac9a0d8e42"
  description: "Discharge fan run mode monitoring."
  is_abstract: true
  uses:
  - discharge_fan_run_mode
  implements:
  - MONITORING


RDC:
  guid: "ca7914b6-f639-4d67-a6fc-22f5a4e613ff"
  description: "Return air damper percentage monitoring"
  is_abstract: true
  uses:
  - return_air_damper_percentage_command
  - return_air_damper_percentage_sensor
  implements:
  - MONITORING


RFSS:
  guid: "2ca79174-7d36-4341-a820-0db83cd9470c"
  description: "Basic combination of return fan run command and status (start/stop)."
  is_abstract: true
  opt_uses:
  - return_fan_current_sensor
  - return_fan_power_sensor
  uses:
  - return_fan_run_command
  - return_fan_run_status
  implements:
  - OPERATIONAL


RFSS2X:
  guid: "8a0e3c63-308e-49d1-bab5-2780998cc6ac"
  description: "Return fan start-stop and feedback with two fan."
  is_abstract: true
  opt_uses:
  - return_fan_current_sensor_1
  - return_fan_current_sensor_2
  - return_fan_power_sensor_1
  - return_fan_power_sensor_2
  uses:
  - return_fan_run_command_1
  - return_fan_run_command_2
  - return_fan_run_status_1
  - return_fan_run_status_2
  implements:
  - OPERATIONAL


RFVSC:
  guid: "e36cc2ed-5694-4171-94b0-d32a94bb271c"
  description: "Variable speed control for a return fan."
  is_abstract: true
  opt_uses:
  - return_fan_current_sensor
  - return_fan_power_sensor
  - return_fan_speed_frequency_sensor
  - return_fan_speed_percentage_sensor
  uses:
  - return_fan_run_command
  - return_fan_run_status
  - return_fan_speed_percentage_command
  implements:
  - OPERATIONAL


RFVSC2X:
  guid: "3326bd01-506e-4dba-a410-9a34252b2d59"
  description: "Return fan variable speed control with feedback and sensoring for two fans."
  is_abstract: true
  opt_uses:
  - return_fan_current_sensor_1
  - return_fan_current_sensor_2
  - return_fan_power_sensor_1
  - return_fan_power_sensor_2
  - return_fan_speed_frequency_sensor_1
  - return_fan_speed_frequency_sensor_2
  - return_fan_speed_percentage_sensor_1
  - return_fan_speed_percentage_sensor_2
  uses:
  - return_fan_run_command_1
  - return_fan_run_command_2
  - return_fan_run_status_1
  - return_fan_run_status_2
  - return_fan_speed_percentage_command_1
  - return_fan_speed_percentage_command_2
  implements:
  - OPERATIONAL

<<<<<<< HEAD
SEWTM:
  guid: "bca463b0-2ecb-41df-8ad9-aab7690751d7"
  description: "Secondary water temperature monitoring"
  opt_uses:
  - secondary_supply_water_temperature_sensor
  uses:
  - secondary_return_water_temperature_sensor
  implements:
  - MONITORING
=======
EXTOR:
  guid: "6f650a5a-06d3-4316-af26-7d4b8241aecf"
  description: "shade control with extension monitoring based on outside illuminance"
  is_abstract: true
  uses:
  - shade_extent_percentage_command
  - outside_illuminance_sensor
  - low_limit_illuminance_setpoint
  - high_limit_illuminance_setpoint

DPHC2:
  guid: "6393d7b6-c538-4f2c-a43e-224f6f36ca6c"
  description: "Two-pipe heating and cooling control for radiant panels"
  is_abstract: true
  opt_uses:
  - supply_water_temperature_sensor
  - return_water_temperature_sensor
  uses:
  - water_riser_mode
  - supply_water_valve_percentage_command

DPHC4:
  guid: "3d81e58b-2596-4a8a-97d2-8ef62de6b823"
  description: "Four pipe heating and cooling controls for radiant panels"
  is_abstract: true
  opt_uses:
  - heating_supply_water_temperature_sensor
  - heating_return_water_temperature_sensor
  - chilled_supply_water_temperature_sensor
  - chilled_return_water_temperature_sensor
  uses:
  - cooling_output_percentage_command
  - heating_output_percentage_command

HHCD42:
  guid: "994cd48f-ef49-4aa6-8be6-98f05d17c0b7"
  description: "Hydronic heating and cooling distribution monitoring for change over group with a heat and a cold exchanger. Primary side: Four-pipe installation 
                with flow control valves for cooling and heating. Two pipe installation with isolation valves on the secondary side towards the radiant panels. 
                Heating or cooling only"
  is_abstract: true
  implements:
  - MONITORING
  uses:
  - heating_supply_water_isolation_valve_status
  - heating_return_water_isolation_valve_status
  - chilled_supply_water_isolation_valve_status
  - chilled_return_water_isolation_valve_status
  - chilled_water_valve_percentage_command
  - heating_water_valve_percentage_command
  - secondary_heating_supply_water_temperature_sensor
  - secondary_heating_return_water_temperature_sensor
  - secondary_chilled_supply_water_temperature_sensor
  - secondary_chilled_return_water_temperature_sensor
  - heating_request_count
  - cooling_request_count
  opt_uses:
  - average_zone_air_temperature_sensor
  - primary_chilled_supply_water_temperature_sensor
  - primary_heating_supply_water_temperature_sensor

HHCD44:
  guid: "da375227-c57b-4818-91ab-c7e9060ad1cc"
  description: "Hydronic heating and cooling distribution monitoring for change over group with a heat and a cold exchanger. Primary side: Four-pipe installation 
                with flow control valves for cooling and heating. Four pipe installation with isolation valves on the secondary side towards the radiant panels.
                Heating and cooling in parallel"
  is_abstract: true
  implements:
  - MONITORING
  uses:
  - heating_supply_water_isolation_valve_status
  - heating_return_water_isolation_valve_status
  - chilled_supply_water_isolation_valve_status
  - chilled_return_water_isolation_valve_status
  - chilled_water_valve_percentage_command
  - heating_water_valve_percentage_command
  - secondary_heating_supply_water_temperature_sensor
  - secondary_heating_return_water_temperature_sensor
  - secondary_chilled_supply_water_temperature_sensor
  - secondary_chilled_return_water_temperature_sensor
  - heating_request_count
  - cooling_request_count
  opt_uses:
  - average_zone_air_temperature_sensor
  - primary_chilled_supply_water_temperature_sensor
  - primary_heating_supply_water_temperature_sensor

RCO2M:
  guid: "09a6c4bb-9bb3-4318-aa43-8ad379493788"
  description: "Return air co2 monitoring"
  is_abstract: true
  uses:
  - return_air_co2_concentration_sensor
  implements:
  - MONITORING

VMADC:
  guid: "796e1551-7648-40cf-962d-9bbb28c8056b"
  description: "Variable mixed air damper monitoring (for recirculated air in AHU)."
  is_abstract: true
  uses:
  - mixed_air_damper_percentage_command
  - mixed_air_damper_percentage_sensor
  implements:
  - CONTROL
>>>>>>> 95df66db
<|MERGE_RESOLUTION|>--- conflicted
+++ resolved
@@ -6504,7 +6504,6 @@
   implements:
   - OPERATIONAL
 
-<<<<<<< HEAD
 SEWTM:
   guid: "bca463b0-2ecb-41df-8ad9-aab7690751d7"
   description: "Secondary water temperature monitoring"
@@ -6514,7 +6513,7 @@
   - secondary_return_water_temperature_sensor
   implements:
   - MONITORING
-=======
+
 EXTOR:
   guid: "6f650a5a-06d3-4316-af26-7d4b8241aecf"
   description: "shade control with extension monitoring based on outside illuminance"
@@ -6618,5 +6617,4 @@
   - mixed_air_damper_percentage_command
   - mixed_air_damper_percentage_sensor
   implements:
-  - CONTROL
->>>>>>> 95df66db
+  - CONTROL