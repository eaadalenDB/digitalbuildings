# Copyright 2020 Google LLC
#
# Licensed under the Apache License, Version 2.0 (the License);
# you may not use this file except in compliance with the License.
# You may obtain a copy of the License at
#
#    https://www.apache.org/licenses/LICENSE-2.0
#
# Unless required by applicable law or agreed to in writing, software
# distributed under the License is distributed on an AS IS BASIS,
# WITHOUT WARRANTIES OR CONDITIONS OF ANY KIND, either express or implied.
# See the License for the specific language governing permissions and
# limitations under the License.

### ABSTRACT TYPES

# This defines subtypes by function. They are not necessarily specific to any type of equipment.
# TODO: Variable speed compressors?
# TODO: For types which use multiple sensors as control points (e.g. differential_pressure_sensor_1
# and _2) they should be reconstructed using virtual points (and the 2X types should be deprecated).

SD:
  id: "11449987124388954112"
  description: "Single duct VAV type, with basic airflow control."
  is_abstract: true
  opt_uses:
  - run_command
  - supply_air_ventilation_flowrate_requirement
  - supply_air_cooling_flowrate_capacity
  - supply_air_heating_flowrate_capacity
  - cooling_thermal_power_capacity
  - supply_air_temperature_sensor
  uses:
  - supply_air_flowrate_sensor
  - supply_air_flowrate_setpoint
  - supply_air_damper_percentage_command
  implements:
  - CONTROL

DD:
  id: "8927971333061476352"
  description: "Dual duct flow control (hot deck, cold deck)."
  is_abstract: true
  opt_uses:
  - supply_air_ventilation_flowrate_requirement
  - supply_air_cooling_flowrate_capacity
  - supply_air_heating_flowrate_capacity
  - cooling_thermal_power_capacity
  - heating_thermal_power_capacity
  - discharge_air_temperature_sensor
  - run_command
  uses:
  - cooling_air_damper_percentage_command
  - cooling_air_flowrate_sensor
  - cooling_air_flowrate_setpoint
  - heating_air_damper_percentage_command
  - heating_air_flowrate_sensor
  - heating_air_flowrate_setpoint
  implements:
  - CONTROL

# Not deprecated but probably not useful
OADM:
  id: "13985513714598543360"
  description: "Outside air damper monitoring."
  uses:
  - outside_air_damper_command

MOAFC:
  id: "1519549946037010432"
  description: "Minimum (ventilation) outside air flow control."
  is_abstract: true
  opt_uses:
  - economizer_mode
  uses:
  - ventilation_outside_air_damper_percentage_command
  - ventilation_outside_air_flowrate_setpoint
  - ventilation_outside_air_flowrate_sensor
  implements:
  - CONTROL

OAFC:
  id: "12724505818934804480"
  description: "Outside Air Flow Control"
  is_abstract: true
  opt_uses:
  - economizer_mode
  - mixed_air_temperature_sensor
  uses:
  - outside_air_flowrate_setpoint
  - outside_air_flowrate_sensor
  - outside_air_damper_percentage_command
  implements:
  - CONTROL

ZTM:
  id: "5662861603217866752"
  description: "Zone temperature monitoring."
  is_abstract: true
  opt_uses:
  - discharge_air_temperature_sensor
  uses:
  - zone_air_temperature_sensor
  implements:
  - MONITORING

REFM:
  id: "18151343369916252160"
  description: "Refrigerant leak monitoring."
  is_abstract: true
  implements:
  - MONITORING
  uses:
  - zone_air_refrigerant_concentration_sensor

CSP:
  id: "2456298668530073600"
  description: "Single cooling setpoint control (IDF room typically)."
  is_abstract: true
  implements:
  - OPERATIONAL
  opt_uses:
  - zone_air_relative_humidity_sensor
  - discharge_air_temperature_sensor
  uses:
  - zone_air_temperature_sensor
  - zone_air_cooling_temperature_setpoint

ZTC:
  id: "10742921982891786240"
  description: "Single control setpoint with deadband."
  is_abstract: true
  implements:
  - OPERATIONAL
  opt_uses:
  - zone_air_deadband_temperature_setpoint
  - zone_air_relative_humidity_sensor
  uses:
  - zone_air_temperature_setpoint
  - zone_air_temperature_sensor

DSARC:
  id: "9767289031682424832"
  description: "AHU dual supply air reset control."
  is_abstract: true
  opt_uses:
  - supply_air_flowrate_sensor
  - heating_request_count
  uses:
  - supply_air_cooling_temperature_setpoint
  - supply_air_heating_temperature_setpoint
  - supply_air_static_pressure_setpoint
  - cooling_request_count
  - pressurization_request_count
  implements:
  - CONTROL

DFMSS:
  id: "15946227720434745344"
  description: "Discharge fan Start Stop with uneven statuses."
  is_abstract: true
  implements:
  - OPERATIONAL
  opt_uses:
  - discharge_air_flowrate_capacity
  - discharge_fan_power_capacity
  - discharge_fan_current_sensor
  - discharge_fan_power_sensor
  uses:
  - discharge_fan_run_command
  - discharge_fan_run_status_1
  - discharge_fan_run_status_2

DX2RC:
  id: "14529282687673303040"
  description: "Compressor run control on retun side (RC)."
  is_abstract: true
  opt_uses:
  - discharge_air_temperature_sensor
  - leaving_cooling_coil_temperature_sensor
  - cooling_thermal_power_capacity
  - cooling_percentage_command
  - compressor_speed_percentage_command
  uses:
  - return_air_temperature_setpoint
  - return_air_temperature_sensor
  - compressor_run_command_1
  - compressor_run_command_2
  - compressor_run_status_1
  - compressor_run_status_2
  implements:
  - CONTROL

DFSMC:
  id: "2774887660236308480"
  description: "Discharge fan multi-speed control."
  is_abstract: true
  uses:
  - discharge_fan_run_command
  - discharge_fan_speed_mode

DSP:
  id: "8112819800507416576"
  description: "Dual setpoint control (heating/cooling thresholds with deadband in between)."
  is_abstract: true
  implements:
  - OPERATIONAL
  opt_uses:
  - discharge_air_temperature_sensor
  - zone_air_relative_humidity_sensor
  uses:
  - zone_air_temperature_sensor
  - zone_air_cooling_temperature_setpoint
  - zone_air_heating_temperature_setpoint

DDSP:
  id: "15044396188704964608"
  description: "Dual setpoint control (heating/cooling thresholds with deadband in between) with two zone temp sensors."
  is_abstract: true
  implements:
  - OPERATIONAL
  opt_uses:
  - discharge_air_temperature_sensor
  uses:
  - zone_air_temperature_sensor_1
  - zone_air_temperature_sensor_2
  - zone_air_cooling_temperature_setpoint
  - zone_air_heating_temperature_setpoint

CO2C:
  id: "14886233640072642560"
  description: "Carbon dioxide control."
  is_abstract: true
  implements:
  - OPERATIONAL
  uses:
  - zone_air_co2_concentration_sensor
  - zone_air_co2_concentration_setpoint

COC:
  id: "11679670705384849408"
  description: "Carbon monoxide control."
  is_abstract: true
  implements:
  - OPERATIONAL
  uses:
  - zone_air_co_concentration_sensor
  - zone_air_co_concentration_setpoint

BPC:
  id: "16869691043929391104"
  description: "Building pressure control (stand-alone fan)."
  is_abstract: true
  uses:
  - building_air_static_pressure_sensor
  - building_air_static_pressure_setpoint
  implements:
  - OPERATIONAL

EDPM:
  id: "18075318737925308416"
  description: "Exhaust air damper percentage monitoring."
  is_abstract: true
  uses:
  - exhaust_air_damper_percentage_command
  - exhaust_air_damper_percentage_sensor

EDM:
  id: "3621015733879701504"
  description: "Exhaust air damper monitoring."
  is_abstract: true
  uses:
  - exhaust_air_damper_command
  - exhaust_air_damper_status

EDBPC:
  id: "15769475728711614464"
  description: "Building static control with exhaust damper."
  is_abstract: true
  opt_uses:
  - exhaust_air_differential_pressure_sensor
  - exhaust_air_damper_percentage_sensor
  uses:
  - building_air_static_pressure_sensor
  - building_air_static_pressure_setpoint
  - exhaust_air_damper_percentage_command
  implements:
  - CONTROL

EFFC:
  id: "3108154032661725184"
  description: "Exhaust fan flow control."
  is_abstract: true
  uses:
  - speed_percentage_command
  - exhaust_air_flowrate_setpoint
  - exhaust_air_flowrate_sensor
  implements:
  - CONTROL

BSPC:
  id: "6131235964464398336"
  description: "Building static pressure control (as part of a composite device)."
  is_abstract: true
  opt_uses:
  - exhaust_air_damper_percentage_command
  - exhaust_fan_run_status
  uses:
  - building_air_static_pressure_sensor
  - building_air_static_pressure_setpoint
  - exhaust_fan_run_command
  implements:
  - CONTROL

VSC:
  id: "3357018594004172800"
  description: "Variable speed control generic."
  is_abstract: true
  opt_uses:
  - current_sensor
  - speed_percentage_sensor
  - speed_frequency_sensor
  - power_sensor
  - voltage_sensor
  uses:
  - speed_percentage_command
  - run_status
  - run_command
  implements:
  - OPERATIONAL

EFVSC:
  id: "12580390630858948608"
  description: "Variable speed control for exhaust fans."
  is_abstract: true
  opt_uses:
  - exhaust_fan_speed_frequency_sensor
  - exhaust_fan_speed_percentage_sensor
  - exhaust_fan_current_sensor
  - exhaust_fan_power_sensor
  uses:
  - exhaust_fan_run_command
  - exhaust_fan_run_status
  - exhaust_fan_speed_percentage_command
  implements:
  - OPERATIONAL

VSFC:
  id: "17941929285778407424"
  description: "Variable speed control or monitor in frequency"
  is_abstract: true
  uses:
  - speed_frequency_command
  - speed_frequency_sensor
 

SFVSC:
  id: "16291356723812237312"
  description: "Variable speed control for supply fans."
  is_abstract: true
  opt_uses:
  - supply_fan_speed_frequency_sensor
  - supply_fan_speed_percentage_sensor
  - supply_fan_current_sensor
  - supply_fan_power_sensor
  uses:
  - supply_fan_run_command
  - supply_fan_run_status
  - supply_fan_speed_percentage_command
  implements:
  - OPERATIONAL

DFVSC:
  id: "3825392955250704384"
  description: "Variable speed control for discharge fans."
  is_abstract: true
  opt_uses:
  - discharge_fan_current_sensor
  - discharge_fan_power_sensor
  - discharge_fan_speed_frequency_sensor
  - discharge_fan_speed_percentage_sensor
  - discharge_fan_lost_power_alarm
  uses:
  - discharge_fan_speed_percentage_command
  - discharge_fan_run_status
  - discharge_fan_run_command
  implements:
  - OPERATIONAL

DFVSC2X:
  id: "2339665773590478848"
  description: "Variable speed control for discharge fans for 2 separate zones."
  is_abstract: true
  opt_uses:
  - discharge_fan_current_sensor_1
  - discharge_fan_power_sensor_1
  - discharge_fan_speed_frequency_sensor_1
  - discharge_fan_speed_percentage_sensor_1
  - discharge_fan_lost_power_alarm_1
  - discharge_fan_current_sensor_2
  - discharge_fan_power_sensor_2
  - discharge_fan_speed_frequency_sensor_2
  - discharge_fan_speed_percentage_sensor_2
  - discharge_fan_lost_power_alarm_2
  uses:
  - discharge_fan_speed_percentage_command_1
  - discharge_fan_run_status_1
  - discharge_fan_run_command_1
  - discharge_fan_speed_percentage_command_2
  - discharge_fan_run_status_2
  - discharge_fan_run_command_2
  implements:
  - OPERATIONAL

DFVSFC:
  id: "3819485279274663936"
  description: "Variable speed control with frequency setting for discharge fans."
  is_abstract: true
  uses:
  - discharge_fan_speed_frequency_command
  - discharge_fan_run_status
  - discharge_fan_run_command
  opt_uses:
  - discharge_fan_speed_frequency_sensor
  implements:
  - OPERATIONAL

DFMSC:
  id: "13122696153957138432"
  description: "Discharge fan multi-speed control."
  is_abstract: true
  uses:
  - discharge_fan_run_command
  - discharge_fan_run_status
  - discharge_fan_speed_mode

ZHM:
  id: "17192076649286336512"
  description: "Zone humidity monitoring."
  is_abstract: true
  implements:
  - MONITORING
  uses:
  - zone_air_relative_humidity_sensor

DTM:
  id: "7968704612431560704"
  description: "Discharge temperature monitoring."
  is_abstract: true
  opt_uses:
  - discharge_air_relative_humidity_sensor
  - discharge_air_specificenthalpy_sensor
  uses:
  - discharge_air_temperature_sensor
  implements:
  - MONITORING

SS:
  id: "2875133433875529728"
  description: "Basic combination of run command and status (start/stop)."
  is_abstract: true
  implements:
  - /SS
  - OPERATIONAL
  opt_uses:
  - power_capacity
  - flowrate_capacity
  - powerfactor_sensor
  - current_sensor
  - power_sensor

SSPC:
  id: "10526749200778002432"
  description: "Supply static pressure control via supply fan speed"
  is_abstract: true
  opt_uses:
  - supply_fan_speed_frequency_sensor
  - supply_fan_run_command
  - supply_fan_run_status
  - pressurization_request_count
  - supply_air_damper_percentage_command
  - supply_air_flowrate_sensor
  - supply_fan_speed_percentage_command
  uses:
  - supply_air_static_pressure_sensor
  - supply_air_static_pressure_setpoint
  implements:
  - OPERATIONAL

SPSS:
  id: "8029265712889462784"
  description: "Spray pump start stop monitoring."
  is_abstract: true
  uses:
  - spray_pump_run_command
  - spray_pump_run_status
  implements:
  - OPERATIONAL

EFSS:
  id: "618830020562911232"
  description: "Basic combination of exhaust fan run command and status (start/stop)."
  is_abstract: true
  implements:
  - OPERATIONAL
  opt_uses:
  - exhaust_fan_current_sensor
  - exhaust_fan_power_sensor
  - exhaust_air_flowrate_capacity
  - exhaust_fan_power_capacity
  uses:
  - exhaust_fan_run_command
  - exhaust_fan_run_status

DFSS:
  id: "8437078973678092288"
  description: "Basic combination of discharge fan run command and status (start/stop)."
  is_abstract: true
  implements:
  - OPERATIONAL
  opt_uses:
  - discharge_air_flowrate_capacity
  - discharge_fan_power_capacity
  - discharge_fan_current_sensor
  - discharge_fan_power_sensor
  - discharge_air_static_pressure_sensor
  - discharge_fan_lost_power_alarm
  - discharge_fan_run_time_accumulator
  uses:
  - discharge_fan_run_command
  - discharge_fan_run_status

HT2RC:
  id: "12331526069516500992"
  description: "Two gas or electric heater control on zone side (HSP, DSP)."
  is_abstract: true
  opt_uses:
  - discharge_air_temperature_sensor
  - heating_thermal_power_capacity
  - heating_percentage_command
  uses:
  - heater_run_command_1
  - heater_run_command_2
  - return_air_temperature_setpoint
  - return_air_temperature_sensor
  implements:
  - CONTROL

HTZTC:
  id: "4417012674366275584"
  description: "Gas or electric heater control on zone side (ZC)."
  is_abstract: true
  opt_uses:
  - heating_thermal_power_capacity
  - discharge_air_temperature_sensor
  - heating_percentage_command
  - heater_run_status
  uses:
  - heater_run_command
  - zone_air_temperature_setpoint
  - zone_air_temperature_sensor
  implements:
  - CONTROL

HT3ZTC:
  id: "5155603013255036928"
  description: "Two gas or electric heater control on zone side (HSP, ZTC)."
  is_abstract: true
  opt_uses:
  - discharge_air_temperature_sensor
  - heating_thermal_power_capacity
  - heating_percentage_command
  uses:
  - heater_run_command_1
  - heater_run_command_2
  - heater_run_command_3
  - zone_air_temperature_setpoint
  - zone_air_temperature_sensor
  implements:
  - CONTROL

HSOUC:
  id: "3000067641604833280"
  description: "Heating occupied/unoccupied setpoint control."
  is_abstract: true
  uses:
  - zone_air_unoccupied_heating_temperature_setpoint
  - zone_air_occupied_heating_temperature_setpoint
  - zone_air_temperature_sensor
  implements:
  - CONTROL

HTZOUC:
  id: "11998259697091084288"
  description: "Gas or electric heater control on zone side (ZC)."
  is_abstract: true
  opt_uses:
  - heater_run_status
  uses:
  - heater_run_command
  - zone_air_unoccupied_heating_temperature_setpoint
  - zone_air_occupied_heating_temperature_setpoint
  - zone_air_temperature_sensor
  implements:
  - CONTROL

LCC:
  id: "7719840051089113088"
  description: "Leaving coil temperature control."
  is_abstract: true
  uses:
  - leaving_cooling_coil_temperature_sensor
  - leaving_cooling_coil_temperature_setpoint
  - chilled_water_valve_percentage_command
  implements:
  - CONTROL

LCC2X:
  id: "13640384711221051392"
  description: "Double valve leaving coil temperature control."
  is_abstract: true
  uses:
  - leaving_cooling_coil_temperature_sensor
  - leaving_cooling_coil_temperature_setpoint
  - chilled_water_valve_percentage_command_1
  - chilled_water_valve_percentage_command_2
  implements:
  - CONTROL

SFSS:
  id: "5180976443089223680"
  description: "Basic combination of supply fan run command and status (start/stop)."
  is_abstract: true
  implements:
  - OPERATIONAL
  opt_uses:
  - supply_air_flowrate_capacity
  - supply_fan_power_capacity
  - supply_fan_current_sensor
  - supply_fan_power_sensor
  uses:
  - supply_fan_run_command
  - supply_fan_run_status

RHM:
  id: "14781568929201389568"
  description: "Return air humidity monitoring."
  is_abstract: true
  implements:
  - MONITORING
  uses:
  - return_air_relative_humidity_sensor

RTM:
  id: "2924673029776605184"
  description: "Return air temperature monitoring"
  implements:
  - MONITORING
  opt_uses:
  - return_air_relative_humidity_sensor
  - return_air_specificenthalpy_sensor
  uses:
  - return_air_temperature_sensor

DTC:
  id: "14404348479943999488"
  description: "Discharge air temperatore control"
  is_abstract: true
  implements:
  - OPERATIONAL
  uses:
  - discharge_air_temperature_setpoint
  - discharge_air_temperature_sensor

STC:
  id: "2204097089397325824"
  description: "Supply air temperature control"
  is_abstract: true
  opt_uses:
  - heating_request_count
  - cooling_request_count
  uses:
  - supply_air_temperature_setpoint
  - supply_air_temperature_sensor
  implements:
  - OPERATIONAL

RTC:
  id: "7486819452302917632"
  description: "Return air temperature control"
  is_abstract: true
  implements:
  - OPERATIONAL
  uses:
  - return_air_temperature_sensor
  - return_air_temperature_setpoint

# Rename to OTM
OA:
  id: "15138435219205390336"
  description: "Basic weather station (drybulb temp and humidity)."
  is_abstract: true
  opt_uses:
  - outside_air_relative_humidity_sensor
  - outside_air_dewpoint_temperature_sensor
  - outside_air_wetbulb_temperature_sensor
  - outside_air_specificenthalpy_sensor
  - outside_air_pressure_sensor
  uses:
  - outside_air_temperature_sensor
  implements:
  - MONITORING

ZA:
  id: "3244379125296660480"
  description: "Grouped type for zone air psychrometric conditions (RH and temp)"
  is_abstract: true
  uses:
  - zone_air_temperature_sensor
  - zone_air_relative_humidity_sensor

WDT:
  id: "12148045066631380992"
  description: "Temperature differential across water."
  is_abstract: true
  implements:
  - MONITORING
  uses:
  - return_water_temperature_sensor
  - supply_water_temperature_sensor

CHWDT:
  id: "6815783107824713728"
  description: "Temperature differential across chilled water."
  is_abstract: true
  implements:
  - MONITORING
  uses:
  - chilled_return_water_temperature_sensor
  - chilled_supply_water_temperature_sensor

CHWDPSC:
  id: "9028698692793663488"
  description: "Chilled water valve controlling supply air dewpoint temperature."
  is_abstract: true
  opt_uses:
  - leaving_cooling_coil_temperature_sensor
  - cooling_thermal_power_capacity
  - chilled_supply_water_temperature_sensor
  uses:
  - supply_air_dewpoint_temperature_sensor
  - supply_air_dewpoint_temperature_setpoint
  - chilled_water_valve_percentage_command
  implements:
  - CONTROL

CHWDPSC2X:
  id: "14378975050109812736"
  description: "Chilled water valves (2x) controlling supply air dewpoint temperature."
  is_abstract: true
  opt_uses:
  - leaving_cooling_coil_temperature_sensor
  - cooling_thermal_power_capacity
  uses:
  - supply_air_dewpoint_temperature_sensor
  - supply_air_dewpoint_temperature_setpoint
  - chilled_water_valve_percentage_command_1
  - chilled_water_valve_percentage_command_2
  implements:
  - CONTROL

CWDT:
  id: "16710191489157693440"
  description: "Temperature differential across condenser water."
  is_abstract: true
  implements:
  - MONITORING
  uses:
  - condensing_return_water_temperature_sensor
  - condensing_supply_water_temperature_sensor

# Rename SFN TOTAL_
SWTC:
  id: "3609220173136920576"
  description: "Supply water temperature control."
  is_abstract: true
  implements:
  - OPERATIONAL
  opt_uses:
  - cooling_request_count
  - heating_request_count
  - return_water_temperature_sensor
  - run_command
  uses:
  - supply_water_temperature_setpoint
  - supply_water_temperature_sensor

RWTC:
  id: "4684780039613448192"
  description: "Return water temperature control."
  is_abstract: true
  implements:
  - OPERATIONAL
  opt_uses:
  - supply_water_temperature_sensor
  - run_command
  uses:
  - return_water_temperature_setpoint
  - return_water_temperature_sensor

PSWTC:
  id: "10474579573063286784"
  description: "Process water temperature control."
  is_abstract: true
  opt_uses:
  - process_return_water_temperature_sensor
  uses:
  - process_supply_water_temperature_sensor
  - process_supply_water_temperature_setpoint
  implements:
  - OPERATIONAL

SCHWTC:
  id: "10166461230588362752"
  description: "Supply chilled water temperature control."
  is_abstract: true
  implements:
  - OPERATIONAL
  opt_uses:
  - cooling_request_count
  - chilled_return_water_temperature_sensor
  - cooling_percentage_command
  uses:
  - chilled_supply_water_temperature_setpoint
  - chilled_supply_water_temperature_sensor

WDPC:
  id: "7536359048203993088"
  description: "Differential pressure control in whichever system."
  is_abstract: true
  implements:
  - OPERATIONAL
  opt_uses:
  - pressurization_request_count
  uses:
  - differential_pressure_sensor
  - differential_pressure_setpoint

CGRWTC:
  id: "8601082128077160448"
  description: "Cogeneration return water temperature control."
  is_abstract: true
  implements:
  - OPERATIONAL
  opt_uses:
  - cogeneration_supply_water_temperature_sensor
  uses:
  - cogeneration_return_water_temperature_sensor
  - cogeneration_return_water_temperature_setpoint

WDPC2X:
  id: "14149516868997611520"
  description: "Differential pressure control in whichever system, 2 sensors."
  is_abstract: true
  implements:
  - OPERATIONAL
  opt_uses:
  - pressurization_request_count
  - run_command
  uses:
  - differential_pressure_sensor_1
  - differential_pressure_sensor_2
  - differential_pressure_setpoint

# Change to low_limit_flowrate_setpoint
MINFC:
  id: "16039155144679489536"
  description: "Minimum flow control for entire loop."
  is_abstract: true
  implements:
  - CONTROL
  uses:
  - bypass_valve_percentage_command
  - min_flowrate_setpoint
  - flowrate_sensor

# Rename to CPSS
CPC:
  id: "1722211929268682752"
  description: "Circulation pump control"
  is_abstract: true
  uses:
  - circulation_pump_run_status
  - circulation_pump_run_command


### NET NEW TYPES
ETM:
  id: "13050638559919210496"
  description: "Basic exhaust temperature monitoring."
  is_abstract: true
  uses:
  - exhaust_air_temperature_sensor
  implements:
  - MONITORING

ED:
  id: "8438952541491822592"
  description: "Exhaust air flow control."
  is_abstract: true
  opt_uses:
  - exhaust_air_damper_percentage_sensor
  - exhaust_air_static_pressure_sensor
  uses:
  - exhaust_air_flowrate_setpoint
  - exhaust_air_flowrate_sensor
  - exhaust_air_damper_percentage_command
  implements:
  - CONTROL

RD:
  id: "17662324578346598400"
  description: "Return damper flow control."
  is_abstract: true
  uses:
  - return_air_flowrate_setpoint
  - return_air_flowrate_sensor
  - return_air_damper_percentage_command
  implements:
  - CONTROL

MTM:
  id: "944962761547317248"
  description: "Mixed air temperature monitoring."
  is_abstract: true
  opt_uses:
  - mixed_air_relative_humidity_sensor
  - mixed_air_dewpoint_temperature_sensor
  uses:
  - mixed_air_temperature_sensor
  implements:
  - MONITORING

MTC:
  id: "10168334798402093056"
  description: "Mixed air temperature control."
  is_abstract: true
  uses:
  - mixed_air_temperature_sensor
  - mixed_air_temperature_setpoint
  implements:
  - OPERATIONAL

STM:
  id: "5556648779974705152"
  description: "Basic supply temperature monitoring."
  is_abstract: true
  uses:
  - supply_air_temperature_sensor
  implements:
  - MONITORING

STDSPC:
  id: "14780020816829480960"
  description: "Supply temperature control dual setpoint."
  is_abstract: true
  opt_uses:
  - heating_request_count
  - cooling_request_count
  uses:
  - supply_air_cooling_temperature_setpoint
  - supply_air_heating_temperature_setpoint
  - supply_air_temperature_sensor
  implements:
  - OPERATIONAL

DSPRTC:
  id: "3250805770761011200"
  description: "Dual setpoint return air temp control."
  is_abstract: true
  opt_uses:
  - discharge_air_temperature_sensor
  - return_air_relative_humidity_sensor
  uses:
  - return_air_temperature_sensor
  - return_air_cooling_temperature_setpoint
  - return_air_heating_temperature_setpoint
  implements:
  - OPERATIONAL

ZHC:
  id: "7286031036884975616"
  description: "Zone relative humidity control."
  is_abstract: true
  uses:
  - zone_air_relative_humidity_sensor
  - zone_air_relative_humidity_setpoint
  implements:
  - OPERATIONAL

RHC:
  id: "2169941860192092160"
  description: "Return air relative humidity control."
  is_abstract: true
  uses:
  - return_air_relative_humidity_sensor
  - return_air_relative_humidity_setpoint
  implements:
  - OPERATIONAL

RHDHC:
  id: "18310842924687949824"
  description: "Return humidification/dehumidification control."
  is_abstract: true
  opt_uses:
  - economizer_mode
  - humidification_percentage_command
  uses:
  - return_air_relative_humidity_sensor
  - return_air_relative_humidity_setpoint
  - dehumidification_run_command
  - humidification_run_command
  implements:
  - CONTROL

ZHDHC:
  id: "4475784869405786112"
  description: "Zone humidification/dehumidification control."
  is_abstract: true
  opt_uses:
  - humidification_percentage_command
  uses:
  - zone_air_relative_humidity_sensor
  - zone_air_relative_humidity_setpoint
  - dehumidification_run_command
  - humidification_run_command
  implements:
  - CONTROL

RHHC:
  id: "8019953948913827840"
  description: "Zone humidification control."
  is_abstract: true
  opt_uses:
  - humidification_percentage_command
  uses:
  - humidification_run_command
  - return_air_relative_humidity_setpoint
  - return_air_relative_humidity_sensor

SHC:
  id: "12474177807615787008"
  description: "Supply air relative humidity control."
  is_abstract: true
  opt_uses:
  - humidification_percentage_command
  uses:
  - dehumidification_run_command
  - humidification_run_command
  - supply_air_dehumidification_relative_humidity_setpoint
  - supply_air_humidification_relative_humidity_setpoint
  - supply_air_relative_humidity_sensor
  implements:
  - OPERATIONAL

SHM:
  id: "2378937030399754240"
  description: "Supply air relative humidity monitoring."
  is_abstract: true
  uses:
  - supply_air_relative_humidity_sensor
  implements:
  - MONITORING

REFC:
  id: "3034632988647227392"
  description: "Refrigerant leak control."
  is_abstract: true
  uses:
  - zone_air_refrigerant_concentration_setpoint
  - zone_air_refrigerant_concentration_sensor
  implements:
  - OPERATIONAL

EPC:
  id: "11105083520895156224"
  description: "Exhaust pressure control."
  is_abstract: true
  uses:
  - exhaust_air_static_pressure_sensor
  - exhaust_air_static_pressure_setpoint
  opt_uses:
  - exhaust_air_flowrate_sensor
  implements:
  - OPERATIONAL

CO2M:
  id: "7862491789188399104"
  description: "Basic carbon dioxide monitoring."
  is_abstract: true
  uses:
  - zone_air_co2_concentration_sensor
  implements:
  - MONITORING

VOCM:
  id: "17085863826043174912"
  description: "Volatile organic compound monitoring."
  is_abstract: true
  uses:
  - zone_air_voc_concentration_sensor
  implements:
  - MONITORING

VOCC:
  id: "2097884266154164224"
  description: "Volatile organic compound control."
  is_abstract: true
  uses:
  - zone_air_voc_concentration_setpoint
  - zone_air_voc_concentration_sensor
  implements:
  - OPERATIONAL

VOCPC:
  id: "668891884487180288"
  description: "Volatile organic compound percentage control."
  is_abstract: true
  uses:
  - zone_air_voc_percentage_setpoint
  - zone_air_voc_percentage_sensor
  implements:
  - OPERATIONAL

BFSS:
  id: "11321256303008940032"
  description: "Booster fan start-stop and feedback."
  is_abstract: true
  uses:
  - boost_fan_run_command
  - boost_fan_run_status
  implements:
  - OPERATIONAL

DFHLC:
  id: "3539036146912722944"
  description: "Discharge fan three-speed (high/low/off) speed control."
  is_abstract: true
  opt_uses:
  - discharge_fan_run_status
  - discharge_fan_run_command
  uses:
  - low_discharge_fan_speed_command
  - high_discharge_fan_speed_command
  implements:
  - OPERATIONAL
  - REMAP_REQUIRED

DFHMLC:
  id: "8727182917643534336"
  description: "Discharge fan three-speed (high/medium/low/off) speed control."
  is_abstract: true
  opt_uses:
  - discharge_fan_run_status
  - discharge_fan_run_command
  uses:
  - low_discharge_fan_speed_command
  - medium_discharge_fan_speed_command
  - high_discharge_fan_speed_command
  implements:
  - OPERATIONAL
  - REMAP_REQUIRED

ESPC:
  id: "6709570284581552128"
  description: "Exhaust air static pressure control."
  is_abstract: true
  uses:
  - exhaust_air_damper_percentage_command
  - exhaust_fan_run_command
  - exhaust_fan_run_status
  - exhaust_fan_speed_percentage_command
  - exhaust_air_static_pressure_sensor
  - exhaust_air_static_pressure_setpoint
  implements:
  - OPERATIONAL

SSPM:
  id: "15932942321436327936"
  description: "Supply static pressure monitoring."
  is_abstract: true
  uses:
  - supply_air_static_pressure_sensor
  implements:
  - MONITORING

ZSPC:
  id: "4403727275367858176"
  description: "Zone static pressure control."
  is_abstract: true
  uses:
  - zone_air_static_pressure_setpoint
  - zone_air_static_pressure_sensor
  implements:
  - OPERATIONAL

ZSPM:
  id: "13627099312222633984"
  description: "Zone static pressure monitoring."
  is_abstract: true
  uses:
  - zone_air_static_pressure_sensor
  implements:
  - MONITORING

RSPC:
  id: "9015413293795246080"
  description: "Return air static pressure control."
  is_abstract: true
  uses:
  - return_air_static_pressure_sensor
  - return_air_static_pressure_setpoint
  implements:
  - OPERATIONAL

PWDPC:
  id: "18238785330650021888"
  description: "Process water differential pressure control."
  is_abstract: true
  uses:
  - process_water_differential_pressure_sensor
  - process_water_differential_pressure_setpoint
  implements:
  - OPERATIONAL

PWDT:
  id: "289266803299844096"
  description: "Primary-side water delta-T monitoring."
  is_abstract: true
  uses:
  - primary_supply_water_temperature_sensor
  - primary_return_water_temperature_sensor


CHPM:
  id: "224386821168037888"
  description: "Chiller pressure monitoring."
  is_abstract: true
  uses:
  - evaporator_pressure_sensor
  - condenser_pressure_sensor
  - differential_pressure_sensor # consider removing or renaming, may not be descriptive enough for WCC
  implements:
  - MONITORING

FDPM:
  id: "9447758858022813696"
  description: "Filter pressure monitoring."
  is_abstract: true
  uses:
  - filter_differential_pressure_sensor
  implements:
  - MONITORING

# Chilled water valve control

CHWDC:
  id: "16581460667777679360"
  description: "Chilled water valve monitoring on discharge side."
  is_abstract: true
  opt_uses:
  - leaving_cooling_coil_temperature_sensor
  - cooling_thermal_power_capacity
  - chilled_water_valve_percentage_sensor
  - chilled_water_flowrate_sensor
  uses:
  - discharge_air_temperature_sensor
  - discharge_air_temperature_setpoint
  - chilled_water_valve_percentage_command
  implements:
  - CONTROL

CHWSC:
  id: "4836072839595425792"
  description: "Chilled water valve monitoring on supply side."
  is_abstract: true
  opt_uses:
  - leaving_cooling_coil_temperature_sensor
  - cooling_thermal_power_capacity
  - chilled_supply_water_temperature_sensor
  - chilled_water_valve_percentage_sensor
  - cooling_request_count
  uses:
  - supply_air_temperature_sensor
  - supply_air_temperature_setpoint
  - chilled_water_valve_percentage_command
  implements:
  - CONTROL

CHWSDC:
  id: "2207518769582964736"
  description: "Chilled water valve monitoring on supply side."
  is_abstract: true
  opt_uses:
  - leaving_cooling_coil_temperature_sensor
  - cooling_thermal_power_capacity
  - chilled_water_valve_percentage_sensor
  uses:
  - supply_air_temperature_sensor
  - supply_air_heating_temperature_setpoint
  - supply_air_cooling_temperature_setpoint
  - chilled_water_valve_percentage_command
  implements:
  - CONTROL

CHW2XSC:
  id: "14565396147087605760"
  description: "Two chilled water valves."
  is_abstract: true
  opt_uses:
  - leaving_cooling_coil_temperature_sensor
  - cooling_thermal_power_capacity
  - chilled_supply_water_temperature_sensor
  - chilled_water_valve_percentage_sensor
  - cooling_request_count
  uses:
  - supply_air_temperature_sensor
  - supply_air_temperature_setpoint
  - chilled_water_valve_percentage_command_1
  - chilled_water_valve_percentage_command_2
  implements:
  - CONTROL

CHWRC:
  id: "10816853144743444480"
  description: "Chilled water valve monitoring on return side."
  is_abstract: true
  opt_uses:
  - discharge_air_temperature_sensor
  - leaving_cooling_coil_temperature_sensor
  - cooling_thermal_power_capacity
  - return_air_relative_humidity_sensor
  - chilled_water_valve_percentage_sensor
  - chilled_water_flowrate_sensor
  uses:
  - return_air_temperature_setpoint
  - return_air_temperature_sensor
  - chilled_water_valve_percentage_command
  implements:
  - CONTROL

CHWZC:
  id: "2746402612495515648"
  description: "Chilled water valve monitoring on zone side (DSP, CSP)."
  is_abstract: true
  opt_uses:
  - discharge_air_temperature_sensor
  - leaving_cooling_coil_temperature_sensor
  - cooling_thermal_power_capacity
  - chilled_water_valve_percentage_sensor
  - chilled_supply_water_isolation_valve_command
  - chilled_supply_water_isolation_valve_status
  - chilled_supply_water_temperature_sensor
  uses:
  - zone_air_cooling_temperature_setpoint
  - zone_air_temperature_sensor
  - chilled_water_valve_percentage_command
  implements:
  - CONTROL

CHWZTC:
  id: "14203560064526057472"
  description: "Chilled water valve monitoring on zone side (ZTC)."
  is_abstract: true
  opt_uses:
  - discharge_air_temperature_sensor
  - leaving_cooling_coil_temperature_sensor
  - cooling_thermal_power_capacity
  - chilled_water_flowrate_sensor
  - chilled_water_valve_percentage_sensor
  uses:
  - zone_air_temperature_setpoint
  - zone_air_temperature_sensor
  - chilled_water_valve_percentage_command
  implements:
  - CONTROL

CHWPVM:
  id: "10410116305838407680"
  description: "Chilled water pressure valve command and position monitoring (without regard to what controls it)."
  is_abstract: true
  opt_uses:
  - chilled_water_flowrate_sensor
  uses:
  - chilled_water_valve_percentage_sensor
  implements:
  - OPERATIONAL

CHWZTC2X:
  id: "12977168093439590400"
  description: "Chilled water valve control on zone side (ZTC) for two separate zones. Chilled water valve controls to the worst zone."
  is_abstract: true
  opt_uses:
  - discharge_air_temperature_sensor_1
  - discharge_air_temperature_sensor_2
  - leaving_cooling_coil_temperature_sensor
  - cooling_thermal_power_capacity
  - chilled_water_flowrate_sensor
  - chilled_water_valve_percentage_sensor
  uses:
  - zone_air_temperature_setpoint_1
  - zone_air_temperature_setpoint_2
  - zone_air_temperature_sensor_1
  - zone_air_temperature_sensor_2
  - chilled_water_valve_percentage_command
  implements:
  - CONTROL

# DX Control

DXZTC:
  id: "13699156906260561920"
  description: "Compressor run control on zone side (ZTC)."
  is_abstract: true
  opt_uses:
  - discharge_air_temperature_sensor
  - leaving_cooling_coil_temperature_sensor
  - cooling_thermal_power_capacity
  - cooling_percentage_command
  - compressor_speed_percentage_command
  uses:
  - zone_air_temperature_setpoint
  - zone_air_temperature_sensor
  - compressor_run_command
  - compressor_run_status
  implements:
  - CONTROL

DX2ZTC:
  id: "7764960709758156800"
  description: "Compressor run control on zone side (ZTC)."
  is_abstract: true
  opt_uses:
  - discharge_air_temperature_sensor
  - leaving_cooling_coil_temperature_sensor
  - cooling_thermal_power_capacity
  - cooling_percentage_command
  - compressor_speed_percentage_command
  uses:
  - zone_air_temperature_setpoint
  - zone_air_temperature_sensor
  - compressor_run_command_1
  - compressor_run_command_2
  - compressor_run_status_1
  - compressor_run_status_2
  implements:
  - CONTROL

DXZC:
  id: "5052245621709209600"
  description: "Compressor run control on zone side (DSP, CSP)."
  is_abstract: true
  opt_uses:
  - discharge_air_temperature_sensor
  - leaving_cooling_coil_temperature_sensor
  - cooling_thermal_power_capacity
  - cooling_percentage_command
  - compressor_speed_percentage_command
  uses:
  - zone_air_cooling_temperature_setpoint
  - zone_air_temperature_sensor
  - compressor_run_command
  - compressor_run_status
  implements:
  - CONTROL


DXDSPRTC:
  id: "13463632719497920512"
  description: "Compressor run control with dual return temp control."
  is_abstract: true
  opt_uses:
  - discharge_air_temperature_sensor
  - leaving_cooling_coil_temperature_sensor
  - cooling_thermal_power_capacity
  - cooling_percentage_command
  - compressor_speed_percentage_command
  uses:
  - return_air_cooling_temperature_setpoint
  - return_air_heating_temperature_setpoint
  - return_air_temperature_sensor
  - compressor_run_command
  - compressor_run_status
  implements:
  - CONTROL


DX2ZC:
  id: "5844879156126416896"
  description: "Two compressor run control on zone side (DSP, CSP)."
  is_abstract: true
  opt_uses:
  - discharge_air_temperature_sensor
  - leaving_cooling_coil_temperature_sensor
  - cooling_thermal_power_capacity
  - cooling_percentage_command
  - compressor_speed_percentage_command
  uses:
  - zone_air_cooling_temperature_setpoint
  - zone_air_temperature_sensor
  - compressor_run_command_1
  - compressor_run_command_2
  - compressor_run_status_1
  - compressor_run_status_2
  implements:
  - CONTROL

DX3ZC:
  id: "14059444876450201600"
  description: "Three compressor run control on zone side."
  is_abstract: true
  opt_uses:
  - discharge_air_temperature_sensor
  - leaving_cooling_coil_temperature_sensor
  - cooling_thermal_power_capacity
  - cooling_percentage_command
  - compressor_speed_percentage_command
  uses:
  - compressor_run_command_1
  - compressor_run_command_2
  - compressor_run_command_3
  - compressor_run_status_1
  - compressor_run_status_2
  - compressor_run_status_3
  - zone_air_temperature_sensor
  - zone_air_cooling_temperature_setpoint
  implements:
  - CONTROL

DX4ZC:
  id: "7395665540313776128"
  description: "Four compressor run control on zone side."
  is_abstract: true
  opt_uses:
  - discharge_air_temperature_sensor
  - leaving_cooling_coil_temperature_sensor
  - cooling_thermal_power_capacity
  - cooling_percentage_command
  - compressor_speed_percentage_command
  uses:
  - compressor_run_command_1
  - compressor_run_command_2
  - compressor_run_command_3
  - compressor_run_command_4
  - compressor_run_status_1
  - compressor_run_status_2
  - compressor_run_status_3
  - compressor_run_status_4
  - zone_air_temperature_sensor
  - zone_air_cooling_temperature_setpoint
  implements:
  - CONTROL

DX2ZC2X:
  id: "2288583562875633664"
  description: "Two compressor run control on zone side (DSP, CSP) with two zone temp sensors."
  is_abstract: true
  opt_uses:
  - discharge_air_temperature_sensor
  - leaving_cooling_coil_temperature_sensor
  - cooling_thermal_power_capacity
  - cooling_percentage_command
  - compressor_speed_percentage_command
  uses:
  - zone_air_cooling_temperature_setpoint
  - zone_air_temperature_sensor_1
  - zone_air_temperature_sensor_2
  - compressor_run_command_1
  - compressor_run_command_2
  - compressor_run_status_1
  - compressor_run_status_2
  implements:
  - CONTROL

DXSC:
  id: "2530229830381731840"
  description: "Compressor run control on supply air side (STC)."
  opt_uses:
  - leaving_cooling_coil_temperature_sensor
  - cooling_thermal_power_capacity
  - cooling_percentage_command #Serves as a duty cycle for single-stage DX sections.
  - compressor_speed_percentage_command
  - cooling_request_count
  uses:
  - compressor_run_status
  - compressor_run_command
  - supply_air_temperature_sensor
  - supply_air_temperature_setpoint
  implements:
  - CONTROL

DX2SC:
  id: "11753601867236507648"
  description: "Two compressor run control on supply air side."
  is_abstract: true
  opt_uses:
  - leaving_cooling_coil_temperature_sensor
  - cooling_thermal_power_capacity
  - cooling_percentage_command
  - compressor_speed_percentage_command
  - cooling_request_count
  uses:
  - compressor_run_command_1
  - compressor_run_command_2
  - compressor_run_status_1
  - compressor_run_status_2
  - supply_air_temperature_sensor
  - supply_air_temperature_setpoint
  implements:
  - CONTROL

DX3SC:
  id: "7141915848809119744"
  description: "Three compressor run control on supply air side."
  is_abstract: true
  opt_uses:
  - leaving_cooling_coil_temperature_sensor
  - cooling_thermal_power_capacity
  - cooling_percentage_command
  - compressor_speed_percentage_command
  - cooling_request_count
  uses:
  - compressor_run_command_1
  - compressor_run_command_2
  - compressor_run_command_3
  - compressor_run_status_1
  - compressor_run_status_2
  - compressor_run_status_3
  - supply_air_temperature_sensor
  - supply_air_temperature_setpoint
  implements:
  - CONTROL

DX4SC:
  id: "16365287885663895552"
  description: "Four compressor run control on supply air side."
  is_abstract: true
  opt_uses:
  - leaving_cooling_coil_temperature_sensor
  - cooling_thermal_power_capacity
  - cooling_percentage_command
  - compressor_speed_percentage_command
  - cooling_request_count
  uses:
  - compressor_run_status_1
  - compressor_run_status_2
  - compressor_run_status_3
  - compressor_run_status_4
  - compressor_run_command_1
  - compressor_run_command_2
  - compressor_run_command_3
  - compressor_run_command_4
  - supply_air_temperature_sensor
  - supply_air_temperature_setpoint
  implements:
  - CONTROL


DX2SDC:
  id: "17195498329471975424"
  description: "Two compressor run control on supply air side (dual temp setpoint)."
  is_abstract: true
  opt_uses:
  - leaving_cooling_coil_temperature_sensor
  - cooling_thermal_power_capacity
  - cooling_percentage_command
  - compressor_speed_percentage_command
  uses:
  - compressor_run_command_1
  - compressor_run_command_2
  - compressor_run_status_1
  - compressor_run_status_2
  - supply_air_temperature_sensor
  - supply_air_heating_temperature_setpoint
  - supply_air_cooling_temperature_setpoint
  implements:
  - CONTROL


DX4SWC:
  id: "1377308325774884864"
  description: "Four compressor run control on supply water side."
  is_abstract: true
  opt_uses:
  - cooling_thermal_power_capacity
  - cooling_percentage_command
  - compressor_speed_percentage_command
  - compressor_speed_percentage_sensor
  uses:
  - compressor_run_command_1
  - compressor_run_command_2
  - compressor_run_command_3
  - compressor_run_command_4
  - compressor_run_status_1
  - compressor_run_status_2
  - compressor_run_status_3
  - compressor_run_status_4
  - supply_water_temperature_sensor
  - supply_water_temperature_setpoint
  implements:
  - CONTROL

DX2SWC:
  id: "8232701752307089408"
  description: "Two compressor run control on supply water side."
  is_abstract: true
  opt_uses:
  - cooling_thermal_power_capacity
  - cooling_percentage_command
  - compressor_speed_percentage_command
  - compressor_speed_percentage_sensor
  uses:
  - compressor_run_command_1
  - compressor_run_command_2
  - compressor_run_status_1
  - compressor_run_status_2
  - supply_water_temperature_sensor
  - supply_water_temperature_setpoint
  implements:
  - CONTROL


DXSWC:
  id: "11457067979271831552"
  description: "Compressor run control on supply water side."
  is_abstract: true
  opt_uses:
  - cooling_thermal_power_capacity
  - cooling_percentage_command
  - compressor_speed_percentage_command
  - compressor_speed_percentage_sensor
  uses:
  - compressor_run_command
  - compressor_run_status
  - supply_water_temperature_sensor
  - supply_water_temperature_setpoint
  implements:
  - CONTROL

DX5SC:
  id: "10600680362629660672"
  description: "Five compressor run control on supply side."
  is_abstract: true
  opt_uses:
  - leaving_cooling_coil_temperature_sensor
  - cooling_thermal_power_capacity
  - cooling_percentage_command
  - compressor_speed_percentage_command
  - cooling_request_count
  uses:
  - compressor_run_command_1
  - compressor_run_command_2
  - compressor_run_command_3
  - compressor_run_command_4
  - compressor_run_command_5
  - compressor_run_status_1
  - compressor_run_status_2
  - compressor_run_status_3
  - compressor_run_status_4
  - compressor_run_status_5
  - supply_air_temperature_sensor
  - supply_air_temperature_setpoint
  implements:
  - CONTROL

DXRC:
  id: "5628706374012633088"
  description: "Compressor run control on return air side (RC)."
  opt_uses:
  - discharge_air_temperature_sensor
  - leaving_cooling_coil_temperature_sensor
  - cooling_thermal_power_capacity
  - cooling_percentage_command
  - compressor_speed_percentage_command
  uses:
  - return_air_temperature_setpoint
  - return_air_temperature_sensor
  - compressor_run_command
  - compressor_run_status
  implements:
  - CONTROL

DXDC:
  id: "5988994344202272768"
  description: "Compressor run control on discharge air side (DTC)."
  opt_uses:
  - leaving_cooling_coil_temperature_sensor
  - cooling_thermal_power_capacity
  - cooling_percentage_command
  - compressor_speed_percentage_command
  uses:
  - compressor_run_status
  - compressor_run_command
  - discharge_air_temperature_sensor
  - discharge_air_temperature_setpoint
  implements:
  - CONTROL

DX2DC:
  id: "8944903812129226752"
  description: "Two compressor run control on discharge side (DTC)."
  is_abstract: true
  opt_uses:
  - leaving_cooling_coil_temperature_sensor
  - cooling_thermal_power_capacity
  - cooling_percentage_command
  - compressor_speed_percentage_command
  uses:
  - discharge_air_temperature_sensor
  - discharge_air_temperature_setpoint
  - compressor_run_command_1
  - compressor_run_command_2
  - compressor_run_status_1
  - compressor_run_status_2
  implements:
  - CONTROL

DX3DC:
  id: "13988935394784182272"
  description: "Three compressor run control on discharge side (DTC)."
  is_abstract: true
  opt_uses:
  - leaving_cooling_coil_temperature_sensor
  - cooling_thermal_power_capacity
  - cooling_percentage_command
  - compressor_speed_percentage_command
  uses:
  - discharge_air_temperature_sensor
  - discharge_air_temperature_setpoint
  - compressor_run_command_1
  - compressor_run_command_2
  - compressor_run_command_3
  - compressor_run_status_1
  - compressor_run_status_2
  - compressor_run_status_3
  implements:
  - CONTROL

HPSC:
  id: "15212366381057048576"
  description: "Supply side heat pump control."
  is_abstract: true
  opt_uses:
  - cooling_thermal_power_capacity
  - heating_thermal_power_capacity
  - compressor_speed_percentage_command
  - cooling_request_count
  - heating_request_count
  uses:
  - supply_air_temperature_sensor
  - supply_air_temperature_setpoint
  - compressor_run_command
  - compressor_run_status
  - reversing_valve_command
  implements:
  - CONTROL

HP2SC:
  id: "3360440274189811712"
  description: "Supply side heat pump control."
  is_abstract: true
  opt_uses:
  - cooling_thermal_power_capacity
  - heating_thermal_power_capacity
  - compressor_speed_percentage_command
  - cooling_request_count
  - heating_request_count
  uses:
  - supply_air_temperature_sensor
  - supply_air_temperature_setpoint
  - compressor_run_command_1
  - compressor_run_command_2
  - compressor_run_status_1
  - compressor_run_status_2
  - reversing_valve_command
  implements:
  - CONTROL

HPDC:
  id: "3683151334988578816"
  description: "Discharge side heat pump control."
  is_abstract: true
  opt_uses:
  - cooling_thermal_power_capacity
  - heating_thermal_power_capacity
  - compressor_speed_percentage_command
  uses:
  - discharge_air_temperature_sensor
  - discharge_air_temperature_setpoint
  - compressor_run_command
  - compressor_run_status
  - reversing_valve_command
  implements:
  - CONTROL

HPZTC:
  id: "4115496899216146432"
  description: "Zone temp heat pump control (ZTC)."
  is_abstract: true
  opt_uses:
  - discharge_air_temperature_sensor
  - cooling_thermal_power_capacity
  - heating_thermal_power_capacity
  - compressor_speed_percentage_command
  uses:
  - zone_air_temperature_setpoint
  - zone_air_temperature_sensor
  - compressor_run_command
  - compressor_run_status
  - reversing_valve_command
  implements:
  - CONTROL

HPZC:
  id: "15428539163170832384"
  description: "Zone temp heat pump control (CSP or DSP)."
  is_abstract: true
  opt_uses:
  - discharge_air_temperature_sensor
  - cooling_thermal_power_capacity
  - heating_thermal_power_capacity
  - compressor_speed_percentage_command
  uses:
  - zone_air_cooling_temperature_setpoint
  - zone_air_heating_temperature_setpoint
  - zone_air_temperature_sensor
  - compressor_run_command
  - compressor_run_status
  - reversing_valve_command
  implements:
  - CONTROL

HP2ZC:
  id: "16221172697588039680"
  description: "Zone temp heat pump control with two compressors."
  is_abstract: true
  opt_uses:
  - discharge_air_temperature_sensor
  - cooling_thermal_power_capacity
  - heating_thermal_power_capacity
  - compressor_speed_percentage_command
  uses:
  - zone_air_cooling_temperature_setpoint
  - zone_air_heating_temperature_setpoint
  - zone_air_temperature_sensor
  - compressor_run_command_1
  - compressor_run_command_2
  - compressor_run_status_1
  - compressor_run_status_2
  - reversing_valve_command
  implements:
  - CONTROL

HWDC:
  id: "16507327195786510336"
  description: "Heating water valve monitoring on discharge air side."
  is_abstract: true
  opt_uses:
  - heating_water_valve_percentage_sensor
  - heating_thermal_power_capacity
  - discharge_air_relative_humidity_sensor
  - heating_water_flowrate_sensor
  uses:
  - heating_water_valve_percentage_command
  - discharge_air_temperature_setpoint
  - discharge_air_temperature_sensor
  implements:
  - CONTROL

HWRC:
  id: "17386253701286461440"
  description: "Heating water valve monitoring on discharge air side."
  is_abstract: true
  opt_uses:
  - heating_water_valve_percentage_sensor
  - heating_thermal_power_capacity
  - discharge_air_relative_humidity_sensor
  - heating_water_flowrate_sensor
  uses:
  - heating_water_valve_percentage_command
  - return_air_temperature_setpoint
  - return_air_temperature_sensor
  implements:
  - CONTROL

HWSC:
  id: "12906523371843354624"
  description: "Heating water valve monitoring on supply air side."
  is_abstract: true
  opt_uses:
  - heating_water_valve_percentage_sensor
  - heating_thermal_power_capacity
  - leaving_heating_coil_temperature_sensor
  - heating_request_count
  uses:
  - heating_water_valve_percentage_command
  - supply_air_temperature_setpoint
  - supply_air_temperature_sensor
  implements:
  - CONTROL

HW2SC:
  id: "15111346551231873024"
  description: "Two heating water valves on supply air side."
  is_abstract: true
  opt_uses:
  - heating_thermal_power_capacity
  - leaving_heating_coil_temperature_sensor
  - heating_request_count
  uses:
  - heating_water_valve_percentage_command_1
  - heating_water_valve_percentage_command_2
  - supply_air_temperature_setpoint
  - supply_air_temperature_sensor
  implements:
  - CONTROL

HWZC:
  id: "12546235401653714944"
  description: "Heating water valve monitoring on zone side (DSP/CSP)."
  is_abstract: true
  opt_uses:
  - discharge_air_temperature_sensor
  - heating_water_valve_percentage_sensor
  - heating_thermal_power_capacity
  - heating_supply_water_isolation_valve_command
  - heating_supply_water_isolation_valve_status
  uses:
  - heating_water_valve_percentage_command
  - zone_air_heating_temperature_setpoint
  - zone_air_temperature_sensor
  implements:
  - CONTROL

HWZTC:
  id: "2674345018457587712"
  description: "Heating water valve monitoring on zone side (ZTC)."
  is_abstract: true
  opt_uses:
  - discharge_air_temperature_sensor
  - heating_water_valve_percentage_sensor
  - heating_thermal_power_capacity
  - heating_water_flowrate_sensor
  uses:
  - heating_water_valve_percentage_command
  - zone_air_temperature_setpoint
  - zone_air_temperature_sensor
  implements:
  - CONTROL

HWSWC:
  id: "8294837353415966720"
  description: "Heating water valve monitoring on supply water side."
  is_abstract: true
  opt_uses:
  - heating_water_valve_percentage_sensor
  - heating_thermal_power_capacity
  - return_water_temperature_sensor
  uses:
  - heating_water_valve_percentage_command
  - supply_water_temperature_setpoint
  - supply_water_temperature_sensor
  implements:
  - CONTROL

PHWSC:
  id: "17518209390270742528"
  description: "Preheating water valve monitoring on supply air side."
  is_abstract: true
  opt_uses:
  - leaving_air_preheating_coil_temperature_sensor
  uses:
  - preheating_water_valve_percentage_command
  - supply_air_temperature_setpoint
  - supply_air_temperature_sensor
  implements:
  - CONTROL
  
HWPVM:
  id: "5829955484802613248"
  description: "Heating water pressure valve command and position monitoring (without regard to what controls it)."
  is_abstract: true
  opt_uses:
  - heating_water_flowrate_sensor
  uses:
  - heating_water_valve_percentage_sensor
  implements:
  - OPERATIONAL
  

HTDC:
  id: "656732385395605504"
  description: "Gas or electric heater control on discharge side."
  is_abstract: true
  opt_uses:
  - heating_thermal_power_capacity
  - heating_percentage_command
  - heater_run_status
  uses:
  - heater_run_command
  - discharge_air_temperature_setpoint
  - discharge_air_temperature_sensor
  implements:
  - CONTROL

HT2DC:
  id: "5268418403822993408"
  description: "Two gas or electric heater control on discharge control."
  is_abstract: true
  opt_uses:
  - heating_thermal_power_capacity
  - heating_percentage_command
  - leaving_heating_coil_temperature_sensor
  uses:
  - heater_run_command_1
  - heater_run_command_2
  - discharge_air_heating_temperature_setpoint
  - discharge_air_temperature_sensor
  implements:
  - CONTROL


HTSC:
  id: "800847573471461376"
  description: "Gas or electric heater control on supply side."
  is_abstract: true
  opt_uses:
  - heating_thermal_power_capacity
  - heating_percentage_command
  - heater_run_status
  - heating_request_count
  uses:
  - heater_run_command
  - supply_air_temperature_setpoint
  - supply_air_temperature_sensor
  implements:
  - CONTROL


HTSDC:
  id: "16700102370461220864"
  description: "Gas or electric heater control on supply side."
  is_abstract: true
  opt_uses:
  - heating_thermal_power_capacity
  - heater_run_status
  - heating_percentage_command
  uses:
  - heater_run_command
  - supply_air_heating_temperature_setpoint
  - supply_air_cooling_temperature_setpoint
  - supply_air_temperature_sensor
  implements:
  - CONTROL



HTRC:
  id: "80271633092182016"
  description: "Gas or electric heater control on return side (RC)."
  is_abstract: true
  opt_uses:
  - heating_thermal_power_capacity
  - discharge_air_temperature_sensor
  - heating_percentage_command
  - heater_run_status
  uses:
  - heater_run_command
  - return_air_temperature_setpoint
  - return_air_temperature_sensor
  implements:
  - CONTROL

HTZC:
  id: "2386114642305875968"
  description: "Gas or electric heater control on zone side (ZC)."
  is_abstract: true
  opt_uses:
  - heating_thermal_power_capacity
  - discharge_air_temperature_sensor
  - heating_percentage_command
  - heater_run_status
  uses:
  - heater_run_command
  - zone_air_heating_temperature_setpoint
  - zone_air_temperature_sensor
  implements:
  - CONTROL

HT2ZC:
  id: "6997800660733263872"
  description: "Two gas or electric heater control on zone side (HSP, DSP)."
  is_abstract: true
  opt_uses:
  - discharge_air_temperature_sensor
  - heating_thermal_power_capacity
  - heating_percentage_command
  uses:
  - heater_run_command_1
  - heater_run_command_2
  - zone_air_heating_temperature_setpoint
  - zone_air_temperature_sensor
  implements:
  - CONTROL

HT2XZTC2X:
  id: "18111271668641955840"
  description: "Two separate heating sections going to two different zones on the device, with independent heating control."
  is_abstract: true
  opt_uses:
  - heating_percentage_command_1
  - discharge_air_temperature_sensor_1
  - heating_percentage_command_2
  - discharge_air_temperature_sensor_2
  uses:
  - zone_air_temperature_setpoint_1
  - zone_air_temperature_sensor_1
  - heater_run_command_1
  - heater_run_status_1
  - zone_air_temperature_setpoint_2
  - zone_air_temperature_sensor_2
  - heater_run_command_2
  - heater_run_status_2
  implements:
  - CONTROL

HT3ZC:
  id: "3504555462265667584"
  description: "Two gas or electric heater control on zone side (HSP, DSP)."
  is_abstract: true
  opt_uses:
  - discharge_air_temperature_sensor
  - heating_thermal_power_capacity
  uses:
  - heater_run_command_1
  - heater_run_command_2
  - heater_run_command_3
  - zone_air_heating_temperature_setpoint
  - zone_air_temperature_sensor
  implements:
  - CONTROL



HTSWC:
  id: "2162764248285970432"
  description: "Two gas or electric heater control on supply water side."
  is_abstract: true
  opt_uses:
  - heating_thermal_power_capacity
  - heating_percentage_command
  uses:
  - heater_run_command
  - supply_water_temperature_sensor
  - supply_water_temperature_setpoint
  implements:
  - CONTROL


HT2SWC:
  id: "10024219610326237184"
  description: "Two gas or electric heater control on supply water side."
  is_abstract: true
  opt_uses:
  - heating_thermal_power_capacity
  - heating_percentage_command
  uses:
  - heater_run_command_1
  - heater_run_command_2
  - supply_water_temperature_sensor
  - supply_water_temperature_setpoint
  implements:
  - CONTROL

HT4SWC:
  id: "15090909928606400512"
  description: "Four gas or electric heater control on supply water side."
  is_abstract: true
  opt_uses:
  - heating_thermal_power_capacity
  - heating_percentage_command
  uses:
  - heater_run_command_1
  - heater_run_command_2
  - heater_run_command_3
  - heater_run_command_4
  - supply_water_temperature_sensor
  - supply_water_temperature_setpoint
  implements:
  - CONTROL


HT2SC:
  id: "5412533591898849280"
  description: "Two gas or electric heater control on supply side."
  is_abstract: true
  opt_uses:
  - heating_thermal_power_capacity
  - heating_percentage_command
  - heating_request_count
  uses:
  - heater_run_command_1
  - heater_run_command_2
  - supply_air_temperature_sensor
  - supply_air_temperature_setpoint
  implements:
  - CONTROL


HT3SC:
  id: "10953790720913178624"
  description: "Three gas or electric heater control on supply side."
  is_abstract: true
  opt_uses:
  - heating_thermal_power_capacity
  - heating_percentage_command
  - heating_request_count
  uses:
  - heater_run_command_1
  - heater_run_command_2
  - heater_run_command_3
  - supply_air_temperature_sensor
  - supply_air_temperature_setpoint
  implements:
  - CONTROL


HT4SC:
  id: "13793873235923697664"
  description: "Four gas or electric heater control on supply side."
  is_abstract: true
  opt_uses:
  - heating_thermal_power_capacity
  - heating_percentage_command
  - heating_request_count
  uses:
  - heater_run_command_1
  - heater_run_command_2
  - heater_run_command_3
  - heater_run_command_4
  - supply_air_temperature_sensor
  - supply_air_temperature_setpoint
  implements:
  - CONTROL

HT2SDC:
  id: "7476730333606445056"
  description: "Two gas or electric heater control on supply side (dual setpoint)."
  is_abstract: true
  opt_uses:
  - heating_thermal_power_capacity
  - heating_percentage_command
  uses:
  - heater_run_command_1
  - heater_run_command_2
  - supply_air_temperature_sensor
  - supply_air_heating_temperature_setpoint
  - supply_air_cooling_temperature_setpoint
  implements:
  - CONTROL

HTVSC:
  id: "14635905628753625088"
  description: "Variable gas to electric control on supply air side."
  is_abstract: true
  opt_uses:
  - heating_thermal_power_capacity
  - heating_request_count
  uses:
  - heater_run_command
  - heater_run_status
  - heating_percentage_command
  - supply_air_temperature_setpoint
  - supply_air_temperature_sensor
  implements:
  - CONTROL

ECON:
  id: "3106690582685155328"
  description: "Economizer mode control"
  is_abstract: true
  opt_uses:
  - low_limit_outside_air_damper_percentage_command
  - supply_air_temperature_sensor
  - outside_air_flowrate_sensor
  - outside_air_flowrate_setpoint
  - return_air_damper_percentage_command
  uses:
  - outside_air_temperature_sensor
  - economizer_mode
  - mixed_air_temperature_sensor
  - supply_air_temperature_setpoint
  - outside_air_damper_percentage_command
  - return_air_temperature_sensor
  implements:
  - CONTROL


ECOND:
  id: "2000353186723921920"
  description: "Economizer mode control - single zone"
  is_abstract: true
  opt_uses:
  - return_air_temperature_sensor
  - outside_air_flowrate_sensor
  - outside_air_flowrate_setpoint
  - mixed_air_temperature_sensor
  - outside_air_damper_percentage_sensor
  - low_limit_outside_air_damper_percentage_command
  - return_air_damper_percentage_command
  uses:
  - outside_air_temperature_sensor
  - economizer_mode
  - discharge_air_temperature_sensor
  - discharge_air_temperature_setpoint
  - outside_air_damper_percentage_command
  implements:
  - CONTROL

ECONM:
  id: "8728731030015442944"
  description: "Economizer mode control"
  is_abstract: true
  opt_uses:
  - outside_air_flowrate_sensor
  - outside_air_flowrate_setpoint
  - supply_air_temperature_sensor
  - outside_air_damper_percentage_sensor
  - low_limit_outside_air_damper_percentage_command
  - return_air_damper_percentage_command
  uses:
  - outside_air_temperature_sensor
  - economizer_mode
  - mixed_air_temperature_sensor
  - mixed_air_temperature_setpoint
  - outside_air_damper_percentage_command
  - return_air_temperature_sensor
  implements:
  - CONTROL

ECONM2X:
  id: "10998545242210172928"
  description: "Economizer mode control"
  is_abstract: true
  opt_uses:
  - outside_air_flowrate_sensor
  - outside_air_flowrate_setpoint
  - supply_air_temperature_sensor
  - outside_air_damper_percentage_sensor
  - low_limit_outside_air_damper_percentage_command
  - return_air_damper_percentage_command
  uses:
  - outside_air_temperature_sensor
  - economizer_mode
  - mixed_air_temperature_sensor_1
  - mixed_air_temperature_sensor_2
  - mixed_air_temperature_setpoint
  - outside_air_damper_percentage_command
  - return_air_temperature_sensor
  implements:
  - CONTROL

ECONMD:
  id: "15646260057656524800"
  description: "Economizer mode control - single zone"
  is_abstract: true
  opt_uses:
  - low_limit_outside_air_damper_percentage_command
  - discharge_air_temperature_sensor
  - outside_air_flowrate_sensor
  - outside_air_flowrate_setpoint
  - return_air_temperature_sensor
  - outside_air_damper_percentage_sensor
  - return_air_damper_percentage_command
  uses:
  - outside_air_temperature_sensor
  - economizer_mode
  - mixed_air_temperature_sensor
  - mixed_air_temperature_setpoint
  - outside_air_damper_percentage_command
  implements:
  - CONTROL

ECONZ:
  id: "10070803718971850752"
  description: "Economizer mode control - single room"
  is_abstract: true
  opt_uses:
  - low_limit_outside_air_damper_percentage_command
  - discharge_air_temperature_sensor
  - outside_air_flowrate_sensor
  - outside_air_relative_humidity_sensor
  - outside_air_flowrate_setpoint
  - return_air_temperature_sensor
  - mixed_air_temperature_sensor
  - outside_air_damper_percentage_sensor
  - return_air_damper_percentage_command
  uses:
  - outside_air_temperature_sensor
  - economizer_mode
  - zone_air_temperature_sensor
  - zone_air_cooling_temperature_setpoint
  - outside_air_damper_percentage_command
  implements:
  - CONTROL
VOADM:
  id: "12330062619539931136"
  description: "Variable outside air damper monitoring."
  is_abstract: true
  opt_uses:
  - economizer_mode
  - mixed_air_temperature_sensor
  - outside_air_damper_percentage_sensor
  - low_limit_outside_air_damper_percentage_command
  uses:
  - outside_air_temperature_sensor
  - outside_air_damper_percentage_command
  implements:
  - MONITORING

BYPDM:
  id: "7718376601112543232"
  description: "Bypass damper monitoring."
  is_abstract: true
  uses:
  - bypass_air_damper_percentage_command
  implements:
  - MONITORING


OAFM:
  id: "7386573678663696384"
  description: "Outside air flow monitoring"
  is_abstract: true
  opt_uses:
  - outside_air_temperature_sensor
  - outside_air_damper_percentage_sensor
  uses:
  - outside_air_flowrate_sensor
  implements:
  - MONITORING

OAFMC:
  id: "16941748637967319040"
  description: "Outside air flow control with minimum setpoint."
  is_abstract: true
  opt_uses:
  - economizer_mode
  - mixed_air_temperature_sensor
  uses:
  - ventilation_outside_air_flowrate_setpoint
  - outside_air_flowrate_sensor
  - outside_air_damper_percentage_command
  implements:
  - CONTROL

OAMC:
  id: "9583248377378766848"
  description: "Outside air flow control."
  is_abstract: true
  opt_uses:
  - outside_air_flowrate_sensor
  uses:
  - outside_air_damper_percentage_sensor
  - outside_air_damper_percentage_command
  implements:
  - CONTROL


OFC:
  id: "18252070729648439296"
  description: "Outside air flow control monitoring (without a damper)."
  is_abstract: true
  uses:
  - outside_air_flowrate_setpoint
  - outside_air_flowrate_sensor
  implements:
  - OPERATIONAL

SFM:
  id: "1953769078078308352"
  description: "Supply air flow monitoring."
  is_abstract: true
  uses:
  - supply_air_flowrate_sensor
  implements:
  - MONITORING

SFC:
  id: "11177141114933084160"
  description: "Supply air flow control."
  is_abstract: true
  uses:
  - supply_air_flowrate_setpoint
  - supply_air_flowrate_sensor
  implements:
  - OPERATIONAL

RFC:
  id: "6565455096505696256"
  description: "Return air flow control."
  is_abstract: true
  uses:
  - return_air_flowrate_setpoint
  - return_air_flowrate_sensor
  implements:
  - OPERATIONAL

SARC:
  id: "15788827133360472064"
  description: "AHU supply air reset control."
  is_abstract: true
  opt_uses:
  - supply_air_flowrate_sensor
  - heating_request_count
  uses:
  - supply_air_temperature_setpoint
  - supply_air_static_pressure_setpoint
  - cooling_request_count
  - pressurization_request_count
  implements:
  - CONTROL

RWISOVPC:
  id: "13482984124146778112"
  description: "Return water isolation valve percentage monitoring."
  is_abstract: true
  opt_uses:
  - run_command
  uses:
  - return_water_valve_percentage_sensor
  - return_water_valve_percentage_command
  implements:
  - OPERATIONAL

CHWISOVM:
  id: "8871298105719390208"
  description: "Chilled water isolation valve monitoring."
  is_abstract: true
  opt_uses:
  - run_command
  uses:
  - chilled_water_isolation_valve_command
  - chilled_water_isolation_valve_status
  implements:
  - MONITORING

CDWISOVM:
  id: "18094670142574166016"
  description: "Condensing water isolation valve monitoring."
  is_abstract: true
  opt_uses:
  - run_command
  uses:
  - condensing_water_isolation_valve_command
  - condensing_water_isolation_valve_status
  implements:
  - MONITORING

CDWISOVPM:
  id: "512617197319749632"
  description: "Condensing water isolation valve percentage monitoring."
  is_abstract: true
  opt_uses:
  - run_command
  uses:
  - condensing_water_isolation_valve_percentage_command
  - condensing_water_isolation_valve_percentage_sensor
  implements:
  - MONITORING

CDWPVM:
  id: "7446747751028621312"
  description: "Condensing water pressure valve command and position monitoring (without regard to what controls it)."
  is_abstract: true
  opt_uses:
  - condensing_water_flowrate_sensor
  uses:
  - condensing_water_valve_percentage_sensor
  implements:
  - OPERATIONAL

BYPVPM:
  id: "9735989234174525440"
  description: "Bypass water valve percentage monitoring."
  is_abstract: true
  opt_uses:
  - bypass_valve_percentage_sensor
  uses:
  - bypass_valve_percentage_command
  implements:
  - MONITORING

MWVPM:
  id: "5124303215747137536"
  description: "Make-up water valve percentage monitoring."
  is_abstract: true
  uses:
  - makeup_water_valve_percentage_command
  implements:
  - MONITORING

HXSWISOVPM:
  id: "11812289399880679424"
  description: "Heat exchanger supply isolation water valve percentage monitoring."
  is_abstract: true
  uses:
  - heat_exchange_supply_water_isolation_valve_percentage_command
  - heat_exchange_supply_water_isolation_valve_percentage_sensor
  implements:
  - MONITORING

HXRWISOVPM:
  id: "14124324858582007808"
  description: "Heat exchanger return isolation water valve percentage monitoring."
  is_abstract: true
  uses:
  - heat_exchange_return_water_isolation_valve_percentage_command
  - heat_exchange_return_water_isolation_valve_percentage_sensor
  implements:
  - MONITORING

HXSWISOVM:
  id: "18037952934766968832"
  description: "Heat exchanger supply isolation water valve monitoring."
  is_abstract: true
  uses:
  - heat_exchange_supply_water_isolation_valve_command
  - heat_exchange_supply_water_isolation_valve_status
  implements:
  - MONITORING

HXRWISOVM:
  id: "9182187217496309760"
  description: "Heat exchanger return isolation water valve monitoring."
  is_abstract: true
  uses:
  - heat_exchange_return_water_isolation_valve_command
  - heat_exchange_return_water_isolation_valve_status
  implements:
  - MONITORING

PWISOVM:
  id: "2818460206533443584"
  description: "Process water iso valve monitoring."
  is_abstract: true
  uses:
  - process_water_isolation_valve_command
  implements:
  - MONITORING

PWVPM:
  id: "12041832243388219392"
  description: "Process water valve percentage monitoring."
  is_abstract: true
  uses:
  - process_water_valve_percentage_command
  implements:
  - MONITORING

CHWBZC:
  id: "16609945715518472192"
  description: "Chilled water valve binary (open/closed) control."
  is_abstract: true
  implements:
  - OPERATIONAL
  uses:
  - chilled_water_valve_command
  - zone_air_temperature_sensor
  - zone_air_cooling_temperature_setpoint

CHWBYPVPM:
  id: "7430146224960831488"
  description: "Chilled water bypass valve percentage monitoring."
  is_abstract: true
  uses:
  - chilled_water_bypass_valve_percentage_sensor
  - chilled_water_bypass_valve_percentage_command
  implements:
  - MONITORING

MXVPM:
  id: "16653518261815607296"
  description: "Mixing valve percent monitoring."
  is_abstract: true
  uses:
  - mixing_valve_percentage_command
  implements:
  - MONITORING

WFRM:
  id: "1665538701926596608"
  description: "Water flowrate monitoring."
  is_abstract: true
  uses:
  - flowrate_sensor
  implements:
  - MONITORING

WFRC:
  id: "10888910738781372416"
  description: "Water flowrate control."
  is_abstract: true
  uses:
  - flowrate_sensor
  - flowrate_setpoint
  implements:
  - OPERATIONAL

MWFRC:
  id: "6277224720353984512"
  description: "Minimum water flowrate control."
  is_abstract: true
  uses:
  - flowrate_sensor
  - low_limit_flowrate_setpoint
  implements:
  - OPERATIONAL

CHWFRM:
  id: "15500596757208760320"
  description: "Chilled water flowrate monitoring."
  is_abstract: true
  uses:
  - chilled_water_flowrate_sensor
  implements:
  - MONITORING

SEPM:
  id: "3971381711140290560"
  description: "Shade extent monitoring."
  is_abstract: true
  uses:
  - shade_extent_percentage_command
  implements:
  - MONITORING

STPM:
  id: "13194753747995066368"
  description: "Shade tilt monitoring."
  is_abstract: true
  uses:
  - shade_tilt_percentage_command
  implements:
  - MONITORING

IGM:
  id: "8583067729567678464"
  description: "Inlet guidevane monitoring."
  is_abstract: true
  uses:
  - inlet_guidevane_percentage_sensor
  implements:
  - OPERATIONAL

CLPM:
  id: "17806439766422454272"
  description: "Cooling thermal monitoring."
  is_abstract: true
  uses:
  - cooling_thermal_power_sensor
  implements:
  - MONITORING

PCLPM:
  id: "1089077949623173120"
  description: "Process cooling thermal monitoring."
  is_abstract: true
  uses:
  - process_cooling_thermal_power_sensor
  implements:
  - MONITORING


### POTENTIALLY ONE-OFF TYPES ###
DDCO:
  id: "10312449986477948928"
  description: "Flow control - dual duct, but only cooling."
  is_abstract: true
  uses:
  - cooling_air_flowrate_setpoint_2
  - cooling_air_flowrate_setpoint_1
  - cooling_air_flowrate_sensor_2
  - cooling_air_flowrate_sensor_1
  - cooling_air_damper_percentage_command_2
  - cooling_air_damper_percentage_command_1
  implements:
  - CONTROL

FDPM2X:
  id: "871492295067697152"
  description: "Filter pressure monitoring (2 sensors)."
  is_abstract: true
  uses:
  - filter_differential_pressure_sensor_1
  - filter_differential_pressure_sensor_2
  implements:
  - MONITORING

FDPM3X:
  id: "16670119787883397120"
  description: "Filter pressure monitoring (3 sensors)."
  is_abstract: true
  uses:
  - filter_differential_pressure_sensor_1
  - filter_differential_pressure_sensor_2
  - filter_differential_pressure_sensor_3
  implements:
  - MONITORING

FDPM4X:
  id: "5700763968050561024"
  description: "Filter pressure monitoring (4 sensors)."
  is_abstract: true
  uses:
  - filter_differential_pressure_sensor_1
  - filter_differential_pressure_sensor_2
  - filter_differential_pressure_sensor_3
  - filter_differential_pressure_sensor_4
  implements:
  - MONITORING

CO2C2X:
  id: "14924136004905336832"
  description: "Carbon dioxide control with dual zone sensors."
  is_abstract: true
  uses:
  - zone_air_co2_concentration_setpoint
  - zone_air_co2_concentration_sensor_1
  - zone_air_co2_concentration_sensor_2
  implements:
  - OPERATIONAL

DSP3X:
  id: "3394920958836867072"
  description: "Dual setpoint zone temp control with 3 temp sensors."
  is_abstract: true
  opt_uses:
  - discharge_air_temperature_sensor
  uses:
  - zone_air_temperature_sensor_1
  - zone_air_temperature_sensor_2
  - zone_air_temperature_sensor_3
  - zone_air_cooling_temperature_setpoint
  - zone_air_heating_temperature_setpoint
  implements:
  - OPERATIONAL


EFSS2X:
  id: "12618292995691642880"
  description: "Exhaust fan start-stop and feedback with two fans."
  is_abstract: true
  opt_uses:
  - exhaust_fan_current_sensor_1
  - exhaust_fan_power_sensor_1
  - exhaust_fan_current_sensor_2
  - exhaust_fan_power_sensor_2
  - exhaust_air_flowrate_capacity
  - exhaust_fan_power_capacity
  uses:
  - exhaust_fan_run_command_1
  - exhaust_fan_run_status_1
  - exhaust_fan_run_command_2
  - exhaust_fan_run_status_2
  implements:
  - OPERATIONAL

EFSS3X:
  id: "8006606977264254976"
  description: "Exhaust fan start-stop and feedback with three fans."
  is_abstract: true
  opt_uses:
  - exhaust_fan_current_sensor_1
  - exhaust_fan_power_sensor_1
  - exhaust_fan_current_sensor_2
  - exhaust_fan_power_sensor_2
  - exhaust_fan_current_sensor_3
  - exhaust_fan_power_sensor_3
  - exhaust_air_flowrate_capacity
  - exhaust_fan_power_capacity
  uses:
  - exhaust_fan_run_command_1
  - exhaust_fan_run_status_1
  - exhaust_fan_run_command_2
  - exhaust_fan_run_status_2
  - exhaust_fan_run_command_3
  - exhaust_fan_run_status_3
  implements:
  - OPERATIONAL

EFSS4X:
  id: "17229979014119030784"
  description: "Exhaust fan start-stop and feedback with four fans."
  is_abstract: true
  opt_uses:
  - exhaust_air_flowrate_capacity
  - exhaust_fan_power_capacity
  - exhaust_fan_current_sensor_1
  - exhaust_fan_power_sensor_1
  - exhaust_fan_current_sensor_2
  - exhaust_fan_power_sensor_2
  - exhaust_fan_current_sensor_3
  - exhaust_fan_power_sensor_3
  - exhaust_fan_current_sensor_4
  - exhaust_fan_power_sensor_4
  uses:
  - exhaust_fan_run_command_1
  - exhaust_fan_run_status_1
  - exhaust_fan_run_command_2
  - exhaust_fan_run_status_2
  - exhaust_fan_run_command_3
  - exhaust_fan_run_status_3
  - exhaust_fan_run_command_4
  - exhaust_fan_run_status_4
  implements:
  - OPERATIONAL

DF2XSS:
  id: "9591874046098669568"
  description: "Discharge fan start-stop and feedback (2 pts)."
  is_abstract: true
  opt_uses:
  - discharge_fan_current_sensor
  - discharge_fan_power_sensor
  uses:
  - discharge_fan_run_status_1
  - discharge_fan_run_status_2
  - discharge_fan_run_command_1
  - discharge_fan_run_command_2
  implements:
  - OPERATIONAL

SFSS2X:
  id: "2241999454230020096"
  description: "Supply fan start-stop and feedback for two fans."
  is_abstract: true
  opt_uses:
  - supply_air_flowrate_capacity
  - supply_fan_power_capacity
  - supply_fan_current_sensor_1
  - supply_fan_current_sensor_2
  - supply_fan_power_sensor_1
  - supply_fan_power_sensor_2
  uses:
  - supply_fan_run_command_1
  - supply_fan_run_status_1
  - supply_fan_run_command_2
  - supply_fan_run_status_2
  implements:
  - OPERATIONAL

SFSS3X:
  id: "11465371491084795904"
  description: "Supply fan start-stop and feedback for three fans."
  is_abstract: true
  opt_uses:
  - supply_air_flowrate_capacity
  - supply_fan_power_capacity
  - supply_fan_current_sensor_1
  - supply_fan_current_sensor_2
  - supply_fan_current_sensor_3
  - supply_fan_power_sensor_1
  - supply_fan_power_sensor_2
  - supply_fan_power_sensor_3
  uses:
  - supply_fan_run_command_1
  - supply_fan_run_status_1
  - supply_fan_run_command_2
  - supply_fan_run_status_2
  - supply_fan_run_command_3
  - supply_fan_run_status_3
  implements:
  - OPERATIONAL

SFSS4X:
  id: "12662092041384099840"
  description: "Supply fan start-stop and feedback for four fans."
  is_abstract: true
  opt_uses:
  - supply_air_flowrate_capacity
  - supply_fan_power_capacity
  - supply_fan_current_sensor_1
  - supply_fan_current_sensor_2
  - supply_fan_current_sensor_3
  - supply_fan_current_sensor_4
  - supply_fan_power_sensor_1
  - supply_fan_power_sensor_2
  - supply_fan_power_sensor_3
  - supply_fan_power_sensor_4
  uses:
  - supply_fan_run_command_1
  - supply_fan_run_status_1
  - supply_fan_run_command_2
  - supply_fan_run_status_2
  - supply_fan_run_command_3
  - supply_fan_run_status_3
  - supply_fan_run_command_4
  - supply_fan_run_status_4
  implements:
  - OPERATIONAL

EFVSC2X:
  id: "6853685472657408000"
  description: "Exhaust fan variable speed control with feedback and sensoring for two fans."
  is_abstract: true
  opt_uses:
  - exhaust_fan_speed_frequency_sensor_1
  - exhaust_fan_speed_percentage_sensor_1
  - exhaust_fan_current_sensor_1
  - exhaust_fan_power_sensor_1
  - exhaust_fan_speed_frequency_sensor_2
  - exhaust_fan_speed_percentage_sensor_2
  - exhaust_fan_current_sensor_2
  - exhaust_fan_power_sensor_2
  uses:
  - exhaust_fan_run_command_1
  - exhaust_fan_run_status_1
  - exhaust_fan_speed_percentage_command_1
  - exhaust_fan_run_command_2
  - exhaust_fan_run_status_2
  - exhaust_fan_speed_percentage_command_2
  implements:
  - OPERATIONAL

EFVSC3X:
  id: "16077057509512183808"
  description: "Exhaust fan variable speed control with feedback and sensoring for three fans."
  is_abstract: true
  opt_uses:
  - exhaust_fan_speed_frequency_sensor_1
  - exhaust_fan_speed_percentage_sensor_1
  - exhaust_fan_current_sensor_1
  - exhaust_fan_power_sensor_1
  - exhaust_fan_speed_frequency_sensor_2
  - exhaust_fan_speed_percentage_sensor_2
  - exhaust_fan_current_sensor_2
  - exhaust_fan_power_sensor_2
  - exhaust_fan_speed_frequency_sensor_3
  - exhaust_fan_speed_percentage_sensor_3
  - exhaust_fan_current_sensor_3
  - exhaust_fan_power_sensor_3
  uses:
  - exhaust_fan_run_command_1
  - exhaust_fan_run_status_1
  - exhaust_fan_speed_percentage_command_1
  - exhaust_fan_run_command_2
  - exhaust_fan_run_status_2
  - exhaust_fan_speed_percentage_command_2
  - exhaust_fan_run_command_3
  - exhaust_fan_run_status_3
  - exhaust_fan_speed_percentage_command_3
  implements:
  - OPERATIONAL

EFVSC4X:
  id: "4547842463443714048"
  description: "Exhaust fan variable speed control with feedback and sensoring for four fans."
  is_abstract: true
  opt_uses:
  - exhaust_fan_speed_frequency_sensor_1
  - exhaust_fan_speed_percentage_sensor_1
  - exhaust_fan_current_sensor_1
  - exhaust_fan_power_sensor_1
  - exhaust_fan_speed_frequency_sensor_2
  - exhaust_fan_speed_percentage_sensor_2
  - exhaust_fan_current_sensor_2
  - exhaust_fan_power_sensor_2
  - exhaust_fan_speed_frequency_sensor_3
  - exhaust_fan_speed_percentage_sensor_3
  - exhaust_fan_current_sensor_3
  - exhaust_fan_power_sensor_3
  - exhaust_fan_speed_frequency_sensor_4
  - exhaust_fan_speed_percentage_sensor_4
  - exhaust_fan_current_sensor_4
  - exhaust_fan_power_sensor_4
  uses:
  - exhaust_fan_run_command_1
  - exhaust_fan_run_status_1
  - exhaust_fan_speed_percentage_command_1
  - exhaust_fan_run_command_2
  - exhaust_fan_run_status_2
  - exhaust_fan_speed_percentage_command_2
  - exhaust_fan_run_command_3
  - exhaust_fan_run_status_3
  - exhaust_fan_speed_percentage_command_3
  - exhaust_fan_run_command_4
  - exhaust_fan_run_status_4
  - exhaust_fan_speed_percentage_command_4
  implements:
  - OPERATIONAL

SFVSC2X:
  id: "13771214500298489856"
  description: "Supply fan variable speed control with feedback and sensoring with two fans."
  is_abstract: true
  opt_uses:
  - supply_fan_speed_frequency_sensor_1
  - supply_fan_speed_percentage_sensor_1
  - supply_fan_current_sensor_1
  - supply_fan_power_sensor_1
  - supply_fan_speed_frequency_sensor_2
  - supply_fan_speed_percentage_sensor_2
  - supply_fan_current_sensor_2
  - supply_fan_power_sensor_2
  uses:
  - supply_fan_run_command_1
  - supply_fan_run_status_1
  - supply_fan_speed_percentage_command_1
  - supply_fan_run_command_2
  - supply_fan_run_status_2
  - supply_fan_speed_percentage_command_2
  implements:
  - OPERATIONAL

SFVSC3X:
  id: "6519182149650743296"
  description: "Supply fan variable speed control with feedback and sensoring with three fans."
  is_abstract: true
  opt_uses:
  - supply_fan_speed_frequency_sensor_1
  - supply_fan_speed_percentage_sensor_1
  - supply_fan_current_sensor_1
  - supply_fan_power_sensor_1
  - supply_fan_speed_frequency_sensor_2
  - supply_fan_speed_percentage_sensor_2
  - supply_fan_current_sensor_2
  - supply_fan_power_sensor_2
  - supply_fan_speed_frequency_sensor_3
  - supply_fan_speed_percentage_sensor_3
  - supply_fan_current_sensor_3
  - supply_fan_power_sensor_3
  uses:
  - supply_fan_run_command_1
  - supply_fan_run_status_1
  - supply_fan_speed_percentage_command_1
  - supply_fan_run_command_2
  - supply_fan_run_status_2
  - supply_fan_speed_percentage_command_2
  - supply_fan_run_command_3
  - supply_fan_run_status_3
  - supply_fan_speed_percentage_command_3
  implements:
  - OPERATIONAL

SFVSC4X:
  id: "17733145221803278336"
  description: "Supply fan variable speed control with feedback and sensoring with four fans."
  is_abstract: true
  opt_uses:
  - supply_fan_speed_frequency_sensor_1
  - supply_fan_speed_percentage_sensor_1
  - supply_fan_current_sensor_1
  - supply_fan_power_sensor_1
  - supply_fan_speed_frequency_sensor_2
  - supply_fan_speed_percentage_sensor_2
  - supply_fan_current_sensor_2
  - supply_fan_power_sensor_2
  - supply_fan_speed_frequency_sensor_3
  - supply_fan_speed_percentage_sensor_3
  - supply_fan_current_sensor_3
  - supply_fan_power_sensor_3
  - supply_fan_speed_frequency_sensor_4
  - supply_fan_speed_percentage_sensor_4
  - supply_fan_current_sensor_4
  - supply_fan_power_sensor_4
  uses:
  - supply_fan_run_command_1
  - supply_fan_run_status_1
  - supply_fan_speed_percentage_command_1
  - supply_fan_run_command_2
  - supply_fan_run_status_2
  - supply_fan_speed_percentage_command_2
  - supply_fan_run_command_3
  - supply_fan_run_status_3
  - supply_fan_speed_percentage_command_3
  - supply_fan_run_command_4
  - supply_fan_run_status_4
  - supply_fan_speed_percentage_command_4
  implements:
  - OPERATIONAL

BYPSSPC:
  id: "622251700748550144"
  description: "Supply static pressure control with bypass damper."
  is_abstract: true
  opt_uses:
  - supply_air_flowrate_sensor
  uses:
  - supply_air_static_pressure_sensor
  - supply_air_static_pressure_setpoint
  - supply_fan_run_command
  - supply_fan_run_status
  - bypass_air_damper_percentage_command
  implements:
  - CONTROL

BYPSSPC2X: # Consider virtual point for instances where dampers control to same value.
  id: "7071406367143100416"
  description: "Supply static pressure control with bypass damper."
  is_abstract: true
  opt_uses:
  - supply_air_flowrate_sensor
  uses:
  - supply_air_static_pressure_sensor
  - supply_air_static_pressure_setpoint
  - supply_fan_run_command
  - supply_fan_run_status
  - bypass_air_damper_percentage_command_1
  - bypass_air_damper_percentage_command_2
  implements:
  - CONTROL

SWISOVM:
  id: "5867537891751624704"
  description: "Supply side isolation valve monitoring."
  is_abstract: true
  uses:
  - supply_water_isolation_valve_command
  - supply_water_isolation_valve_status
  implements:
  - MONITORING

SWISOVPM:
  id: "3561694882537930752"
  description: "Supply side isolation valve monitoring."
  is_abstract: true
  uses:
  - supply_water_isolation_valve_percentage_command
  - supply_water_isolation_valve_percentage_sensor
  implements:
  - MONITORING

RWISOVM:
  id: "9884748759366107136"
  description: "Return side isolation valve monitoring."
  is_abstract: true
  uses:
  - return_water_isolation_valve_command
  - return_water_isolation_valve_status
  implements:
  - MONITORING

RWISOVPM:
  id: "5273062740938719232"
  description: "Return side isolation valve monitoring."
  is_abstract: true
  uses:
  - return_water_isolation_valve_percentage_command
  - return_water_isolation_valve_percentage_sensor
  implements:
  - MONITORING

CHWRWISOVPM:
  id: "10432710170277576704"
  description: "Return side isolation valve monitoring."
  is_abstract: true
  uses:
  - chilled_return_water_isolation_valve_percentage_command
  - chilled_return_water_isolation_valve_percentage_sensor
  implements:
  - MONITORING

CHWRWISOVM:
  id: "10538544761520783360"
  description: "Return side isolation valve monitoring."
  is_abstract: true
  uses:
  - chilled_return_water_isolation_valve_command
  - chilled_return_water_isolation_valve_status
  implements:
  - MONITORING


CHWSWISOVPM:
  id: "493265792670892032"
  description: "Supply side isolation valve monitoring."
  is_abstract: true
  uses:
  - chilled_supply_water_isolation_valve_percentage_command
  - chilled_supply_water_isolation_valve_percentage_sensor
  implements:
  - MONITORING

CHWSWISOVM:
  id: "16767023046174179328"
  description: "Supply side isolation valve monitoring."
  is_abstract: true
  uses:
  - chilled_supply_water_isolation_valve_command
  - chilled_supply_water_isolation_valve_status
  implements:
  - MONITORING


PRWDT:
  id: "73094021186060288"
  description: "Temperature differential across process water."
  is_abstract: true
  implements:
  - MONITORING
  opt_uses:
  - process_cooling_thermal_power_sensor
  uses:
  - process_return_water_temperature_sensor
  - process_supply_water_temperature_sensor

PRWDT2X:
  id: "2264658189855227904"
  description: "Temperature differential across 2 process water headers."
  is_abstract: true
  implements:
  - MONITORING
  opt_uses:
  - process_cooling_thermal_power_sensor_1
  - process_cooling_thermal_power_sensor_2
  uses:
  - process_return_water_temperature_sensor_1
  - process_return_water_temperature_sensor_2
  - process_supply_water_temperature_sensor_1
  - process_supply_water_temperature_sensor_2


PWFRM:
  id: "2595109812513538048"
  description: "Flowrate monitoring for process water."
  is_abstract: true
  implements:
  - MONITORING
  uses:
  - process_water_flowrate_sensor

PWFRM2X:
  id: "9296466058040836096"
  description: "Flowrate monitoring for 2 process water headers."
  is_abstract: true
  implements:
  - MONITORING
  uses:
  - process_water_flowrate_sensor_1
  - process_water_flowrate_sensor_2

PWDPM:
  id: "455899989512552448"
  description: "Differential pressure monitoring for process water."
  is_abstract: true
  implements:
  - MONITORING
  uses:
  - process_water_differential_pressure_sensor

PWDPM2X:
  id: "7200603381453291520"
  description: "Differential pressure monitoring for 2 process water headers."
  is_abstract: true
  implements:
  - MONITORING
  uses:
  - process_water_differential_pressure_sensor_1
  - process_water_differential_pressure_sensor_2


CWRISOVPM:
  id: "5821024151850188800"
  description: "Condensing water return isolation monitoring."
  is_abstract: true
  uses:
  - condensing_return_water_isolation_valve_percentage_sensor
  - condensing_return_water_isolation_valve_percentage_command
  implements:
  - MONITORING

CWRISOVM:
  id: "8126867161063882752"
  description: "Condensing water return isolation monitoring."
  is_abstract: true
  uses:
  - condensing_return_water_isolation_valve_status
  - condensing_return_water_isolation_valve_command
  implements:
  - MONITORING


CWSISOVPM:
  id: "9716637829525667840"
  description: "Condensing water supply isolation monitoring."
  is_abstract: true
  uses:
  - condensing_supply_water_isolation_valve_percentage_sensor
  - condensing_supply_water_isolation_valve_percentage_command
  implements:
  - MONITORING

CWSISOVM:
  id: "1779043486285168640"
  description: "Condensing water supply isolation monitoring."
  is_abstract: true
  uses:
  - condensing_supply_water_isolation_valve_status
  - condensing_supply_water_isolation_valve_command
  implements:
  - MONITORING




CHWRISOVPM:
  id: "17456073789161865216"
  description: "Chilled water return isolation monitoring."
  is_abstract: true
  uses:
  - chilled_return_water_isolation_valve_percentage_sensor
  - chilled_return_water_isolation_valve_percentage_command
  implements:
  - MONITORING


WDPM:
  id: "6845381960844443648"
  description: "Differential pressure monitoring."
  is_abstract: true
  uses:
  - differential_pressure_sensor


CHWDPM:
  id: "17350239197918658560"
  description: "Differential pressure monitoring for chilled water."
  is_abstract: true
  uses:
  - chilled_water_differential_pressure_sensor


CHDX4SC:
  id: "5104951811098279936"
  description: "Chiller control."
  is_abstract: true
  opt_uses:
  - chilled_return_water_temperature_sensor
  - cooling_percentage_command
  - compressor_speed_frequency_sensor
  - compressor_speed_percentage_command
  - compressor_speed_percentage_sensor
  uses:
  - compressor_run_command_1
  - compressor_run_command_2
  - compressor_run_command_3
  - compressor_run_command_4
  - compressor_run_status_1
  - compressor_run_status_2
  - compressor_run_status_3
  - compressor_run_status_4
  - chilled_supply_water_temperature_sensor
  - chilled_supply_water_temperature_setpoint

CHDX2SC:
  id: "11002415523139944448"
  description: "Chiller control."
  is_abstract: true
  opt_uses:
  - chilled_return_water_temperature_sensor
  - cooling_percentage_command
  - compressor_speed_frequency_sensor
  - compressor_speed_percentage_command
  - compressor_speed_percentage_sensor
  - cooling_request_count
  uses:
  - compressor_run_command_1
  - compressor_run_command_2
  - compressor_run_status_1
  - compressor_run_status_2
  - chilled_supply_water_temperature_sensor
  - chilled_supply_water_temperature_setpoint


CHDXSC:
  id: "738711972362584064"
  description: "Chiller control single stage."
  is_abstract: true
  opt_uses:
  - chilled_return_water_temperature_sensor
  - cooling_percentage_command
  - compressor_speed_frequency_sensor
  - compressor_speed_percentage_command
  - compressor_speed_percentage_sensor
  uses:
  - compressor_run_command
  - compressor_run_status
  - chilled_supply_water_temperature_sensor
  - chilled_supply_water_temperature_setpoint

CHDXVSC:
  id: "16068753997699219456"
  description: "Variable speed compressor control."
  is_abstract: true
  uses:
  - compressor_speed_percentage_sensor
  - compressor_run_command
  - compressor_run_status

CDWFRM:
  id: "632877381119377408"
  description: "Condenser water flowrate monitoring."
  is_abstract: true
  uses:
  - condensing_water_flowrate_sensor
  implements:
  - MONITORING

REFSM:
  id: "14328323847953055744"
  description: "Refrigerant saturation monitoring."
  is_abstract: true
  opt_uses:
  - refrigerant_discharge_temperature_sensor
  - refrigerant_suction_temperature_sensor
  uses:
  - refrigerant_condenser_saturation_temperature_sensor
  - refrigerant_evaporator_saturation_temperature_sensor
  implements:
  - MONITORING


PDSCV:
  id: "2539113884334161920"
  description: "Pressure-dependent supply damper control for ventilation purposes (CO2 or VOC)."
  is_abstract: true
  uses:
  - supply_air_damper_percentage_command
  - supply_air_damper_percentage_sensor
  implements:
  - CONTROL

SDBPC:
  id: "11762485921188937728"
  description: "Back-pressure controlling supply damper."
  is_abstract: true
  opt_uses:
  - supply_air_flowrate_sensor
  uses:
  - supply_air_static_pressure_sensor
  - supply_air_static_pressure_setpoint
  - supply_air_damper_percentage_command
  - supply_air_damper_percentage_sensor
  implements:
  - MONITORING

HWVM:
  id: "12990740464972857344"
  description: "Heating water valve command and position monitoring (without regard to what controls it)."
  is_abstract: true
  opt_uses:
  - heating_thermal_power_capacity
  - heating_water_flowrate_sensor
  uses:
  - heating_water_valve_percentage_sensor
  - heating_water_valve_percentage_command
  implements:
  - OPERATIONAL

CHWVM:
  id: "16809792948983037952"
  description: "Chilled water valve command and position monitoring (without regard to what controls it)."
  is_abstract: true
  opt_uses:
  - cooling_thermal_power_capacity
  - chilled_water_flowrate_sensor
  - chilled_water_valve_failed_alarm
  uses:
  - chilled_water_valve_percentage_sensor
  - chilled_water_valve_percentage_command
  implements:
  - OPERATIONAL

RMM:
  id: "16071202610094276608"
  description: "Run mode monitoring."
  is_abstract: true
  uses:
  - run_mode

DSPZDHC:
  id: "8195635016311504896"
  description: "Zone dual setpoint humidification/dehumidification control."
  is_abstract: true
  opt_uses:
  - humidification_percentage_command
  uses:
  - zone_air_relative_humidity_sensor
  - zone_air_dehumidification_relative_humidity_setpoint
  - zone_air_humidification_relative_humidity_setpoint
  - dehumidification_run_command
  - humidification_run_command
  implements:
  - CONTROL

EFC:
  id: "9564729303032135680"
  description: "Exhaust air flow control."
  is_abstract: true
  uses:
  - exhaust_air_flowrate_sensor
  - exhaust_air_flowrate_setpoint
  implements:
  - OPERATIONAL

DXDDC:
  id: "14536703291649163264"
  description: "DX cooling dual setpoint control on discharge side"
  is_abstract: true
  opt_uses:
  - cooling_percentage_command
  - compressor_run_status
  uses:
  - compressor_run_command
  - discharge_air_heating_temperature_setpoint
  - discharge_air_cooling_temperature_setpoint
  - discharge_air_temperature_sensor
  implements:
  - CONTROL

HTDDC:
  id: "11978658703302721536"
  description: "gas or electric heating dual setpoint control on discharge side"
  is_abstract: true
  opt_uses:
  - heating_percentage_command
  - heater_run_status
  uses:
  - heater_run_command
  - discharge_air_heating_temperature_setpoint
  - discharge_air_cooling_temperature_setpoint
  - discharge_air_temperature_sensor
  implements:
  - CONTROL

REFSM2X:
  id: "16374171939616325632"
  description: "Refrigerant temperature monitoring for 2 circuits."
  is_abstract: true
  opt_uses:
  - refrigerant_discharge_temperature_sensor_1
  - refrigerant_discharge_temperature_sensor_2
  - refrigerant_suction_temperature_sensor_1
  - refrigerant_suction_temperature_sensor_2
  uses:
  - refrigerant_condenser_saturation_temperature_sensor_1
  - refrigerant_evaporator_saturation_temperature_sensor_1
  - refrigerant_condenser_saturation_temperature_sensor_2
  - refrigerant_evaporator_saturation_temperature_sensor_2
  implements:
  - MONITORING

REFPM:
  id: "5061129675661639680"
  description: "Refrigerant pressure monitoring for single circuits."
  is_abstract: true
  opt_uses:
  - refrigerant_differential_pressure_sensor
  uses:
  - refrigerant_evaporator_pressure_sensor
  - refrigerant_condenser_pressure_sensor
  implements:
  - MONITORING

REFPM2X:
  id: "3800121779997900800"
  description: "Refrigerant pressure monitoring for 2 circuits."
  is_abstract: true
  uses:
  - refrigerant_evaporator_pressure_sensor_1
  - refrigerant_condenser_pressure_sensor_1
  - refrigerant_evaporator_pressure_sensor_2
  - refrigerant_condenser_pressure_sensor_2
  implements:
  - MONITORING

SWPSS:
  id: "14653796881960796160"
  description: "Sweeper pump start stop monitoring."
  is_abstract: true
  uses:
  - sweeper_pump_run_command
  - sweeper_pump_run_status
  implements:
  - OPERATIONAL

SDM:
  id: "5997878398154702848"
  description: "Supply air damper monitoring."
  is_abstract: true
  uses:
  - supply_air_damper_command
  - supply_air_damper_status

ECDDC:
  id: "17635179835280064512"
  description: "Evaporative cooler control on discharge side."
  is_abstract: true
  opt_uses:
  - evaporative_cooler_run_status
  - cooling_percentage_sensor
  uses:
  - evaporative_cooler_run_command
  - discharge_air_temperature_sensor
  - discharge_air_cooling_temperature_setpoint
  - discharge_air_heating_temperature_setpoint
  implements:
  - CONTROL

DXSDC:
  id: "3007488245580693504"
  description: "Compressor run control on supply side, dual setpoints."
  is_abstract: true
  opt_uses:
  - leaving_cooling_coil_temperature_sensor
  - cooling_thermal_power_capacity
  - cooling_percentage_command #Serves as a duty cycle for single-stage DX sections.
  - compressor_speed_percentage_command
  - compressor_run_status
  uses:
  - compressor_run_command
  - supply_air_cooling_temperature_setpoint
  - supply_air_heating_temperature_setpoint
  - supply_air_temperature_sensor
  implements:
  - CONTROL

ETM4X:
  id: "11771493120443678720"
  description: "Basic exhaust temperature monitoring."
  is_abstract: true
  uses:
  - exhaust_air_temperature_sensor_1
  - exhaust_air_temperature_sensor_2
  - exhaust_air_temperature_sensor_3
  - exhaust_air_temperature_sensor_4
  implements:
  - MONITORING

DX6SC:
  id: "7258886293818441728"
  description: "Six compressor run control on supply air side."
  is_abstract: true
  opt_uses:
  - leaving_cooling_coil_temperature_sensor
  - cooling_thermal_power_capacity
  - cooling_percentage_command
  - compressor_speed_percentage_command
  - cooling_request_count
  uses:
  - compressor_run_status_1
  - compressor_run_status_2
  - compressor_run_status_3
  - compressor_run_status_4
  - compressor_run_status_5
  - compressor_run_status_6
  - compressor_run_command_1
  - compressor_run_command_2
  - compressor_run_command_3
  - compressor_run_command_4
  - compressor_run_command_5
  - compressor_run_command_6
  - supply_air_temperature_sensor
  - supply_air_temperature_setpoint
  implements:
  - CONTROL

DX2DSPRTC:
  id: "3583948997884116992"
  description: "Two-stage compressor run control with dual return temp control."
  is_abstract: true
  opt_uses:
  - leaving_cooling_coil_temperature_sensor
  - cooling_thermal_power_capacity
  - cooling_percentage_command
  - compressor_speed_percentage_command
  - cooling_stage_run_count
  uses:
  - return_air_cooling_temperature_setpoint
  - return_air_heating_temperature_setpoint
  - return_air_temperature_sensor
  - compressor_run_command_1
  - compressor_run_status_1
  - compressor_run_command_2
  - compressor_run_status_2
  implements:
  - CONTROL

DX4DC:
  id: "233270875120467968"
  description: "Compressor run control on discharge air side (DTC)."
  is_abstract: true
  opt_uses:
  - leaving_cooling_coil_temperature_sensor
  - cooling_thermal_power_capacity
  - cooling_percentage_command
  - compressor_speed_percentage_command
  uses:
  - compressor_run_status_1
  - compressor_run_command_1
  - compressor_run_status_2
  - compressor_run_command_2
  - compressor_run_status_3
  - compressor_run_command_3
  - compressor_run_status_4
  - compressor_run_command_4
  - discharge_air_temperature_sensor
  - discharge_air_temperature_setpoint
  implements:
  - CONTROL


DX6SWC:
  id: "10609564416582090752"
  description: "Six compressor run control on supply water side."
  is_abstract: true
  opt_uses:
  - cooling_thermal_power_capacity
  - cooling_percentage_command
  - compressor_speed_percentage_command
  - compressor_speed_percentage_sensor
  uses:
  - compressor_run_command_1
  - compressor_run_status_1
  - compressor_run_command_2
  - compressor_run_status_2
  - compressor_run_command_3
  - compressor_run_status_3
  - compressor_run_command_4
  - compressor_run_status_4
  - compressor_run_command_5
  - compressor_run_status_5
  - compressor_run_command_6
  - compressor_run_status_6
  - supply_water_temperature_sensor
  - supply_water_temperature_setpoint
  implements:
  - CONTROL


DRSM5X:
  id: "7159807102016290816"
  description: "Dryer status monitoring."
  is_abstract: true
  uses:
  - dryer_run_status_1
  - dryer_run_status_2
  - dryer_run_status_3
  - dryer_run_status_4
  - dryer_run_status_5
  implements:
  - MONITORING

DRSM8X:
  id: "4953043284604747776"
  description: "Dryer status monitoring."
  is_abstract: true
  uses:
  - dryer_run_status_1
  - dryer_run_status_2
  - dryer_run_status_3
  - dryer_run_status_4
  - dryer_run_status_5
  - dryer_run_status_6
  - dryer_run_status_7
  - dryer_run_status_8
  implements:
  - MONITORING
  
AHAC:
  id: "529218723387539456"
  description: "Tag to indicate an after hours activation method e.g. push button associated with this device."
  is_abstract: true
  uses:  
  - user_occupancy_override_status
  - zone_occupancy_status
  implements:
  - OPERATIONAL
  
DFFC:
  id: "10094864331922472960"
  description: "Discharge fan flow control"
  is_abstract: true
  uses:
  - discharge_fan_run_command
  - discharge_fan_run_status
  - discharge_fan_speed_percentage_command
  - discharge_air_flowrate_setpoint
  - discharge_air_flowrate_sensor
  implements:
  - CONTROL

EFM:
  id: "1682140227994386432"
  description: "Exhaust air flow monitoring"
  is_abstract: true
  uses:
  - exhaust_air_flowrate_sensor  
  implements:
  - OPERATIONAL

SWTM:
  id: "12058433769456009216"
  description: "Supply water temperature monitoring."
  is_abstract: true
  implements:
  - MONITORING
  opt_uses:
  - cooling_request_count
  - heating_request_count
  - return_water_temperature_sensor
  uses:
  - supply_water_temperature_sensor  

CWDPM:
  id: "16174723828872642560"
  description: "Differential pressure monitoring for condenser water."
  is_abstract: true
  implements:
  - MONITORING
  uses:
  - condensing_water_differential_pressure_sensor

DICM:
  id: "4971562358951378944"
  description: "Damper isolation control and monitoring. "
  is_abstract: true
  uses:
   - supply_air_isolation_damper_closed_status
   - supply_air_isolation_damper_open_status
   - supply_air_isolation_damper_command

UV:
  id: "6143342686997839872"
  description: "Ultraviolet lamp operation."
  is_abstract: true
  opt_uses:
  - ultraviolet_lamp_run_mode
  uses:
  - ultraviolet_lamp_run_command
  - ultraviolet_lamp_run_status

H3X:
  id: "3243024526971240448"
  description: "Heater monitoring."
  is_abstract: true
  implements:
  - MONITORING
  uses:
  - heater_run_status_1
  - heater_run_status_2
  - heater_run_status_3
  - heater_run_command_1
  - heater_run_command_2
  - heater_run_command_3

CHWBRC:
  id: "9602107200818380800"
  description: "Chilled water valve binary (open/closed) monitoring/controlling. Return air temperature control."
  is_abstract: true
  implements:
  - OPERATIONAL
  uses:
  - chilled_water_valve_command
  - return_air_temperature_sensor
  - return_air_temperature_setpoint

CHWISOVPM:
  id: "10952342664099397632"
  description: "Chllled water isolation valve control."
  is_abstract: true
  implements:
  - OPERATIONAL
  uses:
  - chilled_water_isolation_valve_percentage_command
  - chilled_water_isolation_valve_percentage_sensor

CWCS:
  id: "1207397495399776256"
  description: "Condensing water valve control."
  is_abstract: true
  implements:
  - OPERATIONAL
  uses:
  - condensing_water_valve_percentage_command
  - condensing_water_valve_percentage_sensor

DPM:
  id: "14194934395806154752"
  description: "Damper percentage control."
  is_abstract: true
  implements:
    - OPERATIONAL
  uses:
  - damper_percentage_command
  - damper_percentage_sensor

DFVSMC:
  id: "6412714239709937664"
  description: "Variable speed control mode for discharge fans."
  is_abstract: true
  uses:
  - discharge_fan_speed_mode
  - discharge_fan_run_status
  - discharge_fan_run_command
  implements:
  - OPERATIONAL

DFVDSC:
  id: "7493578150278856704"
  description: "Discharge fan control with toggled variable or discrete speed control. This allows the fan to run either VFD or discrete speed stages (LOW/MED/HIGH, etc.) and to switch between the mode."
  is_abstract: true
  uses:
  - discharge_fan_speed_percentage_command
  - discharge_fan_speed_mode
  - discharge_fan_run_status
  - discharge_fan_run_command
  implements:
  - OPERATIONAL

DFVDSFC:
  id: "15636086276564713472"
  description: "Discharge fan control with toggled variable or discrete speed (frequency) control. This allows the fan to run either VFD or discrete speed stages (LOW/MED/HIGH, etc.) and to switch between the mode."
  is_abstract: true
  uses:
  - discharge_fan_speed_frequency_command
  - discharge_fan_speed_mode
  - discharge_fan_run_status
  - discharge_fan_run_command
  implements:
  - OPERATIONAL

SSPCSCM:
  id: "6685507472607674368"
  description: "Supply air static pressure control for supervisor control (Machine learning)."
  is_abstract: true
  uses:
  - supervisor_control_mode
  - supervisor_supply_air_static_pressure_setpoint
  - program_supply_air_static_pressure_setpoint
  - supply_air_static_pressure_setpoint

STCSCM:
  id: "6577421081550782464"
  description: "Supply air temperature control for supervisor control (Machine learning)."
  is_abstract: true
  uses:
  - supervisor_control_mode
  - supervisor_supply_air_temperature_setpoint
  - program_supply_air_temperature_setpoint
  - supply_air_temperature_setpoint

SWTCSCM:
  id: "8591656014892236800"
  description: "Supply water temperature control for supervisor control (Machine learning)."
  is_abstract: true
  uses:
  - supervisor_control_mode
  - supervisor_supply_water_temperature_setpoint
  - program_supply_water_temperature_setpoint
  - supply_water_temperature_setpoint

WDPCSCM:
  id: "11032607012927045632"
  description: "Water differential pressure control for supervisor control (Machine learning)."
  is_abstract: true
  uses:
  - supervisor_control_mode
  - supervisor_differential_pressure_setpoint
  - program_differential_pressure_setpoint
  - differential_pressure_setpoint

CSWIVS:
  id: "359876340523991040"
  description: "Condensing return water isolation valve control."
  is_abstract: true
  implements:
  - OPERATIONAL
  uses:
  - condensing_return_water_isolation_valve_command_1
  - condensing_return_water_isolation_valve_command_2
  - condensing_return_water_isolation_valve_command_3
  - condensing_return_water_isolation_valve_command_4
  - condensing_return_water_isolation_valve_command_5
  - condensing_return_water_isolation_valve_command_6
  - condensing_return_water_isolation_valve_command_7
  - condensing_return_water_isolation_valve_status_1
  - condensing_return_water_isolation_valve_status_2
  - condensing_return_water_isolation_valve_status_3
  - condensing_return_water_isolation_valve_status_4
  - condensing_return_water_isolation_valve_status_5
  - condensing_return_water_isolation_valve_status_6
  - condensing_return_water_isolation_valve_status_7
  - condensing_return_water_isolation_valve_status_8
  - condensing_return_water_isolation_valve_status_9
  - condensing_return_water_isolation_valve_status_10
  - condensing_return_water_isolation_valve_status_11
  - condensing_return_water_isolation_valve_status_12
  - condensing_return_water_isolation_valve_status_13
  - condensing_return_water_isolation_valve_status_14

CRWIVS:
  id: "10755028705425227776"
  description: "Condensing supply water isolation valve control."
  is_abstract: true
  implements:
  - OPERATIONAL
  uses:
  - condensing_supply_water_isolation_valve_command_1
  - condensing_supply_water_isolation_valve_command_2
  - condensing_supply_water_isolation_valve_command_3
  - condensing_supply_water_isolation_valve_command_4
  - condensing_supply_water_isolation_valve_command_5
  - condensing_supply_water_isolation_valve_command_6
  - condensing_supply_water_isolation_valve_command_7
  - condensing_supply_water_isolation_valve_status_1
  - condensing_supply_water_isolation_valve_status_2
  - condensing_supply_water_isolation_valve_status_3
  - condensing_supply_water_isolation_valve_status_4
  - condensing_supply_water_isolation_valve_status_5
  - condensing_supply_water_isolation_valve_status_6
  - condensing_supply_water_isolation_valve_status_7
  - condensing_supply_water_isolation_valve_status_8
  - condensing_supply_water_isolation_valve_status_9
  - condensing_supply_water_isolation_valve_status_10
  - condensing_supply_water_isolation_valve_status_11
  - condensing_supply_water_isolation_valve_status_12
  - condensing_supply_water_isolation_valve_status_13
  - condensing_supply_water_isolation_valve_status_14

CSWTC:
  id: "14772239573039710208"
  description: "Condensing supply water temperature control."
  is_abstract: true
  implements:
  - OPERATIONAL
  uses:
  - condensing_supply_water_temperature_setpoint
  - condensing_supply_water_temperature_sensor

HTWHLSTC:
  id: "5798430287411019776"
  description: "Heat wheel which controls supply temperature using speed control."
  is_abstract: true
  implements:
  - CONTROL
  opt_uses:
  - heat_wheel_speed_percentage_sensor
  - exhaust_air_temperature_sensor
  - return_air_temperature_sensor
  uses:
  - heat_wheel_speed_percentage_command
  - heat_wheel_run_command
  - heat_wheel_run_status
  - outside_air_temperature_sensor
  - supply_air_temperature_sensor
  - supply_air_temperature_setpoint

#New abstracts for CH ZRH EURD
CAM:
  id: "10932006097032052736"
  description: "ztc alarm monitoring based on moisture sensor on coil or in pan."
  is_abstract: true
  implements:
  - MONITORING
  uses:
  - condensate_water_alarm

DPHCC:
  id: "12422697573691686912"
  description: "Two-pipe heating and cooling control. Has a single control
    valve that is fed by two separate headers for heating and cooling water.
    There is an isolation valve for each incoming system and a single control
    valve. Valve and mode control to zone temperature (heating/cooling
    setpoint configuration)."
  is_abstract: true
  opt_uses:
  - chilled_return_water_isolation_valve_percentage_command
  - heating_return_water_isolation_valve_percentage_command
  - heating_supply_water_isolation_valve_percentage_command
  - chilled_supply_water_isolation_valve_percentage_command
  - zone_air_cooling_temperature_setpoint
  - zone_air_heating_temperature_setpoint
  - condensate_water_alarm
  - zone_conditioning_mode
  - supply_water_valve_flowrate_sensor
  uses:
  - supply_water_valve_percentage_command
  - zone_air_temperature_sensor
  - water_riser_mode

HHCDM:
  id: "3582131505163403264"
  description: "Hydronic heating and cooling distribution monitoring"
  is_abstract: true
  implements:
  - MONITORING
  uses:
  - chilled_supply_water_isolation_valve_percentage_command
  - chilled_return_water_isolation_valve_percentage_command
  - heating_supply_water_isolation_valve_percentage_command
  - heating_return_water_isolation_valve_percentage_command
  - heating_request_count
  - cooling_request_count
  opt_uses:
  - average_zone_air_temperature_sensor


HHRU:
  id: "9211631039376523264"
  description: "Hydronic heat recovery unit for ahu's with bypass valve and circulation pump"
  is_abstract: true
  implements:
  - MONITORING
  uses:
  - supply_air_temperature_sensor
  - supply_air_temperature_setpoint
  - return_air_temperature_sensor
  - supply_water_temperature_sensor
  - supply_water_valve_percentage_command
  - supply_water_valve_percentage_sensor
  opt_uses:
  - exhaust_air_temperature_sensor
  - outside_air_temperature_sensor

PHRU:
  id: "5194420171762040832"
  description: "heat recovery unit for ahu's with plate heat exchanger valve and bypass damper"
  is_abstract: true
  implements:
  - MONITORING
  uses:
  - supply_air_temperature_sensor
  - supply_air_temperature_setpoint
  - return_air_temperature_sensor
  - bypass_air_damper_percentage_command
  opt_uses:
  - exhaust_air_temperature_sensor
  - outside_air_temperature_sensor
  - bypass_air_damper_command
  - bypass_air_damper_status

CHWDT2X:
  id: "17588854111866978304"
  description: "Temperature differential across chilled water with two sets of sensors."
  is_abstract: true
  implements:
  - MONITORING
  uses:
  - chilled_return_water_temperature_sensor_1
  - chilled_supply_water_temperature_sensor_1
  - chilled_return_water_temperature_sensor_2
  - chilled_supply_water_temperature_sensor_2

HLSAFS:
  id: "3550799821818298368"
  description: "Duct VAV type with high and low limit setpoint"
  is_abstract: true
  uses:
  - high_limit_supply_air_flowrate_setpoint
  - low_limit_supply_air_flowrate_setpoint
  - supply_air_flowrate_setpoint
  implements:
  - CONTROL

RHDHS:
  id: "15197108458198401024"
  description: "Return humidification/dehumidification monitor."
  is_abstract: true
  uses:
  - return_air_relative_humidity_sensor
  - return_air_relative_humidity_setpoint
  - dehumidification_run_status
  - humidification_run_status
  implements:
  - MONITORING

CO2DFVSC:
  id: "4574242837138243584"
  description: "Carbon dioxide levels controlled by a variable speed discharge fan."
  uses:
  - zone_air_co2_concentration_sensor
  - zone_air_co2_concentration_setpoint
  - discharge_fan_speed_percentage_command
  implements:
  - CONTROL

RACO2C:
  id: "15503353232859594752"
  description: "Returned air carbon dioxide levels controls."
  uses:
  - return_air_co2_concentration_sensor
  - return_air_co2_concentration_setpoint
  
DX2DDC:
  id: "6446737527519838208"
  description: "Two compressor run control with dual setpoint control on discharge side"
  is_abstract: true
  opt_uses:
  - cooling_percentage_command
  - compressor_speed_percentage_command
  uses:
  - compressor_run_command_1
  - compressor_run_command_2
  - compressor_run_status_1
  - compressor_run_status_2
  - discharge_air_heating_temperature_setpoint
  - discharge_air_cooling_temperature_setpoint
  - discharge_air_temperature_sensor
  implements:
  - CONTROL

HWDT:
  id: "6441530240450691072"
  description: "Temperature differential across heating water for heat recovery chiller."
  is_abstract: true
  implements:
  - MONITORING
  uses:
  - heating_return_water_temperature_sensor
  - heating_supply_water_temperature_sensor

HPDDC:
  id: "5130419798932455424"
  description: "Dual setpoint discharge side heat pump control."
  is_abstract: true
  opt_uses:
  - cooling_thermal_power_capacity
  - heating_thermal_power_capacity
  - compressor_speed_percentage_command
  - cooling_percentage_command
  uses:
  - discharge_air_temperature_sensor
  - discharge_air_cooling_temperature_setpoint
  - discharge_air_heating_temperature_setpoint
  - compressor_run_command
  - compressor_run_status
  - reversing_valve_command
  implements:
  - CONTROL

EC2SC:
  id: "9093587471018491904"
  description: "Evaporative cooler control on supply side."
  is_abstract: true
  opt_uses:
  - evaporative_cooler_run_status_1
  - evaporative_cooler_run_status_2
  - cooling_percentage_sensor
  - cooling_request_count
  uses:
  - evaporative_cooler_run_command_1
  - evaporative_cooler_run_command_2
  - supply_air_temperature_sensor
  - supply_air_temperature_setpoint
  implements:
  - CONTROL

HWDDC:
  id: "5695815066213941248"
  description: "Heating water valve with dual setpoint control on discharge side."
  is_abstract: true
  opt_uses:
  - heating_water_valve_percentage_sensor
  - heating_thermal_power_capacity
  - discharge_air_relative_humidity_sensor
  - heating_water_flowrate_sensor
  uses:
  - heating_water_valve_percentage_command
  - discharge_air_heating_temperature_setpoint
  - discharge_air_temperature_sensor
  implements:
  - CONTROL

CFDPM:
  id: "13838358376871886848"
  description: "Carbon filter pressure monitoring, where specific filter type is required."
  is_abstract: true
  uses:
  - carbon_filter_differential_pressure_sensor
  implements:
  - MONITORING
 
VOADM2X:
  id: "13507343804260155392"
  description: "Variable outside air damper monitoring, where there are two separate, equal sets of dampers that operate in conjunction."
  is_abstract: true
  opt_uses:
  - economizer_mode
  - mixed_air_temperature_sensor
  - outside_air_damper_percentage_sensor_1
  - outside_air_damper_percentage_sensor_2
  - low_limit_outside_air_damper_percentage_command
  - outside_air_flowrate_sensor_1
  - outside_air_flowrate_sensor_2
  uses:
  - outside_air_temperature_sensor
  - outside_air_damper_percentage_command_1
  - outside_air_damper_percentage_command_2
  implements:
  - MONITORING
 
EHHRC:
  id: "3300321589723136"
  description: "Exhaust hydronic heat recovery coil with an isolation valve."
  is_abstract: true
  uses:
  - heat_recovery_water_isolation_valve_command
  - leaving_heat_recovery_coil_temperature_sensor
  - entering_heat_recovery_coil_temperature_sensor
  - exhaust_air_flowrate_sensor
  implements:
  - MONITORING
 
DPBHCC:
  id: "6697901167675965440"
  description: "Two-pipe binary (open/closed) heating and cooling control. There is
  an isolation valve for each incoming system. Valve and mode control to zone temperature
  (heating/cooling setpoint configuration)."
  is_abstract: true
  opt_uses:
  - cooling_request_count
  - heating_request_count
  - zone_air_relative_humidity_sensor
  uses:
  - chilled_supply_water_isolation_valve_command
  - chilled_supply_water_isolation_valve_status
  - heating_supply_water_isolation_valve_command
  - heating_supply_water_isolation_valve_status
  - zone_air_cooling_temperature_setpoint
  - zone_air_heating_temperature_setpoint
  - zone_air_temperature_sensor
  implements:
  - CONTROL
 
FTC:
  id: "18010943431630651392"
  description: "Floor temperature control, where the temperature sensors are embedded in the floor (as opposed to open to the air)."
  is_abstract: true
  uses:
  - zone_floor_temperature_sensor
  - zone_floor_temperature_setpoint
  implements:
  - OPERATIONAL
 
DPCHWHRWSC:
  id: "370343691220418560"
  description: "Two-pipe chilled water and heat recovery water control using the same coils."
  is_abstract: true
  opt_uses:
  - leaving_coil_temperature_sensor
  - chilled_supply_water_temperature_sensor
  - chilled_return_water_temperature_sensor
  - heat_recovery_supply_water_temperature_sensor
  - heat_recovery_return_water_temperature_sensor
  - supply_water_valve_percentage_sensor
  - heat_recovery_return_water_isolation_valve_status
  - heat_recovery_supply_water_isolation_valve_status
  - chilled_return_water_isolation_valve_status
  - chilled_supply_water_isolation_valve_status
  uses:
  - supply_air_temperature_sensor
  - supply_air_temperature_setpoint
  - supply_water_valve_percentage_command
  - heat_recovery_run_command
  - heat_recovery_supply_water_isolation_valve_command
  - chilled_supply_water_isolation_valve_command
  implements:
  - CONTROL

CPVSC2X:
  id: "2309143330803417088"
  description: "Circulation pump variable speed control with 2 circulation pumps."
  is_abstract: true
  uses:
  - circulation_pump_run_command_1
  - circulation_pump_run_status_1
  - circulation_pump_speed_percentage_command_1
  - circulation_pump_run_command_2
  - circulation_pump_run_status_2
  - circulation_pump_speed_percentage_command_2
  implements:
  - OPERATIONAL

HWTTC:
  id: "8895657785832767488"
  description: "Hot water tank temperature control."
  is_abstract: true
  uses:
  - hot_water_tank_temperature_setpoint
  - hot_water_tank_temperature_sensor
  implements:
  - OPERATIONAL

PHWTTC:
  id: "15921273204530741248"
  description: "Preheating water tank temperature control."
  is_abstract: true
  uses:
  - preheating_water_tank_temperature_setpoint
  - preheating_water_tank_temperature_sensor
  implements:
  - OPERATIONAL
  

RCKTM:
  id: "4150552628444528640"
  description: "Refrigeration circuit monitoring for a DX compressor loop."
  is_abstract: true
  uses:
  - refrigerant_discharge_pressure_sensor
  - refrigerant_discharge_temperature_sensor
  - refrigerant_liquid_pressure_sensor
  - refrigerant_liquid_saturation_temperature_sensor
  - refrigerant_liquid_temperature_sensor
  - refrigerant_subcooling_temperature_sensor
  - refrigerant_suction_pressure_sensor
  - refrigerant_suction_saturation_temperature_sensor
  - refrigerant_suction_superheat_temperature_sensor
  - refrigerant_suction_temperature_sensor


RCKTM2X:
  id: "9248627406627930112"
  description: "Refrigeration circuits (2x) monitoring for a DX compressor loop."
  is_abstract: true
  uses:
  - refrigerant_discharge_pressure_sensor_1
  - refrigerant_discharge_temperature_sensor_1
  - refrigerant_liquid_pressure_sensor_1
  - refrigerant_liquid_saturation_temperature_sensor_1
  - refrigerant_liquid_temperature_sensor_1
  - refrigerant_subcooling_temperature_sensor_1
  - refrigerant_suction_pressure_sensor_1
  - refrigerant_suction_saturation_temperature_sensor_1
  - refrigerant_suction_superheat_temperature_sensor_1
  - refrigerant_suction_temperature_sensor_1
  - refrigerant_discharge_pressure_sensor_2
  - refrigerant_discharge_temperature_sensor_2
  - refrigerant_liquid_pressure_sensor_2
  - refrigerant_liquid_saturation_temperature_sensor_2
  - refrigerant_liquid_temperature_sensor_2
  - refrigerant_subcooling_temperature_sensor_2
  - refrigerant_suction_pressure_sensor_2
  - refrigerant_suction_saturation_temperature_sensor_2
  - refrigerant_suction_superheat_temperature_sensor_2
  - refrigerant_suction_temperature_sensor_2


CCM:
  id: "7375129961641803776"
  description: "Compressor current monitoring."
  is_abstract: true
  uses:
  - compressor_run_command
  - compressor_current_sensor

CC2XM:
  id: "15229407711775948800"
  description: "Compressor current monitoring for 2 compressors."
  is_abstract: true
  uses:
  - compressor_run_command_1
  - compressor_current_sensor_1
  - compressor_run_command_2
  - compressor_current_sensor_2

SSSPC:
  id: "12462508690710200320"
  description: "Supply static steam pressure control for steam/water heat exchanger"
  is_abstract: true
  uses:
  - supply_steam_static_pressure_sensor
  - supply_steam_static_pressure_setpoint
  - steam_valve_percentage_command
  implements:
  - CONTROL

SCHWISOVPM:
  id: "428890486376235008"
  description: "Secondary chilled water return side isolation valve percentage monitoring."
  is_abstract: true
  uses:
  - secondary_chilled_return_water_isolation_valve_percentage_command
  - secondary_chilled_return_water_isolation_valve_percentage_sensor
  implements:
  - MONITORING

SCHWDT:
  id: "9593715728075194368"
  description: "Secondary-side chilled water delta-T monitoring."
  is_abstract: true
  implements:
  - MONITORING
  uses:
  - secondary_chilled_supply_water_temperature_sensor
  - secondary_chilled_return_water_temperature_sensor

SHWDT:
  id: "11532515367658192896"
  description: "Secondary-side heating water delta-T monitoring."
  is_abstract: true
  implements:
  - MONITORING
  uses:
  - secondary_heating_supply_water_temperature_sensor
  - secondary_heating_return_water_temperature_sensor

PCHWDT:
  id: "18119029822687543296"
  description: "Temperature differential across primary chilled water loop."
  is_abstract: true
  implements:
  - MONITORING
  uses:
  - primary_chilled_return_water_temperature_sensor
  - primary_chilled_supply_water_temperature_sensor

PHWDT:
  id: "4392058158462271488"
  description: "Temperature differential across primary heating water loop."
  is_abstract: true
  implements:
  - MONITORING
  uses:
  - primary_heating_return_water_temperature_sensor
  - primary_heating_supply_water_temperature_sensor

TDTM:
  id: "9652262523231010816"
  description: "water tank delta-T monitoring."
  is_abstract: true
  uses:
  - leaving_water_tank_temperature_sensor
  - entering_water_tank_temperature_sensor 
  implements:
  - MONITORING

HLPM:
  id: "4982029709647806464"
  description: "Heating thermal power sensor."
  is_abstract: true
  uses:
  - heating_thermal_power_sensor
  implements:
  - MONITORING

CWRWISOVM:
  id: "15646553627261140992"
  description: "Condensing water supply side isolation valve monitoring."
  is_abstract: true
  uses:
  - condensing_return_water_isolation_valve_command
  - condensing_return_water_isolation_valve_status
  implements:
  - MONITORING

CWRWISOVPM:
  id: "7850822672282812416"
  description: "Condensing water return side isolation valve percentage monitoring."
  is_abstract: true
  uses:
  - condensing_return_water_isolation_valve_percentage_command
  - condensing_return_water_isolation_valve_percentage_sensor
  implements:
  - MONITORING

OCWRWISOVM:
  id: "18443288995858219008"
  description: "Open-loop CDW return side isolation valve monitoring."
  is_abstract: true
  uses:
  - outside_condensing_loop_return_water_isolation_valve_command
  - outside_condensing_loop_return_water_isolation_valve_status
  implements:
  - MONITORING

OCWRWISOVPM:
  id: "15705100422416957440"
  description: "Open-loop CDW return side isolation valve monitoring."
  is_abstract: true
  uses:
  - outside_condensing_loop_return_water_isolation_valve_percentage_command
  - outside_condensing_loop_return_water_isolation_valve_percentage_sensor
  implements:
  - MONITORING

HWRWISOVM:
  id: "8729024599620059136"
  description: "Heating return side isolation valve monitoring."
  is_abstract: true
  uses:
  - heating_return_water_isolation_valve_command
  - heating_return_water_isolation_valve_status
  implements:
  - MONITORING

HWSWISOVM:
  id: "4614986340017111040"
  description: "Heating supply side isolation valve monitoring."
  is_abstract: true
  uses:
  - heating_supply_water_isolation_valve_command
  - heating_supply_water_isolation_valve_status
  implements:
  - MONITORING

HWRWISOVPM:
  id: "13399257413203263488"
  description: "Heating return side isolation valve percentage monitoring."
  is_abstract: true
  uses:
  - heating_return_water_isolation_valve_percentage_command
  - heating_return_water_isolation_valve_percentage_sensor
  implements:

  - MONITORING 

DEFSS:
  id: "8292821948602253312"
  description: "defrost run command and status (start/stop) "
  is_abstract: true
  uses:
  - defrost_run_status
  - defrost_run_command  
  implements:
  - MONITORING

MIPVCM:
  id: "10283962739713900544"
  description: "Motor phase-level input current and voltage monitoring."
  is_abstract: true
  implements:
  - MONITORING
  uses:
  - input_phase1_phase3_line_motor_voltage_sensor
  - input_phase1_phase2_line_motor_voltage_sensor
  - input_phase2_phase3_line_motor_voltage_sensor
  - input_phase1_line_motor_current_sensor
  - input_phase2_line_motor_current_sensor
  - input_phase3_line_motor_current_sensor
  opt_uses:
  - average_input_line_motor_current_sensor
  - average_input_inter_line_motor_voltage_sensor

MIPWM:
  id: "2094166817340653568"
  description: "Motor input power monitoring."
  is_abstract: true
  implements:
  - MONITORING
  uses:
  - input_motor_power_sensor
  opt_uses:
  - motor_powerfactor_sensor
  - input_motor_frequency_sensor

INVOPWM:
  id: "10056530958531690496"
  description: "Inverter (VFD) output power monitoring."
  is_abstract: true
  implements:
  - MONITORING
  uses:
  - output_inverter_power_sensor
  opt_uses:
  - output_inverter_voltage_sensor
  - input_inverter_frequency_sensor

INVIPCM:
  id: "3240332922506444800"
  description: "Inverter (VFD) 3-phase input current monitoring."
  is_abstract: true
  implements:
  - MONITORING
  uses:
  - input_phase1_line_inverter_current_sensor
  - input_phase2_line_inverter_current_sensor
  - input_phase3_line_inverter_current_sensor

CWSWISOVPM:
  id: "14769547968574914560"
  description: "Condensing water supply side isolation valve percentage monitoring."
  is_abstract: true
  uses:
  - condensing_supply_water_isolation_valve_percentage_command
  - condensing_supply_water_isolation_valve_percentage_sensor
  implements:
  - MONITORING

GTWFCISOVM:
  id: "5444844940104302592"
  description: "Geothermal water free-cooling isolation valve monitoring; exclusively using ground as heat sink for building load."
  is_abstract: true  
  uses:
  - chilled_side_ground_supply_economizer_isolation_valve_status
  - chilled_side_ground_return_economizer_isolation_valve_status
  - chilled_side_ground_return_economizer_isolation_valve_command
  implements:
  - MONITORING

GTWGRISOVM:
  id: "12463704959361220608"
  description: "Geothermal water ground-recharge isolation valve monitoring; rejecting ground heat to atmosphere via cooling towers."
  is_abstract: true  
  uses:
  - heating_side_ground_supply_economizer_isolation_valve_status
  - heating_side_ground_return_economizer_isolation_valve_status
  - heating_side_ground_return_economizer_isolation_valve_command
  implements:
  - MONITORING

GTWHEISOVM:
  id: "3366433712072818688"
  description: "Geothermal water heat-extraction isolation valve monitoring; extracting ground heat to to use in building."
  is_abstract: true
  uses:
  - chilled_side_ground_return_water_isolation_valve_status
  - chilled_side_ground_supply_water_isolation_valve_status
  - chilled_side_ground_supply_water_isolation_valve_command
  implements:
  - MONITORING

GTWHRISOVM:
  id: "11317538854195429376"
  description: "Geothermal water heat-rejection isolation valve monitoring; rejecting building heat to ground."
  is_abstract: true  
  uses:
  - heating_side_ground_return_water_isolation_valve_status
  - heating_side_ground_supply_water_isolation_valve_status
  - heating_side_ground_supply_water_isolation_valve_command
  implements:
  - MONITORING
  
COCDSP:
  id: "3620605616042541056"
  description: "Dual setpoint CO concentration control."
  is_abstract: true
  uses:
  - low_limit_zone_air_co_concentration_setpoint
  - high_limit_zone_air_co_concentration_setpoint
  - zone_air_co_concentration_sensor
  implements:
  - CONTROL

NOCDSP:
  id: "10177846673493983232"
  description: "Dual setpoint NO concentration control."
  is_abstract: true
  uses:
  - low_limit_zone_air_no_concentration_setpoint
  - high_limit_zone_air_no_concentration_setpoint
  - zone_air_no_concentration_sensor
  implements:
  - CONTROL

EFHLC:
  id: "16708066133181202432"
  description: "Two-speed exhaust fan (low/high)."
  is_abstract: true
  uses:
  - low_exhaust_fan_speed_command
  - high_exhaust_fan_speed_command
  - low_exhaust_fan_speed_status
  - high_exhaust_fan_speed_status
  implements:
<<<<<<< HEAD
  - OPERATIONAL
 
PHWTC:
  description: "potable water temperature monitoring and control."
  is_abstract: true
  uses:
  - potable_hot_water_temperature_sensor  

LM:
  description: "level monitoring of devices storing media."
  is_abstract: true
  uses:
  - level_status
  - percentage_sensor
 
PLPM:  
  description: "Pipeline Fluid pressure monitoring"
  is_abstract: true
  uses:
  - line_pressure_sensor 
=======
  - OPERATIONAL
>>>>>>> 99d9dc3f
<|MERGE_RESOLUTION|>--- conflicted
+++ resolved
@@ -4975,8 +4975,8 @@
   - low_exhaust_fan_speed_status
   - high_exhaust_fan_speed_status
   implements:
-<<<<<<< HEAD
-  - OPERATIONAL
+  - OPERATIONAL
+
  
 PHWTC:
   description: "potable water temperature monitoring and control."
@@ -4996,6 +4996,4 @@
   is_abstract: true
   uses:
   - line_pressure_sensor 
-=======
-  - OPERATIONAL
->>>>>>> 99d9dc3f
+
