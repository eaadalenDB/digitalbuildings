--- conflicted
+++ resolved
@@ -49,10 +49,6 @@
   - run_time_accumulator
   implements:
   - MONITORING
-<<<<<<< HEAD
-=======
-
->>>>>>> cd0971cf
 
 DD:
   id: "8927971333061476352"
@@ -4483,10 +4479,6 @@
   - compressor_lost_power_alarm
   - failed_compressor_alarm
   - overload_compressor_alarm
-<<<<<<< HEAD
-
-=======
->>>>>>> cd0971cf
 
 CDWFRM:
   id: "632877381119377408"
@@ -6132,10 +6124,7 @@
   opt_uses:
   - input_motor_frequency_sensor
   - motor_powerfactor_sensor
-<<<<<<< HEAD
-
-=======
->>>>>>> cd0971cf
+
 
 MSM:
   id: "2084609862272024576"
