--- conflicted
+++ resolved
@@ -4899,11 +4899,7 @@
 
 CHWRWISOVPM:
   guid: "0a8333ee-fdc9-440b-9ebc-fb0e19e8cf5c"
-<<<<<<< HEAD
   description: "Chilled water return side isolation valve percentage control."
-=======
-  description: "Return side isolation valve percentage monitoring."
->>>>>>> caeb5e04
   is_abstract: true
   opt_uses:
   - failed_chilled_return_water_isolation_valve_alarm
@@ -5026,11 +5022,7 @@
 
 CWRISOVPM:
   guid: "ec4e3b78-417d-47a3-bbbf-d031f31d2d3d"
-<<<<<<< HEAD
   description: "Condensing water return isolation valve percentage control."
-=======
-  description: "Condensing water return isolation valve percentage monitoring."
->>>>>>> caeb5e04
   is_abstract: true
   opt_uses:
   - failed_condensing_return_water_isolation_valve_alarm
