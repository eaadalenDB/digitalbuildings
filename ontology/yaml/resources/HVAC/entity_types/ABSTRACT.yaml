--- conflicted
+++ resolved
@@ -5000,9 +5000,9 @@
   - high_exhaust_fan_speed_status
   implements:
   - OPERATIONAL
-<<<<<<< HEAD
+
   
   
 
-=======
->>>>>>> 777ed393
+
+
