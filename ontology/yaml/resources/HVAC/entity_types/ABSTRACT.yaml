# Copyright 2020 Google LLC
#
# Licensed under the Apache License, Version 2.0 (the License);
# you may not use this file except in compliance with the License.
# You may obtain a copy of the License at
#
#    https://www.apache.org/licenses/LICENSE-2.0
#
# Unless required by applicable law or agreed to in writing, software
# distributed under the License is distributed on an AS IS BASIS,
# WITHOUT WARRANTIES OR CONDITIONS OF ANY KIND, either express or implied.
# See the License for the specific language governing permissions and
# limitations under the License.

### ABSTRACT TYPES

# This defines subtypes by function. They are not necessarily specific to any type of equipment.
# TODO: Variable speed compressors?
# TODO: For types which use multiple sensors as control points (e.g. differential_pressure_sensor_1
# and _2) they should be reconstructed using virtual points (and the 2X types should be deprecated).

SD:
  id: "11449987124388954112"
  description: "Single duct VAV type, with basic airflow control."
  is_abstract: true
  opt_uses:
  - run_command
  - supply_air_ventilation_flowrate_requirement
  - supply_air_cooling_flowrate_capacity
  - supply_air_heating_flowrate_capacity
  - cooling_thermal_power_capacity
  - supply_air_temperature_sensor
  uses:
  - supply_air_flowrate_sensor
  - supply_air_flowrate_setpoint
  - supply_air_damper_percentage_command
  implements:
  - CONTROL

DD:
  id: "8927971333061476352"
  description: "Dual duct flow control (hot deck, cold deck)."
  is_abstract: true
  opt_uses:
  - supply_air_ventilation_flowrate_requirement
  - supply_air_cooling_flowrate_capacity
  - supply_air_heating_flowrate_capacity
  - cooling_thermal_power_capacity
  - heating_thermal_power_capacity
  - discharge_air_temperature_sensor
  - run_command
  uses:
  - cooling_air_damper_percentage_command
  - cooling_air_flowrate_sensor
  - cooling_air_flowrate_setpoint
  - heating_air_damper_percentage_command
  - heating_air_flowrate_sensor
  - heating_air_flowrate_setpoint
  implements:
  - CONTROL

# Not deprecated but probably not useful
OADM:
  id: "13985513714598543360"
  description: "Outside air damper monitoring."
  uses:
  - outside_air_damper_command

MOAFC:
  id: "1519549946037010432"
  description: "Minimum (ventilation) outside air flow control."
  is_abstract: true
  opt_uses:
  - economizer_mode
  uses:
  - ventilation_outside_air_damper_percentage_command
  - ventilation_outside_air_flowrate_setpoint
  - ventilation_outside_air_flowrate_sensor
  implements:
  - CONTROL

OAFC:
  id: "12724505818934804480"
  description: "Outside Air Flow Control"
  is_abstract: true
  opt_uses:
  - economizer_mode
  - mixed_air_temperature_sensor
  uses:
  - outside_air_flowrate_setpoint
  - outside_air_flowrate_sensor
  - outside_air_damper_percentage_command
  implements:
  - CONTROL

ZTM:
  id: "5662861603217866752"
  description: "Zone temperature monitoring."
  is_abstract: true
  opt_uses:
  - discharge_air_temperature_sensor
  uses:
  - zone_air_temperature_sensor
  implements:
  - MONITORING

REFM:
  id: "18151343369916252160"
  description: "Refrigerant leak monitoring."
  is_abstract: true
  implements:
  - MONITORING
  uses:
  - zone_air_refrigerant_concentration_sensor


CSP:
  id: "2456298668530073600"
  description: "Single cooling setpoint control (IDF room typically)."
  is_abstract: true
  implements:
  - OPERATIONAL
  opt_uses:
  - zone_air_relative_humidity_sensor
  - discharge_air_temperature_sensor
  uses:
  - zone_air_temperature_sensor
  - zone_air_cooling_temperature_setpoint

ZTC:
  id: "10742921982891786240"
  description: "Single control setpoint with deadband."
  is_abstract: true
  implements:
  - OPERATIONAL
  opt_uses:
  - zone_air_deadband_temperature_setpoint
  - zone_air_relative_humidity_sensor
  uses:
  - zone_air_temperature_setpoint
  - zone_air_temperature_sensor

DSARC:
  id: "9767289031682424832"
  description: "AHU dual supply air reset control."
  is_abstract: true
  opt_uses:
  - supply_air_flowrate_sensor
  - heating_request_count
  uses:
  - supply_air_cooling_temperature_setpoint
  - supply_air_heating_temperature_setpoint
  - supply_air_static_pressure_setpoint
  - cooling_request_count
  - pressurization_request_count
  implements:
  - CONTROL

DFMSS:
  id: "15946227720434745344"
  description: "Discharge fan Start Stop with uneven statuses."
  is_abstract: true
  implements:
  - OPERATIONAL
  opt_uses:
  - discharge_air_flowrate_capacity
  - discharge_fan_power_capacity
  - discharge_fan_current_sensor
  - discharge_fan_power_sensor
  uses:
  - discharge_fan_run_command
  - discharge_fan_run_status_1
  - discharge_fan_run_status_2

DX2RC:
  id: "14529282687673303040"
  description: "Compressor run control on retun side (RC)."
  is_abstract: true
  opt_uses:
  - discharge_air_temperature_sensor
  - leaving_cooling_coil_temperature_sensor
  - cooling_thermal_power_capacity
  - cooling_percentage_command
  - compressor_speed_percentage_command
  uses:
  - return_air_temperature_setpoint
  - return_air_temperature_sensor
  - compressor_run_command_1
  - compressor_run_command_2
  - compressor_run_status_1
  - compressor_run_status_2
  implements:
  - CONTROL

DFSMC:
  id: "2774887660236308480"
  description: "Discharge fan multi-speed control."
  is_abstract: true
  uses:
  - discharge_fan_run_command
  - discharge_fan_speed_mode

DSP:
  id: "8112819800507416576"
  description: "Dual setpoint control (heating/cooling thresholds with deadband in between)."
  is_abstract: true
  implements:
  - OPERATIONAL
  opt_uses:
  - discharge_air_temperature_sensor
  - zone_air_relative_humidity_sensor
  uses:
  - zone_air_temperature_sensor
  - zone_air_cooling_temperature_setpoint
  - zone_air_heating_temperature_setpoint

DDSP:
  id: "15044396188704964608"
  description: "Dual setpoint control (heating/cooling thresholds with deadband in between) with two zone temp sensors."
  is_abstract: true
  implements:
  - OPERATIONAL
  opt_uses:
  - discharge_air_temperature_sensor
  uses:
  - zone_air_temperature_sensor_1
  - zone_air_temperature_sensor_2
  - zone_air_cooling_temperature_setpoint
  - zone_air_heating_temperature_setpoint

CO2C:
  id: "14886233640072642560"
  description: "Carbon dioxide control."
  is_abstract: true
  implements:
  - OPERATIONAL
  uses:
  - zone_air_co2_concentration_sensor
  - zone_air_co2_concentration_setpoint

COC:
  id: "11679670705384849408"
  description: "Carbon monoxide control."
  is_abstract: true
  implements:
  - OPERATIONAL
  uses:
  - zone_air_co_concentration_sensor
  - zone_air_co_concentration_setpoint

BPC:
  id: "16869691043929391104"
  description: "Building pressure control (stand-alone fan)."
  is_abstract: true
  uses:
  - building_air_static_pressure_sensor
  - building_air_static_pressure_setpoint
  implements:
  - OPERATIONAL

EDPM:
  id: "18075318737925308416"
  description: "Exhaust air damper percentage monitoring."
  is_abstract: true
  uses:
  - exhaust_air_damper_percentage_command
  - exhaust_air_damper_percentage_sensor

EDM:
  id: "3621015733879701504"
  description: "Exhaust air damper monitoring."
  is_abstract: true
  uses:
  - exhaust_air_damper_command
  - exhaust_air_damper_status

EDBPC:
  id: "15769475728711614464"
  description: "Building static control with exhaust damper."
  is_abstract: true
  opt_uses:
  - exhaust_air_differential_pressure_sensor
  - exhaust_air_damper_percentage_sensor
  uses:
  - building_air_static_pressure_sensor
  - building_air_static_pressure_setpoint
  - exhaust_air_damper_percentage_command
  implements:
  - CONTROL

EFFC:
  id: "3108154032661725184"
  description: "Exhaust fan flow control."
  is_abstract: true
  uses:
  - speed_percentage_command
  - exhaust_air_flowrate_setpoint
  - exhaust_air_flowrate_sensor
  implements:
  - CONTROL

BSPC:
  id: "6131235964464398336"
  description: "Building static pressure control (as part of a composite device)."
  is_abstract: true
  opt_uses:
  - exhaust_air_damper_percentage_command
  - exhaust_fan_run_status
  uses:
  - building_air_static_pressure_sensor
  - building_air_static_pressure_setpoint
  - exhaust_fan_run_command
  implements:
  - CONTROL

VSC:
  id: "3357018594004172800"
  description: "Variable speed control generic."
  is_abstract: true
  opt_uses:
  - current_sensor
  - speed_percentage_sensor
  - speed_frequency_sensor
  - power_sensor
  - voltage_sensor
  uses:
  - speed_percentage_command
  - run_status
  - run_command
  implements:
  - OPERATIONAL

EFVSC:
  id: "12580390630858948608"
  description: "Variable speed control for exhaust fans."
  is_abstract: true
  opt_uses:
  - exhaust_fan_speed_frequency_sensor
  - exhaust_fan_speed_percentage_sensor
  - exhaust_fan_current_sensor
  - exhaust_fan_power_sensor
  uses:
  - exhaust_fan_run_command
  - exhaust_fan_run_status
  - exhaust_fan_speed_percentage_command
  implements:
  - OPERATIONAL

VSFC:
  id: "17941929285778407424"
  description: "Variable speed control or monitor in frequency"
  is_abstract: true
  uses:
  - speed_frequency_command
  - speed_frequency_sensor
 

SFVSC:
  id: "16291356723812237312"
  description: "Variable speed control for supply fans."
  is_abstract: true
  opt_uses:
  - supply_fan_speed_frequency_sensor
  - supply_fan_speed_percentage_sensor
  - supply_fan_current_sensor
  - supply_fan_power_sensor
  uses:
  - supply_fan_run_command
  - supply_fan_run_status
  - supply_fan_speed_percentage_command
  implements:
  - OPERATIONAL

DFVSC:
  id: "3825392955250704384"
  description: "Variable speed control for discharge fans."
  is_abstract: true
  opt_uses:
  - discharge_fan_current_sensor
  - discharge_fan_power_sensor
  - discharge_fan_speed_frequency_sensor
  - discharge_fan_speed_percentage_sensor
  - discharge_fan_lost_power_alarm
  uses:
  - discharge_fan_speed_percentage_command
  - discharge_fan_run_status
  - discharge_fan_run_command
  implements:
  - OPERATIONAL

DFVSC2X:
  id: "2339665773590478848"
  description: "Variable speed control for discharge fans for 2 separate zones."
  is_abstract: true
  opt_uses:
  - discharge_fan_current_sensor_1
  - discharge_fan_power_sensor_1
  - discharge_fan_speed_frequency_sensor_1
  - discharge_fan_speed_percentage_sensor_1
  - discharge_fan_lost_power_alarm_1
  - discharge_fan_current_sensor_2
  - discharge_fan_power_sensor_2
  - discharge_fan_speed_frequency_sensor_2
  - discharge_fan_speed_percentage_sensor_2
  - discharge_fan_lost_power_alarm_2
  uses:
  - discharge_fan_speed_percentage_command_1
  - discharge_fan_run_status_1
  - discharge_fan_run_command_1
  - discharge_fan_speed_percentage_command_2
  - discharge_fan_run_status_2
  - discharge_fan_run_command_2
  implements:
  - OPERATIONAL


DFVSFC:
  id: "3819485279274663936"
  description: "Variable speed control with frequency setting for discharge fans."
  is_abstract: true
  uses:
  - discharge_fan_speed_frequency_command
  - discharge_fan_run_status
  - discharge_fan_run_command
  opt_uses:
  - discharge_fan_speed_frequency_sensor
  implements:
  - OPERATIONAL

DFMSC:
  id: "13122696153957138432"
  description: "Discharge fan multi-speed control."
  is_abstract: true
  uses:
  - discharge_fan_run_command
  - discharge_fan_run_status
  - discharge_fan_speed_mode

ZHM:
  id: "17192076649286336512"
  description: "Zone humidity monitoring."
  is_abstract: true
  implements:
  - MONITORING
  uses:
  - zone_air_relative_humidity_sensor

DTM:
  id: "7968704612431560704"
  description: "Discharge temperature monitoring."
  is_abstract: true
  opt_uses:
  - discharge_air_relative_humidity_sensor
  - discharge_air_specificenthalpy_sensor
  uses:
  - discharge_air_temperature_sensor
  implements:
  - MONITORING

SS:
  id: "2875133433875529728"
  description: "Basic combination of run command and status (start/stop)."
  is_abstract: true
  implements:
  - /SS
  - OPERATIONAL
  opt_uses:
  - power_capacity
  - flowrate_capacity
  - powerfactor_sensor
  - current_sensor
  - power_sensor

SSPC:
  id: "10526749200778002432"
  description: "Supply static pressure control via supply fan speed"
  is_abstract: true
  opt_uses:
  - supply_fan_speed_frequency_sensor
  - supply_fan_run_command
  - supply_fan_run_status
  - pressurization_request_count
  - supply_air_damper_percentage_command
  - supply_air_flowrate_sensor
  - supply_fan_speed_percentage_command
  uses:
  - supply_air_static_pressure_sensor
  - supply_air_static_pressure_setpoint
  implements:
  - OPERATIONAL

SPSS:
  id: "8029265712889462784"
  description: "Spray pump start stop monitoring."
  is_abstract: true
  uses:
  - spray_pump_run_command
  - spray_pump_run_status
  implements:
  - OPERATIONAL

EFSS:
  id: "618830020562911232"
  description: "Basic combination of exhaust fan run command and status (start/stop)."
  is_abstract: true
  implements:
  - OPERATIONAL
  opt_uses:
  - exhaust_fan_current_sensor
  - exhaust_fan_power_sensor
  - exhaust_air_flowrate_capacity
  - exhaust_fan_power_capacity
  uses:
  - exhaust_fan_run_command
  - exhaust_fan_run_status

DFSS:
  id: "8437078973678092288"
  description: "Basic combination of discharge fan run command and status (start/stop)."
  is_abstract: true
  implements:
  - OPERATIONAL
  opt_uses:
  - discharge_air_flowrate_capacity
  - discharge_fan_power_capacity
  - discharge_fan_current_sensor
  - discharge_fan_power_sensor
  - discharge_air_static_pressure_sensor
  - discharge_fan_lost_power_alarm
  - discharge_fan_run_time_accumulator
  uses:
  - discharge_fan_run_command
  - discharge_fan_run_status

HT2RC:
  id: "12331526069516500992"
  description: "Two gas or electric heater control on zone side (HSP, DSP)."
  is_abstract: true
  opt_uses:
  - discharge_air_temperature_sensor
  - heating_thermal_power_capacity
  - heating_percentage_command
  uses:
  - heater_run_command_1
  - heater_run_command_2
  - return_air_temperature_setpoint
  - return_air_temperature_sensor
  implements:
  - CONTROL

HTZTC:
  id: "4417012674366275584"
  description: "Gas or electric heater control on zone side (ZC)."
  is_abstract: true
  opt_uses:
  - heating_thermal_power_capacity
  - discharge_air_temperature_sensor
  - heating_percentage_command
  - heater_run_status
  uses:
  - heater_run_command
  - zone_air_temperature_setpoint
  - zone_air_temperature_sensor
  implements:
  - CONTROL

HT3ZTC:
  id: "5155603013255036928"
  description: "Two gas or electric heater control on zone side (HSP, ZTC)."
  is_abstract: true
  opt_uses:
  - discharge_air_temperature_sensor
  - heating_thermal_power_capacity
  - heating_percentage_command
  uses:
  - heater_run_command_1
  - heater_run_command_2
  - heater_run_command_3
  - zone_air_temperature_setpoint
  - zone_air_temperature_sensor
  implements:
  - CONTROL

HSOUC:
  id: "3000067641604833280"
  description: "Heating occupied/unoccupied setpoint control."
  is_abstract: true
  uses:
  - zone_air_unoccupied_heating_temperature_setpoint
  - zone_air_occupied_heating_temperature_setpoint
  - zone_air_temperature_sensor
  implements:
  - CONTROL

HTZOUC:
  id: "11998259697091084288"
  description: "Gas or electric heater control on zone side (ZC)."
  is_abstract: true
  opt_uses:
  - heater_run_status
  uses:
  - heater_run_command
  - zone_air_unoccupied_heating_temperature_setpoint
  - zone_air_occupied_heating_temperature_setpoint
  - zone_air_temperature_sensor
  implements:
  - CONTROL

LCC:
  id: "7719840051089113088"
  description: "Leaving coil temperature control."
  is_abstract: true
  uses:
  - leaving_cooling_coil_temperature_sensor
  - leaving_cooling_coil_temperature_setpoint
  - chilled_water_valve_percentage_command
  implements:
  - CONTROL

LCC2X:
  id: "13640384711221051392"
  description: "Double valve leaving coil temperature control."
  is_abstract: true
  uses:
  - leaving_cooling_coil_temperature_sensor
  - leaving_cooling_coil_temperature_setpoint
  - chilled_water_valve_percentage_command_1
  - chilled_water_valve_percentage_command_2
  implements:
  - CONTROL

SFSS:
  id: "5180976443089223680"
  description: "Basic combination of supply fan run command and status (start/stop)."
  is_abstract: true
  implements:
  - OPERATIONAL
  opt_uses:
  - supply_air_flowrate_capacity
  - supply_fan_power_capacity
  - supply_fan_current_sensor
  - supply_fan_power_sensor
  uses:
  - supply_fan_run_command
  - supply_fan_run_status

RHM:
  id: "14781568929201389568"
  description: "Return air humidity monitoring."
  is_abstract: true
  implements:
  - MONITORING
  uses:
  - return_air_relative_humidity_sensor

RTM:
  id: "2924673029776605184"
  description: "Return air temperature monitoring"
  implements:
  - MONITORING
  opt_uses:
  - return_air_relative_humidity_sensor
  - return_air_specificenthalpy_sensor
  uses:
  - return_air_temperature_sensor

DTC:
  id: "14404348479943999488"
  description: "Discharge air temperatore control"
  is_abstract: true
  implements:
  - OPERATIONAL
  uses:
  - discharge_air_temperature_setpoint
  - discharge_air_temperature_sensor

STC:
  id: "2204097089397325824"
  description: "Supply air temperature control"
  is_abstract: true
  opt_uses:
  - heating_request_count
  - cooling_request_count
  uses:
  - supply_air_temperature_setpoint
  - supply_air_temperature_sensor
  implements:
  - OPERATIONAL

RTC:
  id: "7486819452302917632"
  description: "Return air temperature control"
  is_abstract: true
  implements:
  - OPERATIONAL
  uses:
  - return_air_temperature_sensor
  - return_air_temperature_setpoint

# Rename to OTM
OA:
  id: "15138435219205390336"
  description: "Basic weather station (drybulb temp and humidity)."
  is_abstract: true
  opt_uses:
  - outside_air_relative_humidity_sensor
  - outside_air_dewpoint_temperature_sensor
  - outside_air_wetbulb_temperature_sensor
  - outside_air_specificenthalpy_sensor
  - outside_air_pressure_sensor
  uses:
  - outside_air_temperature_sensor
  implements:
  - MONITORING

ZA:
  id: "3244379125296660480"
  description: "Grouped type for zone air psychrometric conditions (RH and temp)"
  is_abstract: true
  uses:
  - zone_air_temperature_sensor
  - zone_air_relative_humidity_sensor

WDT:
  id: "12148045066631380992"
  description: "Temperature differential across water."
  is_abstract: true
  implements:
  - MONITORING
  uses:
  - return_water_temperature_sensor
  - supply_water_temperature_sensor

CHWDT:
  id: "6815783107824713728"
  description: "Temperature differential across chilled water."
  is_abstract: true
  implements:
  - MONITORING
  uses:
  - chilled_return_water_temperature_sensor
  - chilled_supply_water_temperature_sensor

CHWDPSC:
  id: "9028698692793663488"
  description: "Chilled water valve controlling supply air dewpoint temperature."
  is_abstract: true
  opt_uses:
  - leaving_cooling_coil_temperature_sensor
  - cooling_thermal_power_capacity
  - chilled_supply_water_temperature_sensor
  uses:
  - supply_air_dewpoint_temperature_sensor
  - supply_air_dewpoint_temperature_setpoint
  - chilled_water_valve_percentage_command
  implements:
  - CONTROL

CHWDPSC2X:
  id: "14378975050109812736"
  description: "Chilled water valves (2x) controlling supply air dewpoint temperature."
  is_abstract: true
  opt_uses:
  - leaving_cooling_coil_temperature_sensor
  - cooling_thermal_power_capacity
  uses:
  - supply_air_dewpoint_temperature_sensor
  - supply_air_dewpoint_temperature_setpoint
  - chilled_water_valve_percentage_command_1
  - chilled_water_valve_percentage_command_2
  implements:
  - CONTROL

CWDT:
  id: "16710191489157693440"
  description: "Temperature differential across condenser water."
  is_abstract: true
  implements:
  - MONITORING
  uses:
  - condensing_return_water_temperature_sensor
  - condensing_supply_water_temperature_sensor

# Rename SFN TOTAL_
SWTC:
  id: "3609220173136920576"
  description: "Supply water temperature control."
  is_abstract: true
  implements:
  - OPERATIONAL
  opt_uses:
  - cooling_request_count
  - heating_request_count
  - return_water_temperature_sensor
  - run_command
  uses:
  - supply_water_temperature_setpoint
  - supply_water_temperature_sensor

RWTC:
  id: "4684780039613448192"
  description: "Return water temperature control."
  is_abstract: true
  implements:
  - OPERATIONAL
  opt_uses:
  - supply_water_temperature_sensor
  - run_command
  uses:
  - return_water_temperature_setpoint
  - return_water_temperature_sensor


PSWTC:
  id: "10474579573063286784"
  description: "Process water temperature control."
  is_abstract: true
  opt_uses:
  - process_return_water_temperature_sensor
  uses:
  - process_supply_water_temperature_sensor
  - process_supply_water_temperature_setpoint
  implements:
  - OPERATIONAL

SCHWTC:
  id: "10166461230588362752"
  description: "Supply chilled water temperature control."
  is_abstract: true
  implements:
  - OPERATIONAL
  opt_uses:
  - cooling_request_count
  - chilled_return_water_temperature_sensor
  - cooling_percentage_command
  uses:
  - chilled_supply_water_temperature_setpoint
  - chilled_supply_water_temperature_sensor

WDPC:
  id: "7536359048203993088"
  description: "Differential pressure control in whichever system."
  is_abstract: true
  implements:
  - OPERATIONAL
  opt_uses:
  - pressurization_request_count
  uses:
  - differential_pressure_sensor
  - differential_pressure_setpoint

CGRWTC:
  id: "8601082128077160448"
  description: "Cogeneration return water temperature control."
  is_abstract: true
  implements:
  - OPERATIONAL
  opt_uses:
  - cogeneration_supply_water_temperature_sensor
  uses:
  - cogeneration_return_water_temperature_sensor
  - cogeneration_return_water_temperature_setpoint

WDPC2X:
  id: "14149516868997611520"
  description: "Differential pressure control in whichever system, 2 sensors."
  is_abstract: true
  implements:
  - OPERATIONAL
  opt_uses:
  - pressurization_request_count
  - run_command
  uses:
  - differential_pressure_sensor_1
  - differential_pressure_sensor_2
  - differential_pressure_setpoint

# Change to low_limit_flowrate_setpoint
MINFC:
  id: "16039155144679489536"
  description: "Minimum flow control for entire loop."
  is_abstract: true
  implements:
  - CONTROL
  uses:
  - bypass_valve_percentage_command
  - min_flowrate_setpoint
  - flowrate_sensor

# Rename to CPSS
CPC:
  id: "1722211929268682752"
  description: "Circulation pump control"
  is_abstract: true
  uses:
  - circulation_pump_run_status
  - circulation_pump_run_command


### NET NEW TYPES
ETM:
  id: "13050638559919210496"
  description: "Basic exhaust temperature monitoring."
  is_abstract: true
  uses:
  - exhaust_air_temperature_sensor
  implements:
  - MONITORING

ED:
  id: "8438952541491822592"
  description: "Exhaust air flow control."
  is_abstract: true
  opt_uses:
  - exhaust_air_damper_percentage_sensor
  - exhaust_air_static_pressure_sensor
  uses:
  - exhaust_air_flowrate_setpoint
  - exhaust_air_flowrate_sensor
  - exhaust_air_damper_percentage_command
  implements:
  - CONTROL

RD:
  id: "17662324578346598400"
  description: "Return damper flow control."
  is_abstract: true
  uses:
  - return_air_flowrate_setpoint
  - return_air_flowrate_sensor
  - return_air_damper_percentage_command
  implements:
  - CONTROL

MTM:
  id: "944962761547317248"
  description: "Mixed air temperature monitoring."
  is_abstract: true
  opt_uses:
  - mixed_air_relative_humidity_sensor
  - mixed_air_dewpoint_temperature_sensor
  uses:
  - mixed_air_temperature_sensor
  implements:
  - MONITORING

MTC:
  id: "10168334798402093056"
  description: "Mixed air temperature control."
  is_abstract: true
  uses:
  - mixed_air_temperature_sensor
  - mixed_air_temperature_setpoint
  implements:
  - OPERATIONAL

STM:
  id: "5556648779974705152"
  description: "Basic supply temperature monitoring."
  is_abstract: true
  uses:
  - supply_air_temperature_sensor
  implements:
  - MONITORING

STDSPC:
  id: "14780020816829480960"
  description: "Supply temperature control dual setpoint."
  is_abstract: true
  opt_uses:
  - heating_request_count
  - cooling_request_count
  uses:
  - supply_air_cooling_temperature_setpoint
  - supply_air_heating_temperature_setpoint
  - supply_air_temperature_sensor
  implements:
  - OPERATIONAL

DSPRTC:
  id: "3250805770761011200"
  description: "Dual setpoint return air temp control."
  is_abstract: true
  opt_uses:
  - discharge_air_temperature_sensor
  - return_air_relative_humidity_sensor
  uses:
  - return_air_temperature_sensor
  - return_air_cooling_temperature_setpoint
  - return_air_heating_temperature_setpoint
  implements:
  - OPERATIONAL

ZHC:
  id: "7286031036884975616"
  description: "Zone relative humidity control."
  is_abstract: true
  uses:
  - zone_air_relative_humidity_sensor
  - zone_air_relative_humidity_setpoint
  implements:
  - OPERATIONAL

RHC:
  id: "2169941860192092160"
  description: "Return air relative humidity control."
  is_abstract: true
  uses:
  - return_air_relative_humidity_sensor
  - return_air_relative_humidity_setpoint
  implements:
  - OPERATIONAL

RHDHC:
  id: "18310842924687949824"
  description: "Return humidification/dehumidification control."
  is_abstract: true
  opt_uses:
  - economizer_mode
  - humidification_percentage_command
  uses:
  - return_air_relative_humidity_sensor
  - return_air_relative_humidity_setpoint
  - dehumidification_run_command
  - humidification_run_command
  implements:
  - CONTROL

ZHDHC:
  id: "4475784869405786112"
  description: "Zone humidification/dehumidification control."
  is_abstract: true
  opt_uses:
  - humidification_percentage_command
  uses:
  - zone_air_relative_humidity_sensor
  - zone_air_relative_humidity_setpoint
  - dehumidification_run_command
  - humidification_run_command
  implements:
  - CONTROL

RHHC:
  id: "8019953948913827840"
  description: "Zone humidification control."
  is_abstract: true
  opt_uses:
  - humidification_percentage_command
  uses:
  - humidification_run_command
  - return_air_relative_humidity_setpoint
  - return_air_relative_humidity_sensor

SHC:
  id: "12474177807615787008"
  description: "Supply air relative humidity control."
  is_abstract: true
  opt_uses:
  - humidification_percentage_command
  uses:
  - dehumidification_run_command
  - humidification_run_command
  - supply_air_dehumidification_relative_humidity_setpoint
  - supply_air_humidification_relative_humidity_setpoint
  - supply_air_relative_humidity_sensor
  implements:
  - OPERATIONAL

SHM:
  id: "2378937030399754240"
  description: "Supply air relative humidity monitoring."
  is_abstract: true
  uses:
  - supply_air_relative_humidity_sensor
  implements:
  - MONITORING

REFC:
  id: "3034632988647227392"
  description: "Refrigerant leak control."
  is_abstract: true
  uses:
  - zone_air_refrigerant_concentration_setpoint
  - zone_air_refrigerant_concentration_sensor
  implements:
  - OPERATIONAL

EPC:
  id: "11105083520895156224"
  description: "Exhaust pressure control."
  is_abstract: true
  uses:
  - exhaust_air_static_pressure_sensor
  - exhaust_air_static_pressure_setpoint
  opt_uses:
  - exhaust_air_flowrate_sensor
  implements:
  - OPERATIONAL

CO2M:
  id: "7862491789188399104"
  description: "Basic carbon dioxide monitoring."
  is_abstract: true
  uses:
  - zone_air_co2_concentration_sensor
  implements:
  - MONITORING

VOCM:
  id: "17085863826043174912"
  description: "Volatile organic compound monitoring."
  is_abstract: true
  uses:
  - zone_air_voc_concentration_sensor
  implements:
  - MONITORING

VOCC:
  id: "2097884266154164224"
  description: "Volatile organic compound control."
  is_abstract: true
  uses:
  - zone_air_voc_concentration_setpoint
  - zone_air_voc_concentration_sensor
  implements:
  - OPERATIONAL

VOCPC:
  id: "668891884487180288"
  description: "Volatile organic compound percentage control."
  is_abstract: true
  uses:
  - zone_air_voc_percentage_setpoint
  - zone_air_voc_percentage_sensor
  implements:
  - OPERATIONAL

BFSS:
  id: "11321256303008940032"
  description: "Booster fan start-stop and feedback."
  is_abstract: true
  uses:
  - boost_fan_run_command
  - boost_fan_run_status
  implements:
  - OPERATIONAL

DFHLC:
  id: "3539036146912722944"
  description: "Discharge fan three-speed (high/low/off) speed control."
  is_abstract: true
  opt_uses:
  - discharge_fan_run_status
  - discharge_fan_run_command
  uses:
  - low_discharge_fan_speed_command
  - high_discharge_fan_speed_command
  implements:
  - OPERATIONAL
  - REMAP_REQUIRED

DFHMLC:
  id: "8727182917643534336"
  description: "Discharge fan three-speed (high/medium/low/off) speed control."
  is_abstract: true
  opt_uses:
  - discharge_fan_run_status
  - discharge_fan_run_command
  uses:
  - low_discharge_fan_speed_command
  - medium_discharge_fan_speed_command
  - high_discharge_fan_speed_command
  implements:
  - OPERATIONAL
  - REMAP_REQUIRED

ESPC:
  id: "6709570284581552128"
  description: "Exhaust air static pressure control."
  is_abstract: true
  uses:
  - exhaust_air_damper_percentage_command
  - exhaust_fan_run_command
  - exhaust_fan_run_status
  - exhaust_fan_speed_percentage_command
  - exhaust_air_static_pressure_sensor
  - exhaust_air_static_pressure_setpoint
  implements:
  - OPERATIONAL

SSPM:
  id: "15932942321436327936"
  description: "Supply static pressure monitoring."
  is_abstract: true
  uses:
  - supply_air_static_pressure_sensor
  implements:
  - MONITORING

ZSPC:
  id: "4403727275367858176"
  description: "Zone static pressure control."
  is_abstract: true
  uses:
  - zone_air_static_pressure_setpoint
  - zone_air_static_pressure_sensor
  implements:
  - OPERATIONAL

ZSPM:
  id: "13627099312222633984"
  description: "Zone static pressure monitoring."
  is_abstract: true
  uses:
  - zone_air_static_pressure_sensor
  implements:
  - MONITORING

RSPC:
  id: "9015413293795246080"
  description: "Return air static pressure control."
  is_abstract: true
  uses:
  - return_air_static_pressure_sensor
  - return_air_static_pressure_setpoint
  implements:
  - OPERATIONAL

PWDPC:
  id: "18238785330650021888"
  description: "Process water differential pressure control."
  is_abstract: true
  uses:
  - process_water_differential_pressure_sensor
  - process_water_differential_pressure_setpoint
  implements:
  - OPERATIONAL

PWDT:
  id: "289266803299844096"
  description: "Primary-side water delta-T monitoring."
  is_abstract: true
  uses:
  - primary_supply_water_temperature_sensor
  - primary_return_water_temperature_sensor


CHPM:
  id: "224386821168037888"
  description: "Chiller pressure monitoring."
  is_abstract: true
  uses:
  - evaporator_pressure_sensor
  - condenser_pressure_sensor
  - differential_pressure_sensor # consider removing or renaming, may not be descriptive enough for WCC
  implements:
  - MONITORING

FDPM:
  id: "9447758858022813696"
  description: "Filter pressure monitoring."
  is_abstract: true
  uses:
  - filter_differential_pressure_sensor
  implements:
  - MONITORING

# Chilled water valve control

CHWDC:
  id: "16581460667777679360"
  description: "Chilled water valve monitoring on discharge side."
  is_abstract: true
  opt_uses:
  - leaving_cooling_coil_temperature_sensor
  - cooling_thermal_power_capacity
  - chilled_water_valve_percentage_sensor
  - chilled_water_flowrate_sensor
  uses:
  - discharge_air_temperature_sensor
  - discharge_air_temperature_setpoint
  - chilled_water_valve_percentage_command
  implements:
  - CONTROL

CHWSC:
  id: "4836072839595425792"
  description: "Chilled water valve monitoring on supply side."
  is_abstract: true
  opt_uses:
  - leaving_cooling_coil_temperature_sensor
  - cooling_thermal_power_capacity
  - chilled_supply_water_temperature_sensor
  - chilled_water_valve_percentage_sensor
  - cooling_request_count
  uses:
  - supply_air_temperature_sensor
  - supply_air_temperature_setpoint
  - chilled_water_valve_percentage_command
  implements:
  - CONTROL

CHWSDC:
  id: "2207518769582964736"
  description: "Chilled water valve monitoring on supply side."
  is_abstract: true
  opt_uses:
  - leaving_cooling_coil_temperature_sensor
  - cooling_thermal_power_capacity
  - chilled_water_valve_percentage_sensor
  uses:
  - supply_air_temperature_sensor
  - supply_air_heating_temperature_setpoint
  - supply_air_cooling_temperature_setpoint
  - chilled_water_valve_percentage_command
  implements:
  - CONTROL

CHW2XSC:
  id: "14565396147087605760"
  description: "Two chilled water valves."
  is_abstract: true
  opt_uses:
  - leaving_cooling_coil_temperature_sensor
  - cooling_thermal_power_capacity
  - chilled_supply_water_temperature_sensor
  - chilled_water_valve_percentage_sensor
  - cooling_request_count
  uses:
  - supply_air_temperature_sensor
  - supply_air_temperature_setpoint
  - chilled_water_valve_percentage_command_1
  - chilled_water_valve_percentage_command_2
  implements:
  - CONTROL

CHWRC:
  id: "10816853144743444480"
  description: "Chilled water valve monitoring on return side."
  is_abstract: true
  opt_uses:
  - discharge_air_temperature_sensor
  - leaving_cooling_coil_temperature_sensor
  - cooling_thermal_power_capacity
  - return_air_relative_humidity_sensor
  - chilled_water_valve_percentage_sensor
  - chilled_water_flowrate_sensor
  uses:
  - return_air_temperature_setpoint
  - return_air_temperature_sensor
  - chilled_water_valve_percentage_command
  implements:
  - CONTROL

CHWZC:
  id: "2746402612495515648"
  description: "Chilled water valve monitoring on zone side (DSP, CSP)."
  is_abstract: true
  opt_uses:
  - discharge_air_temperature_sensor
  - leaving_cooling_coil_temperature_sensor
  - cooling_thermal_power_capacity
  - chilled_water_valve_percentage_sensor
  - chilled_supply_water_isolation_valve_command
  - chilled_supply_water_isolation_valve_status
  - chilled_supply_water_temperature_sensor
  uses:
  - zone_air_cooling_temperature_setpoint
  - zone_air_temperature_sensor
  - chilled_water_valve_percentage_command
  implements:
  - CONTROL

CHWZTC:
  id: "14203560064526057472"
  description: "Chilled water valve monitoring on zone side (ZTC)."
  is_abstract: true
  opt_uses:
  - discharge_air_temperature_sensor
  - leaving_cooling_coil_temperature_sensor
  - cooling_thermal_power_capacity
  - chilled_water_flowrate_sensor
  - chilled_water_valve_percentage_sensor
  uses:
  - zone_air_temperature_setpoint
  - zone_air_temperature_sensor
  - chilled_water_valve_percentage_command
  implements:
  - CONTROL

CHWPVM:
  id: "10410116305838407680"
  description: "Chilled water pressure valve command and position monitoring (without regard to what controls it)."
  is_abstract: true
  opt_uses:
  - chilled_water_flowrate_sensor
  uses:
  - chilled_water_valve_percentage_sensor
  implements:
  - OPERATIONAL

CHWZTC2X:
  id: "12977168093439590400"
  description: "Chilled water valve control on zone side (ZTC) for two separate zones. Chilled water valve controls to the worst zone."
  is_abstract: true
  opt_uses:
  - discharge_air_temperature_sensor_1
  - discharge_air_temperature_sensor_2
  - leaving_cooling_coil_temperature_sensor
  - cooling_thermal_power_capacity
  - chilled_water_flowrate_sensor
  - chilled_water_valve_percentage_sensor
  uses:
  - zone_air_temperature_setpoint_1
  - zone_air_temperature_setpoint_2
  - zone_air_temperature_sensor_1
  - zone_air_temperature_sensor_2
  - chilled_water_valve_percentage_command
  implements:
  - CONTROL

# DX Control

DXZTC:
  id: "13699156906260561920"
  description: "Compressor run control on zone side (ZTC)."
  is_abstract: true
  opt_uses:
  - discharge_air_temperature_sensor
  - leaving_cooling_coil_temperature_sensor
  - cooling_thermal_power_capacity
  - cooling_percentage_command
  - compressor_speed_percentage_command
  uses:
  - zone_air_temperature_setpoint
  - zone_air_temperature_sensor
  - compressor_run_command
  - compressor_run_status
  implements:
  - CONTROL

DX2ZTC:
  id: "7764960709758156800"
  description: "Compressor run control on zone side (ZTC)."
  is_abstract: true
  opt_uses:
  - discharge_air_temperature_sensor
  - leaving_cooling_coil_temperature_sensor
  - cooling_thermal_power_capacity
  - cooling_percentage_command
  - compressor_speed_percentage_command
  uses:
  - zone_air_temperature_setpoint
  - zone_air_temperature_sensor
  - compressor_run_command_1
  - compressor_run_command_2
  - compressor_run_status_1
  - compressor_run_status_2
  implements:
  - CONTROL

DXZC:
  id: "5052245621709209600"
  description: "Compressor run control on zone side (DSP, CSP)."
  is_abstract: true
  opt_uses:
  - discharge_air_temperature_sensor
  - leaving_cooling_coil_temperature_sensor
  - cooling_thermal_power_capacity
  - cooling_percentage_command
  - compressor_speed_percentage_command
  uses:
  - zone_air_cooling_temperature_setpoint
  - zone_air_temperature_sensor
  - compressor_run_command
  - compressor_run_status
  implements:
  - CONTROL


DXDSPRTC:
  id: "13463632719497920512"
  description: "Compressor run control with dual return temp control."
  is_abstract: true
  opt_uses:
  - discharge_air_temperature_sensor
  - leaving_cooling_coil_temperature_sensor
  - cooling_thermal_power_capacity
  - cooling_percentage_command
  - compressor_speed_percentage_command
  uses:
  - return_air_cooling_temperature_setpoint
  - return_air_heating_temperature_setpoint
  - return_air_temperature_sensor
  - compressor_run_command
  - compressor_run_status
  implements:
  - CONTROL


DX2ZC:
  id: "5844879156126416896"
  description: "Two compressor run control on zone side (DSP, CSP)."
  is_abstract: true
  opt_uses:
  - discharge_air_temperature_sensor
  - leaving_cooling_coil_temperature_sensor
  - cooling_thermal_power_capacity
  - cooling_percentage_command
  - compressor_speed_percentage_command
  uses:
  - zone_air_cooling_temperature_setpoint
  - zone_air_temperature_sensor
  - compressor_run_command_1
  - compressor_run_command_2
  - compressor_run_status_1
  - compressor_run_status_2
  implements:
  - CONTROL

DX3ZC:
  id: "14059444876450201600"
  description: "Three compressor run control on zone side."
  is_abstract: true
  opt_uses:
  - discharge_air_temperature_sensor
  - leaving_cooling_coil_temperature_sensor
  - cooling_thermal_power_capacity
  - cooling_percentage_command
  - compressor_speed_percentage_command
  uses:
  - compressor_run_command_1
  - compressor_run_command_2
  - compressor_run_command_3
  - compressor_run_status_1
  - compressor_run_status_2
  - compressor_run_status_3
  - zone_air_temperature_sensor
  - zone_air_cooling_temperature_setpoint
  implements:
  - CONTROL

DX4ZC:
  id: "7395665540313776128"
  description: "Four compressor run control on zone side."
  is_abstract: true
  opt_uses:
  - discharge_air_temperature_sensor
  - leaving_cooling_coil_temperature_sensor
  - cooling_thermal_power_capacity
  - cooling_percentage_command
  - compressor_speed_percentage_command
  uses:
  - compressor_run_command_1
  - compressor_run_command_2
  - compressor_run_command_3
  - compressor_run_command_4
  - compressor_run_status_1
  - compressor_run_status_2
  - compressor_run_status_3
  - compressor_run_status_4
  - zone_air_temperature_sensor
  - zone_air_cooling_temperature_setpoint
  implements:
  - CONTROL

DX2ZC2X:
  id: "2288583562875633664"
  description: "Two compressor run control on zone side (DSP, CSP) with two zone temp sensors."
  is_abstract: true
  opt_uses:
  - discharge_air_temperature_sensor
  - leaving_cooling_coil_temperature_sensor
  - cooling_thermal_power_capacity
  - cooling_percentage_command
  - compressor_speed_percentage_command
  uses:
  - zone_air_cooling_temperature_setpoint
  - zone_air_temperature_sensor_1
  - zone_air_temperature_sensor_2
  - compressor_run_command_1
  - compressor_run_command_2
  - compressor_run_status_1
  - compressor_run_status_2
  implements:
  - CONTROL

DXSC:
  id: "2530229830381731840"
  description: "Compressor run control on supply air side (STC)."
  opt_uses:
  - leaving_cooling_coil_temperature_sensor
  - cooling_thermal_power_capacity
  - cooling_percentage_command #Serves as a duty cycle for single-stage DX sections.
  - compressor_speed_percentage_command
  - cooling_request_count
  uses:
  - compressor_run_status
  - compressor_run_command
  - supply_air_temperature_sensor
  - supply_air_temperature_setpoint
  implements:
  - CONTROL

DX2SC:
  id: "11753601867236507648"
  description: "Two compressor run control on supply air side."
  is_abstract: true
  opt_uses:
  - leaving_cooling_coil_temperature_sensor
  - cooling_thermal_power_capacity
  - cooling_percentage_command
  - compressor_speed_percentage_command
  - cooling_request_count
  uses:
  - compressor_run_command_1
  - compressor_run_command_2
  - compressor_run_status_1
  - compressor_run_status_2
  - supply_air_temperature_sensor
  - supply_air_temperature_setpoint
  implements:
  - CONTROL

DX3SC:
  id: "7141915848809119744"
  description: "Three compressor run control on supply air side."
  is_abstract: true
  opt_uses:
  - leaving_cooling_coil_temperature_sensor
  - cooling_thermal_power_capacity
  - cooling_percentage_command
  - compressor_speed_percentage_command
  - cooling_request_count
  uses:
  - compressor_run_command_1
  - compressor_run_command_2
  - compressor_run_command_3
  - compressor_run_status_1
  - compressor_run_status_2
  - compressor_run_status_3
  - supply_air_temperature_sensor
  - supply_air_temperature_setpoint
  implements:
  - CONTROL

DX4SC:
  id: "16365287885663895552"
  description: "Four compressor run control on supply air side."
  is_abstract: true
  opt_uses:
  - leaving_cooling_coil_temperature_sensor
  - cooling_thermal_power_capacity
  - cooling_percentage_command
  - compressor_speed_percentage_command
  - cooling_request_count
  uses:
  - compressor_run_status_1
  - compressor_run_status_2
  - compressor_run_status_3
  - compressor_run_status_4
  - compressor_run_command_1
  - compressor_run_command_2
  - compressor_run_command_3
  - compressor_run_command_4
  - supply_air_temperature_sensor
  - supply_air_temperature_setpoint
  implements:
  - CONTROL


DX2SDC:
  id: "17195498329471975424"
  description: "Two compressor run control on supply air side (dual temp setpoint)."
  is_abstract: true
  opt_uses:
  - leaving_cooling_coil_temperature_sensor
  - cooling_thermal_power_capacity
  - cooling_percentage_command
  - compressor_speed_percentage_command
  uses:
  - compressor_run_command_1
  - compressor_run_command_2
  - compressor_run_status_1
  - compressor_run_status_2
  - supply_air_temperature_sensor
  - supply_air_heating_temperature_setpoint
  - supply_air_cooling_temperature_setpoint
  implements:
  - CONTROL


DX4SWC:
  id: "1377308325774884864"
  description: "Four compressor run control on supply water side."
  is_abstract: true
  opt_uses:
  - cooling_thermal_power_capacity
  - cooling_percentage_command
  - compressor_speed_percentage_command
  - compressor_speed_percentage_sensor
  uses:
  - compressor_run_command_1
  - compressor_run_command_2
  - compressor_run_command_3
  - compressor_run_command_4
  - compressor_run_status_1
  - compressor_run_status_2
  - compressor_run_status_3
  - compressor_run_status_4
  - supply_water_temperature_sensor
  - supply_water_temperature_setpoint
  implements:
  - CONTROL

DX2SWC:
  id: "8232701752307089408"
  description: "Two compressor run control on supply water side."
  is_abstract: true
  opt_uses:
  - cooling_thermal_power_capacity
  - cooling_percentage_command
  - compressor_speed_percentage_command
  - compressor_speed_percentage_sensor
  uses:
  - compressor_run_command_1
  - compressor_run_command_2
  - compressor_run_status_1
  - compressor_run_status_2
  - supply_water_temperature_sensor
  - supply_water_temperature_setpoint
  implements:
  - CONTROL


DXSWC:
  id: "11457067979271831552"
  description: "Compressor run control on supply water side."
  is_abstract: true
  opt_uses:
  - cooling_thermal_power_capacity
  - cooling_percentage_command
  - compressor_speed_percentage_command
  - compressor_speed_percentage_sensor
  uses:
  - compressor_run_command
  - compressor_run_status
  - supply_water_temperature_sensor
  - supply_water_temperature_setpoint
  implements:
  - CONTROL

DX5SC:
  id: "10600680362629660672"
  description: "Five compressor run control on supply side."
  is_abstract: true
  opt_uses:
  - leaving_cooling_coil_temperature_sensor
  - cooling_thermal_power_capacity
  - cooling_percentage_command
  - compressor_speed_percentage_command
  - cooling_request_count
  uses:
  - compressor_run_command_1
  - compressor_run_command_2
  - compressor_run_command_3
  - compressor_run_command_4
  - compressor_run_command_5
  - compressor_run_status_1
  - compressor_run_status_2
  - compressor_run_status_3
  - compressor_run_status_4
  - compressor_run_status_5
  - supply_air_temperature_sensor
  - supply_air_temperature_setpoint
  implements:
  - CONTROL

DXRC:
  id: "5628706374012633088"
  description: "Compressor run control on return air side (RC)."
  opt_uses:
  - discharge_air_temperature_sensor
  - leaving_cooling_coil_temperature_sensor
  - cooling_thermal_power_capacity
  - cooling_percentage_command
  - compressor_speed_percentage_command
  uses:
  - return_air_temperature_setpoint
  - return_air_temperature_sensor
  - compressor_run_command
  - compressor_run_status
  implements:
  - CONTROL

DXDC:
  id: "5988994344202272768"
  description: "Compressor run control on discharge air side (DTC)."
  opt_uses:
  - leaving_cooling_coil_temperature_sensor
  - cooling_thermal_power_capacity
  - cooling_percentage_command
  - compressor_speed_percentage_command
  uses:
  - compressor_run_status
  - compressor_run_command
  - discharge_air_temperature_sensor
  - discharge_air_temperature_setpoint
  implements:
  - CONTROL

DX2DC:
  id: "8944903812129226752"
  description: "Two compressor run control on discharge side (DTC)."
  is_abstract: true
  opt_uses:
  - leaving_cooling_coil_temperature_sensor
  - cooling_thermal_power_capacity
  - cooling_percentage_command
  - compressor_speed_percentage_command
  uses:
  - discharge_air_temperature_sensor
  - discharge_air_temperature_setpoint
  - compressor_run_command_1
  - compressor_run_command_2
  - compressor_run_status_1
  - compressor_run_status_2
  implements:
  - CONTROL

DX3DC:
  id: "13988935394784182272"
  description: "Three compressor run control on discharge side (DTC)."
  is_abstract: true
  opt_uses:
  - leaving_cooling_coil_temperature_sensor
  - cooling_thermal_power_capacity
  - cooling_percentage_command
  - compressor_speed_percentage_command
  uses:
  - discharge_air_temperature_sensor
  - discharge_air_temperature_setpoint
  - compressor_run_command_1
  - compressor_run_command_2
  - compressor_run_command_3
  - compressor_run_status_1
  - compressor_run_status_2
  - compressor_run_status_3
  implements:
  - CONTROL

HPSC:
  id: "15212366381057048576"
  description: "Supply side heat pump control."
  is_abstract: true
  opt_uses:
  - cooling_thermal_power_capacity
  - heating_thermal_power_capacity
  - compressor_speed_percentage_command
  - cooling_request_count
  - heating_request_count
  uses:
  - supply_air_temperature_sensor
  - supply_air_temperature_setpoint
  - compressor_run_command
  - compressor_run_status
  - reversing_valve_command
  implements:
  - CONTROL

HP2SC:
  id: "3360440274189811712"
  description: "Supply side heat pump control."
  is_abstract: true
  opt_uses:
  - cooling_thermal_power_capacity
  - heating_thermal_power_capacity
  - compressor_speed_percentage_command
  - cooling_request_count
  - heating_request_count
  uses:
  - supply_air_temperature_sensor
  - supply_air_temperature_setpoint
  - compressor_run_command_1
  - compressor_run_command_2
  - compressor_run_status_1
  - compressor_run_status_2
  - reversing_valve_command
  implements:
  - CONTROL

HPDC:
  id: "3683151334988578816"
  description: "Discharge side heat pump control."
  is_abstract: true
  opt_uses:
  - cooling_thermal_power_capacity
  - heating_thermal_power_capacity
  - compressor_speed_percentage_command
  uses:
  - discharge_air_temperature_sensor
  - discharge_air_temperature_setpoint
  - compressor_run_command
  - compressor_run_status
  - reversing_valve_command
  implements:
  - CONTROL

HPZTC:
  id: "4115496899216146432"
  description: "Zone temp heat pump control (ZTC)."
  is_abstract: true
  opt_uses:
  - discharge_air_temperature_sensor
  - cooling_thermal_power_capacity
  - heating_thermal_power_capacity
  - compressor_speed_percentage_command
  uses:
  - zone_air_temperature_setpoint
  - zone_air_temperature_sensor
  - compressor_run_command
  - compressor_run_status
  - reversing_valve_command
  implements:
  - CONTROL

HPZC:
  id: "15428539163170832384"
  description: "Zone temp heat pump control (CSP or DSP)."
  is_abstract: true
  opt_uses:
  - discharge_air_temperature_sensor
  - cooling_thermal_power_capacity
  - heating_thermal_power_capacity
  - compressor_speed_percentage_command
  uses:
  - zone_air_cooling_temperature_setpoint
  - zone_air_heating_temperature_setpoint
  - zone_air_temperature_sensor
  - compressor_run_command
  - compressor_run_status
  - reversing_valve_command
  implements:
  - CONTROL

HP2ZC:
  id: "16221172697588039680"
  description: "Zone temp heat pump control with two compressors."
  is_abstract: true
  opt_uses:
  - discharge_air_temperature_sensor
  - cooling_thermal_power_capacity
  - heating_thermal_power_capacity
  - compressor_speed_percentage_command
  uses:
  - zone_air_cooling_temperature_setpoint
  - zone_air_heating_temperature_setpoint
  - zone_air_temperature_sensor
  - compressor_run_command_1
  - compressor_run_command_2
  - compressor_run_status_1
  - compressor_run_status_2
  - reversing_valve_command
  implements:
  - CONTROL

HWDC:
  id: "16507327195786510336"
  description: "Heating water valve monitoring on discharge air side."
  is_abstract: true
  opt_uses:
  - heating_water_valve_percentage_sensor
  - heating_thermal_power_capacity
  - discharge_air_relative_humidity_sensor
  - heating_water_flowrate_sensor
  uses:
  - heating_water_valve_percentage_command
  - discharge_air_temperature_setpoint
  - discharge_air_temperature_sensor
  implements:
  - CONTROL

HWRC:
  id: "17386253701286461440"
  description: "Heating water valve monitoring on discharge air side."
  is_abstract: true
  opt_uses:
  - heating_water_valve_percentage_sensor
  - heating_thermal_power_capacity
  - discharge_air_relative_humidity_sensor
  - heating_water_flowrate_sensor
  uses:
  - heating_water_valve_percentage_command
  - return_air_temperature_setpoint
  - return_air_temperature_sensor
  implements:
  - CONTROL

HWSC:
  id: "12906523371843354624"
  description: "Heating water valve monitoring on supply air side."
  is_abstract: true
  opt_uses:
  - heating_water_valve_percentage_sensor
  - heating_thermal_power_capacity
  - leaving_heating_coil_temperature_sensor
  - heating_request_count
  uses:
  - heating_water_valve_percentage_command
  - supply_air_temperature_setpoint
  - supply_air_temperature_sensor
  implements:
  - CONTROL

HW2SC:
  id: "15111346551231873024"
  description: "Two heating water valves on supply air side."
  is_abstract: true
  opt_uses:
  - heating_thermal_power_capacity
  - leaving_heating_coil_temperature_sensor
  - heating_request_count
  uses:
  - heating_water_valve_percentage_command_1
  - heating_water_valve_percentage_command_2
  - supply_air_temperature_setpoint
  - supply_air_temperature_sensor
  implements:
  - CONTROL

HWZC:
  id: "12546235401653714944"
  description: "Heating water valve monitoring on zone side (DSP/CSP)."
  is_abstract: true
  opt_uses:
  - discharge_air_temperature_sensor
  - heating_water_valve_percentage_sensor
  - heating_thermal_power_capacity
  - heating_supply_water_isolation_valve_command
  - heating_supply_water_isolation_valve_status
  uses:
  - heating_water_valve_percentage_command
  - zone_air_heating_temperature_setpoint
  - zone_air_temperature_sensor
  implements:
  - CONTROL

HWZTC:
  id: "2674345018457587712"
  description: "Heating water valve monitoring on zone side (ZTC)."
  is_abstract: true
  opt_uses:
  - discharge_air_temperature_sensor
  - heating_water_valve_percentage_sensor
  - heating_thermal_power_capacity
  - heating_water_flowrate_sensor
  uses:
  - heating_water_valve_percentage_command
  - zone_air_temperature_setpoint
  - zone_air_temperature_sensor
  implements:
  - CONTROL

HWSWC:
  id: "8294837353415966720"
  description: "Heating water valve monitoring on supply water side."
  is_abstract: true
  opt_uses:
  - heating_water_valve_percentage_sensor
  - heating_thermal_power_capacity
  - return_water_temperature_sensor
  uses:
  - heating_water_valve_percentage_command
  - supply_water_temperature_setpoint
  - supply_water_temperature_sensor
  implements:
  - CONTROL

PHWSC:
  id: "17518209390270742528"
  description: "Preheating water valve monitoring on supply air side."
  is_abstract: true
  opt_uses:
  - leaving_air_preheating_coil_temperature_sensor
  uses:
  - preheating_water_valve_percentage_command
  - supply_air_temperature_setpoint
  - supply_air_temperature_sensor
  implements:
  - CONTROL
  
HWPVM:
  id: "5829955484802613248"
  description: "Heating water pressure valve command and position monitoring (without regard to what controls it)."
  is_abstract: true
  opt_uses:
  - heating_water_flowrate_sensor
  uses:
  - heating_water_valve_percentage_sensor
  implements:
  - OPERATIONAL
  

HTDC:
  id: "656732385395605504"
  description: "Gas or electric heater control on discharge side."
  is_abstract: true
  opt_uses:
  - heating_thermal_power_capacity
  - heating_percentage_command
  - heater_run_status
  uses:
  - heater_run_command
  - discharge_air_temperature_setpoint
  - discharge_air_temperature_sensor
  implements:
  - CONTROL

HT2DC:
  id: "5268418403822993408"
  description: "Two gas or electric heater control on discharge control."
  is_abstract: true
  opt_uses:
  - heating_thermal_power_capacity
  - heating_percentage_command
  - leaving_heating_coil_temperature_sensor
  uses:
  - heater_run_command_1
  - heater_run_command_2
  - discharge_air_heating_temperature_setpoint
  - discharge_air_temperature_sensor
  implements:
  - CONTROL


HTSC:
  id: "800847573471461376"
  description: "Gas or electric heater control on supply side."
  is_abstract: true
  opt_uses:
  - heating_thermal_power_capacity
  - heating_percentage_command
  - heater_run_status
  - heating_request_count
  uses:
  - heater_run_command
  - supply_air_temperature_setpoint
  - supply_air_temperature_sensor
  implements:
  - CONTROL


HTSDC:
  id: "16700102370461220864"
  description: "Gas or electric heater control on supply side."
  is_abstract: true
  opt_uses:
  - heating_thermal_power_capacity
  - heater_run_status
  - heating_percentage_command
  uses:
  - heater_run_command
  - supply_air_heating_temperature_setpoint
  - supply_air_cooling_temperature_setpoint
  - supply_air_temperature_sensor
  implements:
  - CONTROL



HTRC:
  id: "80271633092182016"
  description: "Gas or electric heater control on return side (RC)."
  is_abstract: true
  opt_uses:
  - heating_thermal_power_capacity
  - discharge_air_temperature_sensor
  - heating_percentage_command
  - heater_run_status
  uses:
  - heater_run_command
  - return_air_temperature_setpoint
  - return_air_temperature_sensor
  implements:
  - CONTROL

HTZC:
  id: "2386114642305875968"
  description: "Gas or electric heater control on zone side (ZC)."
  is_abstract: true
  opt_uses:
  - heating_thermal_power_capacity
  - discharge_air_temperature_sensor
  - heating_percentage_command
  - heater_run_status
  uses:
  - heater_run_command
  - zone_air_heating_temperature_setpoint
  - zone_air_temperature_sensor
  implements:
  - CONTROL

HT2ZC:
  id: "6997800660733263872"
  description: "Two gas or electric heater control on zone side (HSP, DSP)."
  is_abstract: true
  opt_uses:
  - discharge_air_temperature_sensor
  - heating_thermal_power_capacity
  - heating_percentage_command
  uses:
  - heater_run_command_1
  - heater_run_command_2
  - zone_air_heating_temperature_setpoint
  - zone_air_temperature_sensor
  implements:
  - CONTROL

HT2XZTC2X:
  id: "18111271668641955840"
  description: "Two separate heating sections going to two different zones on the device, with independent heating control."
  is_abstract: true
  opt_uses:
  - heating_percentage_command_1
  - discharge_air_temperature_sensor_1
  - heating_percentage_command_2
  - discharge_air_temperature_sensor_2
  uses:
  - zone_air_temperature_setpoint_1
  - zone_air_temperature_sensor_1
  - heater_run_command_1
  - heater_run_status_1
  - zone_air_temperature_setpoint_2
  - zone_air_temperature_sensor_2
  - heater_run_command_2
  - heater_run_status_2
  implements:
  - CONTROL

HT3ZC:
  id: "3504555462265667584"
  description: "Two gas or electric heater control on zone side (HSP, DSP)."
  is_abstract: true
  opt_uses:
  - discharge_air_temperature_sensor
  - heating_thermal_power_capacity
  uses:
  - heater_run_command_1
  - heater_run_command_2
  - heater_run_command_3
  - zone_air_heating_temperature_setpoint
  - zone_air_temperature_sensor
  implements:
  - CONTROL



HTSWC:
  id: "2162764248285970432"
  description: "Two gas or electric heater control on supply water side."
  is_abstract: true
  opt_uses:
  - heating_thermal_power_capacity
  - heating_percentage_command
  uses:
  - heater_run_command
  - supply_water_temperature_sensor
  - supply_water_temperature_setpoint
  implements:
  - CONTROL


HT2SWC:
  id: "10024219610326237184"
  description: "Two gas or electric heater control on supply water side."
  is_abstract: true
  opt_uses:
  - heating_thermal_power_capacity
  - heating_percentage_command
  uses:
  - heater_run_command_1
  - heater_run_command_2
  - supply_water_temperature_sensor
  - supply_water_temperature_setpoint
  implements:
  - CONTROL

HT4SWC:
  id: "15090909928606400512"
  description: "Four gas or electric heater control on supply water side."
  is_abstract: true
  opt_uses:
  - heating_thermal_power_capacity
  - heating_percentage_command
  uses:
  - heater_run_command_1
  - heater_run_command_2
  - heater_run_command_3
  - heater_run_command_4
  - supply_water_temperature_sensor
  - supply_water_temperature_setpoint
  implements:
  - CONTROL


HT2SC:
  id: "5412533591898849280"
  description: "Two gas or electric heater control on supply side."
  is_abstract: true
  opt_uses:
  - heating_thermal_power_capacity
  - heating_percentage_command
  - heating_request_count
  uses:
  - heater_run_command_1
  - heater_run_command_2
  - supply_air_temperature_sensor
  - supply_air_temperature_setpoint
  implements:
  - CONTROL


HT3SC:
  id: "10953790720913178624"
  description: "Three gas or electric heater control on supply side."
  is_abstract: true
  opt_uses:
  - heating_thermal_power_capacity
  - heating_percentage_command
  - heating_request_count
  uses:
  - heater_run_command_1
  - heater_run_command_2
  - heater_run_command_3
  - supply_air_temperature_sensor
  - supply_air_temperature_setpoint
  implements:
  - CONTROL


HT4SC:
  id: "13793873235923697664"
  description: "Four gas or electric heater control on supply side."
  is_abstract: true
  opt_uses:
  - heating_thermal_power_capacity
  - heating_percentage_command
  - heating_request_count
  uses:
  - heater_run_command_1
  - heater_run_command_2
  - heater_run_command_3
  - heater_run_command_4
  - supply_air_temperature_sensor
  - supply_air_temperature_setpoint
  implements:
  - CONTROL

HT2SDC:
  id: "7476730333606445056"
  description: "Two gas or electric heater control on supply side (dual setpoint)."
  is_abstract: true
  opt_uses:
  - heating_thermal_power_capacity
  - heating_percentage_command
  uses:
  - heater_run_command_1
  - heater_run_command_2
  - supply_air_temperature_sensor
  - supply_air_heating_temperature_setpoint
  - supply_air_cooling_temperature_setpoint
  implements:
  - CONTROL

HTVSC:
  id: "14635905628753625088"
  description: "Variable gas to electric control on supply air side."
  is_abstract: true
  opt_uses:
  - heating_thermal_power_capacity
  - heating_request_count
  uses:
  - heater_run_command
  - heater_run_status
  - heating_percentage_command
  - supply_air_temperature_setpoint
  - supply_air_temperature_sensor
  implements:
  - CONTROL

ECON:
  id: "3106690582685155328"
  description: "Economizer mode control"
  is_abstract: true
  opt_uses:
  - low_limit_outside_air_damper_percentage_command
  - supply_air_temperature_sensor
  - outside_air_flowrate_sensor
  - outside_air_flowrate_setpoint
  - return_air_damper_percentage_command
  uses:
  - outside_air_temperature_sensor
  - economizer_mode
  - mixed_air_temperature_sensor
  - supply_air_temperature_setpoint
  - outside_air_damper_percentage_command
  - return_air_temperature_sensor
  implements:
  - CONTROL


ECOND:
  id: "2000353186723921920"
  description: "Economizer mode control - single zone"
  is_abstract: true
  opt_uses:
  - return_air_temperature_sensor
  - outside_air_flowrate_sensor
  - outside_air_flowrate_setpoint
  - mixed_air_temperature_sensor
  - outside_air_damper_percentage_sensor
  - low_limit_outside_air_damper_percentage_command
  - return_air_damper_percentage_command
  uses:
  - outside_air_temperature_sensor
  - economizer_mode
  - discharge_air_temperature_sensor
  - discharge_air_temperature_setpoint
  - outside_air_damper_percentage_command
  implements:
  - CONTROL

ECONM:
  id: "8728731030015442944"
  description: "Economizer mode control"
  is_abstract: true
  opt_uses:
  - outside_air_flowrate_sensor
  - outside_air_flowrate_setpoint
  - supply_air_temperature_sensor
  - outside_air_damper_percentage_sensor
  - low_limit_outside_air_damper_percentage_command
  - return_air_damper_percentage_command
  uses:
  - outside_air_temperature_sensor
  - economizer_mode
  - mixed_air_temperature_sensor
  - mixed_air_temperature_setpoint
  - outside_air_damper_percentage_command
  - return_air_temperature_sensor
  implements:
  - CONTROL

ECONM2X:
  id: "10998545242210172928"
  description: "Economizer mode control"
  is_abstract: true
  opt_uses:
  - outside_air_flowrate_sensor
  - outside_air_flowrate_setpoint
  - supply_air_temperature_sensor
  - outside_air_damper_percentage_sensor
  - low_limit_outside_air_damper_percentage_command
  - return_air_damper_percentage_command
  uses:
  - outside_air_temperature_sensor
  - economizer_mode
  - mixed_air_temperature_sensor_1
  - mixed_air_temperature_sensor_2
  - mixed_air_temperature_setpoint
  - outside_air_damper_percentage_command
  - return_air_temperature_sensor
  implements:
  - CONTROL

ECONMD:
  id: "15646260057656524800"
  description: "Economizer mode control - single zone"
  is_abstract: true
  opt_uses:
  - low_limit_outside_air_damper_percentage_command
  - discharge_air_temperature_sensor
  - outside_air_flowrate_sensor
  - outside_air_flowrate_setpoint
  - return_air_temperature_sensor
  - outside_air_damper_percentage_sensor
  - return_air_damper_percentage_command
  uses:
  - outside_air_temperature_sensor
  - economizer_mode
  - mixed_air_temperature_sensor
  - mixed_air_temperature_setpoint
  - outside_air_damper_percentage_command
  implements:
  - CONTROL

ECONZ:
  id: "10070803718971850752"
  description: "Economizer mode control - single room"
  is_abstract: true
  opt_uses:
  - low_limit_outside_air_damper_percentage_command
  - discharge_air_temperature_sensor
  - outside_air_flowrate_sensor
  - outside_air_relative_humidity_sensor
  - outside_air_flowrate_setpoint
  - return_air_temperature_sensor
  - mixed_air_temperature_sensor
  - outside_air_damper_percentage_sensor
  - return_air_damper_percentage_command
  uses:
  - outside_air_temperature_sensor
  - economizer_mode
  - zone_air_temperature_sensor
  - zone_air_cooling_temperature_setpoint
  - outside_air_damper_percentage_command
  implements:
  - CONTROL
VOADM:
  id: "12330062619539931136"
  description: "Variable outside air damper monitoring."
  is_abstract: true
  opt_uses:
  - economizer_mode
  - mixed_air_temperature_sensor
  - outside_air_damper_percentage_sensor
  - low_limit_outside_air_damper_percentage_command
  uses:
  - outside_air_temperature_sensor
  - outside_air_damper_percentage_command
  implements:
  - MONITORING

BYPDM:
  id: "7718376601112543232"
  description: "Bypass damper monitoring."
  is_abstract: true
  uses:
  - bypass_air_damper_percentage_command
  implements:
  - MONITORING


OAFM:
  id: "7386573678663696384"
  description: "Outside air flow monitoring"
  is_abstract: true
  opt_uses:
  - outside_air_temperature_sensor
  - outside_air_damper_percentage_sensor
  uses:
  - outside_air_flowrate_sensor
  implements:
  - MONITORING

OAFMC:
  id: "16941748637967319040"
  description: "Outside air flow control with minimum setpoint."
  is_abstract: true
  opt_uses:
  - economizer_mode
  - mixed_air_temperature_sensor
  uses:
  - ventilation_outside_air_flowrate_setpoint
  - outside_air_flowrate_sensor
  - outside_air_damper_percentage_command
  implements:
  - CONTROL

OAMC:
  id: "9583248377378766848"
  description: "Outside air flow control."
  is_abstract: true
  opt_uses:
  - outside_air_flowrate_sensor
  uses:
  - outside_air_damper_percentage_sensor
  - outside_air_damper_percentage_command
  implements:
  - CONTROL


OFC:
  id: "18252070729648439296"
  description: "Outside air flow control monitoring (without a damper)."
  is_abstract: true
  uses:
  - outside_air_flowrate_setpoint
  - outside_air_flowrate_sensor
  implements:
  - OPERATIONAL

SFM:
  id: "1953769078078308352"
  description: "Supply air flow monitoring."
  is_abstract: true
  uses:
  - supply_air_flowrate_sensor
  implements:
  - MONITORING

SFC:
  id: "11177141114933084160"
  description: "Supply air flow control."
  is_abstract: true
  uses:
  - supply_air_flowrate_setpoint
  - supply_air_flowrate_sensor
  implements:
  - OPERATIONAL

RFC:
  id: "6565455096505696256"
  description: "Return air flow control."
  is_abstract: true
  uses:
  - return_air_flowrate_setpoint
  - return_air_flowrate_sensor
  implements:
  - OPERATIONAL

SARC:
  id: "15788827133360472064"
  description: "AHU supply air reset control."
  is_abstract: true
  opt_uses:
  - supply_air_flowrate_sensor
  - heating_request_count
  uses:
  - supply_air_temperature_setpoint
  - supply_air_static_pressure_setpoint
  - cooling_request_count
  - pressurization_request_count
  implements:
  - CONTROL

RWISOVPC:
  id: "13482984124146778112"
  description: "Return water isolation valve percentage monitoring."
  is_abstract: true
  opt_uses:
  - run_command
  uses:
  - return_water_valve_percentage_sensor
  - return_water_valve_percentage_command
  implements:
  - OPERATIONAL

CHWISOVM:
  id: "8871298105719390208"
  description: "Chilled water isolation valve monitoring."
  is_abstract: true
  opt_uses:
  - run_command
  uses:
  - chilled_water_isolation_valve_command
  - chilled_water_isolation_valve_status
  implements:
  - MONITORING

CDWISOVM:
  id: "18094670142574166016"
  description: "Condensing water isolation valve monitoring."
  is_abstract: true
  opt_uses:
  - run_command
  uses:
  - condensing_water_isolation_valve_command
  - condensing_water_isolation_valve_status
  implements:
  - MONITORING

CDWISOVPM:
  id: "512617197319749632"
  description: "Condensing water isolation valve percentage monitoring."
  is_abstract: true
  opt_uses:
  - run_command
  uses:
  - condensing_water_isolation_valve_percentage_command
  - condensing_water_isolation_valve_percentage_sensor
  implements:
  - MONITORING

CDWPVM:
  id: "7446747751028621312"
  description: "Condensing water pressure valve command and position monitoring (without regard to what controls it)."
  is_abstract: true
  opt_uses:
  - condensing_water_flowrate_sensor
  uses:
  - condensing_water_valve_percentage_sensor
  implements:
  - OPERATIONAL

BYPVPM:
  id: "9735989234174525440"
  description: "Bypass water valve percentage monitoring."
  is_abstract: true
  opt_uses:
  - bypass_valve_percentage_sensor
  uses:
  - bypass_valve_percentage_command
  implements:
  - MONITORING

MWVPM:
  id: "5124303215747137536"
  description: "Make-up water valve percentage monitoring."
  is_abstract: true
  uses:
  - makeup_water_valve_percentage_command
  implements:
  - MONITORING

HXSWISOVPM:
  id: "11812289399880679424"
  description: "Heat exchanger supply isolation water valve percentage monitoring."
  is_abstract: true
  uses:
  - heat_exchange_supply_water_isolation_valve_percentage_command
  - heat_exchange_supply_water_isolation_valve_percentage_sensor
  implements:
  - MONITORING

HXRWISOVPM:
  id: "14124324858582007808"
  description: "Heat exchanger return isolation water valve percentage monitoring."
  is_abstract: true
  uses:
  - heat_exchange_return_water_isolation_valve_percentage_command
  - heat_exchange_return_water_isolation_valve_percentage_sensor
  implements:
  - MONITORING

HXSWISOVM:
  id: "18037952934766968832"
  description: "Heat exchanger supply isolation water valve monitoring."
  is_abstract: true
  uses:
  - heat_exchange_supply_water_isolation_valve_command
  - heat_exchange_supply_water_isolation_valve_status
  implements:
  - MONITORING

HXRWISOVM:
  id: "9182187217496309760"
  description: "Heat exchanger return isolation water valve monitoring."
  is_abstract: true
  uses:
  - heat_exchange_return_water_isolation_valve_command
  - heat_exchange_return_water_isolation_valve_status
  implements:
  - MONITORING

PWISOVM:
  id: "2818460206533443584"
  description: "Process water iso valve monitoring."
  is_abstract: true
  uses:
  - process_water_isolation_valve_command
  implements:
  - MONITORING

PWVPM:
  id: "12041832243388219392"
  description: "Process water valve percentage monitoring."
  is_abstract: true
  uses:
  - process_water_valve_percentage_command
  implements:
  - MONITORING

CHWBZC:
  id: "16609945715518472192"
  description: "Chilled water valve binary (open/closed) control."
  is_abstract: true
  implements:
  - OPERATIONAL
  uses:
  - chilled_water_valve_command
  - zone_air_temperature_sensor
  - zone_air_cooling_temperature_setpoint

CHWBYPVPM:
  id: "7430146224960831488"
  description: "Chilled water bypass valve percentage monitoring."
  is_abstract: true
  uses:
  - chilled_water_bypass_valve_percentage_sensor
  - chilled_water_bypass_valve_percentage_command
  implements:
  - MONITORING

MXVPM:
  id: "16653518261815607296"
  description: "Mixing valve percent monitoring."
  is_abstract: true
  uses:
  - mixing_valve_percentage_command
  implements:
  - MONITORING

WFRM:
  id: "1665538701926596608"
  description: "Water flowrate monitoring."
  is_abstract: true
  uses:
  - flowrate_sensor
  implements:
  - MONITORING

WFRC:
  id: "10888910738781372416"
  description: "Water flowrate control."
  is_abstract: true
  uses:
  - flowrate_sensor
  - flowrate_setpoint
  implements:
  - OPERATIONAL

MWFRC:
  id: "6277224720353984512"
  description: "Minimum water flowrate control."
  is_abstract: true
  uses:
  - flowrate_sensor
  - low_limit_flowrate_setpoint
  implements:
  - OPERATIONAL

CHWFRM:
  id: "15500596757208760320"
  description: "Chilled water flowrate monitoring."
  is_abstract: true
  uses:
  - chilled_water_flowrate_sensor
  implements:
  - MONITORING

SEPM:
  id: "3971381711140290560"
  description: "Shade extent monitoring."
  is_abstract: true
  uses:
  - shade_extent_percentage_command
  implements:
  - MONITORING

STPM:
  id: "13194753747995066368"
  description: "Shade tilt monitoring."
  is_abstract: true
  uses:
  - shade_tilt_percentage_command
  implements:
  - MONITORING

IGM:
  id: "8583067729567678464"
  description: "Inlet guidevane monitoring."
  is_abstract: true
  uses:
  - inlet_guidevane_percentage_sensor
  implements:
  - OPERATIONAL

CLPM:
  id: "17806439766422454272"
  description: "Cooling thermal monitoring."
  is_abstract: true
  uses:
  - cooling_thermal_power_sensor
  implements:
  - MONITORING

PCLPM:
  id: "1089077949623173120"
  description: "Process cooling thermal monitoring."
  is_abstract: true
  uses:
  - process_cooling_thermal_power_sensor
  implements:
  - MONITORING


### POTENTIALLY ONE-OFF TYPES ###
DDCO:
  id: "10312449986477948928"
  description: "Flow control - dual duct, but only cooling."
  is_abstract: true
  uses:
  - cooling_air_flowrate_setpoint_2
  - cooling_air_flowrate_setpoint_1
  - cooling_air_flowrate_sensor_2
  - cooling_air_flowrate_sensor_1
  - cooling_air_damper_percentage_command_2
  - cooling_air_damper_percentage_command_1
  implements:
  - CONTROL

FDPM2X:
  id: "871492295067697152"
  description: "Filter pressure monitoring (2 sensors)."
  is_abstract: true
  uses:
  - filter_differential_pressure_sensor_1
  - filter_differential_pressure_sensor_2
  implements:
  - MONITORING

FDPM3X:
  id: "16670119787883397120"
  description: "Filter pressure monitoring (3 sensors)."
  is_abstract: true
  uses:
  - filter_differential_pressure_sensor_1
  - filter_differential_pressure_sensor_2
  - filter_differential_pressure_sensor_3
  implements:
  - MONITORING

FDPM4X:
  id: "5700763968050561024"
  description: "Filter pressure monitoring (4 sensors)."
  is_abstract: true
  uses:
  - filter_differential_pressure_sensor_1
  - filter_differential_pressure_sensor_2
  - filter_differential_pressure_sensor_3
  - filter_differential_pressure_sensor_4
  implements:
  - MONITORING

CO2C2X:
  id: "14924136004905336832"
  description: "Carbon dioxide control with dual zone sensors."
  is_abstract: true
  uses:
  - zone_air_co2_concentration_setpoint
  - zone_air_co2_concentration_sensor_1
  - zone_air_co2_concentration_sensor_2
  implements:
  - OPERATIONAL

DSP3X:
  id: "3394920958836867072"
  description: "Dual setpoint zone temp control with 3 temp sensors."
  is_abstract: true
  opt_uses:
  - discharge_air_temperature_sensor
  uses:
  - zone_air_temperature_sensor_1
  - zone_air_temperature_sensor_2
  - zone_air_temperature_sensor_3
  - zone_air_cooling_temperature_setpoint
  - zone_air_heating_temperature_setpoint
  implements:
  - OPERATIONAL


EFSS2X:
  id: "12618292995691642880"
  description: "Exhaust fan start-stop and feedback with two fans."
  is_abstract: true
  opt_uses:
  - exhaust_fan_current_sensor_1
  - exhaust_fan_power_sensor_1
  - exhaust_fan_current_sensor_2
  - exhaust_fan_power_sensor_2
  - exhaust_air_flowrate_capacity
  - exhaust_fan_power_capacity
  uses:
  - exhaust_fan_run_command_1
  - exhaust_fan_run_status_1
  - exhaust_fan_run_command_2
  - exhaust_fan_run_status_2
  implements:
  - OPERATIONAL

EFSS3X:
  id: "8006606977264254976"
  description: "Exhaust fan start-stop and feedback with three fans."
  is_abstract: true
  opt_uses:
  - exhaust_fan_current_sensor_1
  - exhaust_fan_power_sensor_1
  - exhaust_fan_current_sensor_2
  - exhaust_fan_power_sensor_2
  - exhaust_fan_current_sensor_3
  - exhaust_fan_power_sensor_3
  - exhaust_air_flowrate_capacity
  - exhaust_fan_power_capacity
  uses:
  - exhaust_fan_run_command_1
  - exhaust_fan_run_status_1
  - exhaust_fan_run_command_2
  - exhaust_fan_run_status_2
  - exhaust_fan_run_command_3
  - exhaust_fan_run_status_3
  implements:
  - OPERATIONAL

EFSS4X:
  id: "17229979014119030784"
  description: "Exhaust fan start-stop and feedback with four fans."
  is_abstract: true
  opt_uses:
  - exhaust_air_flowrate_capacity
  - exhaust_fan_power_capacity
  - exhaust_fan_current_sensor_1
  - exhaust_fan_power_sensor_1
  - exhaust_fan_current_sensor_2
  - exhaust_fan_power_sensor_2
  - exhaust_fan_current_sensor_3
  - exhaust_fan_power_sensor_3
  - exhaust_fan_current_sensor_4
  - exhaust_fan_power_sensor_4
  uses:
  - exhaust_fan_run_command_1
  - exhaust_fan_run_status_1
  - exhaust_fan_run_command_2
  - exhaust_fan_run_status_2
  - exhaust_fan_run_command_3
  - exhaust_fan_run_status_3
  - exhaust_fan_run_command_4
  - exhaust_fan_run_status_4
  implements:
  - OPERATIONAL

DF2XSS:
  id: "9591874046098669568"
  description: "Discharge fan start-stop and feedback (2 pts)."
  is_abstract: true
  opt_uses:
  - discharge_fan_current_sensor
  - discharge_fan_power_sensor
  uses:
  - discharge_fan_run_status_1
  - discharge_fan_run_status_2
  - discharge_fan_run_command_1
  - discharge_fan_run_command_2
  implements:
  - OPERATIONAL

SFSS2X:
  id: "2241999454230020096"
  description: "Supply fan start-stop and feedback for two fans."
  is_abstract: true
  opt_uses:
  - supply_air_flowrate_capacity
  - supply_fan_power_capacity
  - supply_fan_current_sensor_1
  - supply_fan_current_sensor_2
  - supply_fan_power_sensor_1
  - supply_fan_power_sensor_2
  uses:
  - supply_fan_run_command_1
  - supply_fan_run_status_1
  - supply_fan_run_command_2
  - supply_fan_run_status_2
  implements:
  - OPERATIONAL

SFSS3X:
  id: "11465371491084795904"
  description: "Supply fan start-stop and feedback for three fans."
  is_abstract: true
  opt_uses:
  - supply_air_flowrate_capacity
  - supply_fan_power_capacity
  - supply_fan_current_sensor_1
  - supply_fan_current_sensor_2
  - supply_fan_current_sensor_3
  - supply_fan_power_sensor_1
  - supply_fan_power_sensor_2
  - supply_fan_power_sensor_3
  uses:
  - supply_fan_run_command_1
  - supply_fan_run_status_1
  - supply_fan_run_command_2
  - supply_fan_run_status_2
  - supply_fan_run_command_3
  - supply_fan_run_status_3
  implements:
  - OPERATIONAL

SFSS4X:
  id: "12662092041384099840"
  description: "Supply fan start-stop and feedback for four fans."
  is_abstract: true
  opt_uses:
  - supply_air_flowrate_capacity
  - supply_fan_power_capacity
  - supply_fan_current_sensor_1
  - supply_fan_current_sensor_2
  - supply_fan_current_sensor_3
  - supply_fan_current_sensor_4
  - supply_fan_power_sensor_1
  - supply_fan_power_sensor_2
  - supply_fan_power_sensor_3
  - supply_fan_power_sensor_4
  uses:
  - supply_fan_run_command_1
  - supply_fan_run_status_1
  - supply_fan_run_command_2
  - supply_fan_run_status_2
  - supply_fan_run_command_3
  - supply_fan_run_status_3
  - supply_fan_run_command_4
  - supply_fan_run_status_4
  implements:
  - OPERATIONAL

EFVSC2X:
  id: "6853685472657408000"
  description: "Exhaust fan variable speed control with feedback and sensoring for two fans."
  is_abstract: true
  opt_uses:
  - exhaust_fan_speed_frequency_sensor_1
  - exhaust_fan_speed_percentage_sensor_1
  - exhaust_fan_current_sensor_1
  - exhaust_fan_power_sensor_1
  - exhaust_fan_speed_frequency_sensor_2
  - exhaust_fan_speed_percentage_sensor_2
  - exhaust_fan_current_sensor_2
  - exhaust_fan_power_sensor_2
  uses:
  - exhaust_fan_run_command_1
  - exhaust_fan_run_status_1
  - exhaust_fan_speed_percentage_command_1
  - exhaust_fan_run_command_2
  - exhaust_fan_run_status_2
  - exhaust_fan_speed_percentage_command_2
  implements:
  - OPERATIONAL

EFVSC3X:
  id: "16077057509512183808"
  description: "Exhaust fan variable speed control with feedback and sensoring for three fans."
  is_abstract: true
  opt_uses:
  - exhaust_fan_speed_frequency_sensor_1
  - exhaust_fan_speed_percentage_sensor_1
  - exhaust_fan_current_sensor_1
  - exhaust_fan_power_sensor_1
  - exhaust_fan_speed_frequency_sensor_2
  - exhaust_fan_speed_percentage_sensor_2
  - exhaust_fan_current_sensor_2
  - exhaust_fan_power_sensor_2
  - exhaust_fan_speed_frequency_sensor_3
  - exhaust_fan_speed_percentage_sensor_3
  - exhaust_fan_current_sensor_3
  - exhaust_fan_power_sensor_3
  uses:
  - exhaust_fan_run_command_1
  - exhaust_fan_run_status_1
  - exhaust_fan_speed_percentage_command_1
  - exhaust_fan_run_command_2
  - exhaust_fan_run_status_2
  - exhaust_fan_speed_percentage_command_2
  - exhaust_fan_run_command_3
  - exhaust_fan_run_status_3
  - exhaust_fan_speed_percentage_command_3
  implements:
  - OPERATIONAL

EFVSC4X:
  id: "4547842463443714048"
  description: "Exhaust fan variable speed control with feedback and sensoring for four fans."
  is_abstract: true
  opt_uses:
  - exhaust_fan_speed_frequency_sensor_1
  - exhaust_fan_speed_percentage_sensor_1
  - exhaust_fan_current_sensor_1
  - exhaust_fan_power_sensor_1
  - exhaust_fan_speed_frequency_sensor_2
  - exhaust_fan_speed_percentage_sensor_2
  - exhaust_fan_current_sensor_2
  - exhaust_fan_power_sensor_2
  - exhaust_fan_speed_frequency_sensor_3
  - exhaust_fan_speed_percentage_sensor_3
  - exhaust_fan_current_sensor_3
  - exhaust_fan_power_sensor_3
  - exhaust_fan_speed_frequency_sensor_4
  - exhaust_fan_speed_percentage_sensor_4
  - exhaust_fan_current_sensor_4
  - exhaust_fan_power_sensor_4
  uses:
  - exhaust_fan_run_command_1
  - exhaust_fan_run_status_1
  - exhaust_fan_speed_percentage_command_1
  - exhaust_fan_run_command_2
  - exhaust_fan_run_status_2
  - exhaust_fan_speed_percentage_command_2
  - exhaust_fan_run_command_3
  - exhaust_fan_run_status_3
  - exhaust_fan_speed_percentage_command_3
  - exhaust_fan_run_command_4
  - exhaust_fan_run_status_4
  - exhaust_fan_speed_percentage_command_4
  implements:
  - OPERATIONAL

SFVSC2X:
  id: "13771214500298489856"
  description: "Supply fan variable speed control with feedback and sensoring with two fans."
  is_abstract: true
  opt_uses:
  - supply_fan_speed_frequency_sensor_1
  - supply_fan_speed_percentage_sensor_1
  - supply_fan_current_sensor_1
  - supply_fan_power_sensor_1
  - supply_fan_speed_frequency_sensor_2
  - supply_fan_speed_percentage_sensor_2
  - supply_fan_current_sensor_2
  - supply_fan_power_sensor_2
  uses:
  - supply_fan_run_command_1
  - supply_fan_run_status_1
  - supply_fan_speed_percentage_command_1
  - supply_fan_run_command_2
  - supply_fan_run_status_2
  - supply_fan_speed_percentage_command_2
  implements:
  - OPERATIONAL

SFVSC3X:
  id: "6519182149650743296"
  description: "Supply fan variable speed control with feedback and sensoring with three fans."
  is_abstract: true
  opt_uses:
  - supply_fan_speed_frequency_sensor_1
  - supply_fan_speed_percentage_sensor_1
  - supply_fan_current_sensor_1
  - supply_fan_power_sensor_1
  - supply_fan_speed_frequency_sensor_2
  - supply_fan_speed_percentage_sensor_2
  - supply_fan_current_sensor_2
  - supply_fan_power_sensor_2
  - supply_fan_speed_frequency_sensor_3
  - supply_fan_speed_percentage_sensor_3
  - supply_fan_current_sensor_3
  - supply_fan_power_sensor_3
  uses:
  - supply_fan_run_command_1
  - supply_fan_run_status_1
  - supply_fan_speed_percentage_command_1
  - supply_fan_run_command_2
  - supply_fan_run_status_2
  - supply_fan_speed_percentage_command_2
  - supply_fan_run_command_3
  - supply_fan_run_status_3
  - supply_fan_speed_percentage_command_3
  implements:
  - OPERATIONAL

SFVSC4X:
  id: "17733145221803278336"
  description: "Supply fan variable speed control with feedback and sensoring with four fans."
  is_abstract: true
  opt_uses:
  - supply_fan_speed_frequency_sensor_1
  - supply_fan_speed_percentage_sensor_1
  - supply_fan_current_sensor_1
  - supply_fan_power_sensor_1
  - supply_fan_speed_frequency_sensor_2
  - supply_fan_speed_percentage_sensor_2
  - supply_fan_current_sensor_2
  - supply_fan_power_sensor_2
  - supply_fan_speed_frequency_sensor_3
  - supply_fan_speed_percentage_sensor_3
  - supply_fan_current_sensor_3
  - supply_fan_power_sensor_3
  - supply_fan_speed_frequency_sensor_4
  - supply_fan_speed_percentage_sensor_4
  - supply_fan_current_sensor_4
  - supply_fan_power_sensor_4
  uses:
  - supply_fan_run_command_1
  - supply_fan_run_status_1
  - supply_fan_speed_percentage_command_1
  - supply_fan_run_command_2
  - supply_fan_run_status_2
  - supply_fan_speed_percentage_command_2
  - supply_fan_run_command_3
  - supply_fan_run_status_3
  - supply_fan_speed_percentage_command_3
  - supply_fan_run_command_4
  - supply_fan_run_status_4
  - supply_fan_speed_percentage_command_4
  implements:
  - OPERATIONAL

BYPSSPC:
  id: "622251700748550144"
  description: "Supply static pressure control with bypass damper."
  is_abstract: true
  opt_uses:
  - supply_air_flowrate_sensor
  uses:
  - supply_air_static_pressure_sensor
  - supply_air_static_pressure_setpoint
  - supply_fan_run_command
  - supply_fan_run_status
  - bypass_air_damper_percentage_command
  implements:
  - CONTROL

BYPSSPC2X: # Consider virtual point for instances where dampers control to same value.
  id: "7071406367143100416"
  description: "Supply static pressure control with bypass damper."
  is_abstract: true
  opt_uses:
  - supply_air_flowrate_sensor
  uses:
  - supply_air_static_pressure_sensor
  - supply_air_static_pressure_setpoint
  - supply_fan_run_command
  - supply_fan_run_status
  - bypass_air_damper_percentage_command_1
  - bypass_air_damper_percentage_command_2
  implements:
  - CONTROL

SWISOVM:
  id: "5867537891751624704"
  description: "Supply side isolation valve monitoring."
  is_abstract: true
  uses:
  - supply_water_isolation_valve_command
  - supply_water_isolation_valve_status
  implements:
  - MONITORING

SWISOVPM:
  id: "3561694882537930752"
  description: "Supply side isolation valve monitoring."
  is_abstract: true
  uses:
  - supply_water_isolation_valve_percentage_command
  - supply_water_isolation_valve_percentage_sensor
  implements:
  - MONITORING

RWISOVM:
  id: "9884748759366107136"
  description: "Return side isolation valve monitoring."
  is_abstract: true
  uses:
  - return_water_isolation_valve_command
  - return_water_isolation_valve_status
  implements:
  - MONITORING

RWISOVPM:
  id: "5273062740938719232"
  description: "Return side isolation valve monitoring."
  is_abstract: true
  uses:
  - return_water_isolation_valve_percentage_command
  - return_water_isolation_valve_percentage_sensor
  implements:
  - MONITORING

CHWRWISOVPM:
  id: "10432710170277576704"
  description: "Return side isolation valve monitoring."
  is_abstract: true
  uses:
  - chilled_return_water_isolation_valve_percentage_command
  - chilled_return_water_isolation_valve_percentage_sensor
  implements:
  - MONITORING

CHWRWISOVM:
  id: "10538544761520783360"
  description: "Return side isolation valve monitoring."
  is_abstract: true
  uses:
  - chilled_return_water_isolation_valve_command
  - chilled_return_water_isolation_valve_status
  implements:
  - MONITORING


CHWSWISOVPM:
  id: "493265792670892032"
  description: "Supply side isolation valve monitoring."
  is_abstract: true
  uses:
  - chilled_supply_water_isolation_valve_percentage_command
  - chilled_supply_water_isolation_valve_percentage_sensor
  implements:
  - MONITORING

CHWSWISOVM:
  id: "16767023046174179328"
  description: "Supply side isolation valve monitoring."
  is_abstract: true
  uses:
  - chilled_supply_water_isolation_valve_command
  - chilled_supply_water_isolation_valve_status
  implements:
  - MONITORING


PRWDT:
  id: "73094021186060288"
  description: "Temperature differential across process water."
  is_abstract: true
  implements:
  - MONITORING
  opt_uses:
  - process_cooling_thermal_power_sensor
  uses:
  - process_return_water_temperature_sensor
  - process_supply_water_temperature_sensor

PRWDT2X:
  id: "2264658189855227904"
  description: "Temperature differential across 2 process water headers."
  is_abstract: true
  implements:
  - MONITORING
  opt_uses:
  - process_cooling_thermal_power_sensor_1
  - process_cooling_thermal_power_sensor_2
  uses:
  - process_return_water_temperature_sensor_1
  - process_return_water_temperature_sensor_2
  - process_supply_water_temperature_sensor_1
  - process_supply_water_temperature_sensor_2


PWFRM:
  id: "2595109812513538048"
  description: "Flowrate monitoring for process water."
  is_abstract: true
  implements:
  - MONITORING
  uses:
  - process_water_flowrate_sensor

PWFRM2X:
  id: "9296466058040836096"
  description: "Flowrate monitoring for 2 process water headers."
  is_abstract: true
  implements:
  - MONITORING
  uses:
  - process_water_flowrate_sensor_1
  - process_water_flowrate_sensor_2

PWDPM:
  id: "455899989512552448"
  description: "Differential pressure monitoring for process water."
  is_abstract: true
  implements:
  - MONITORING
  uses:
  - process_water_differential_pressure_sensor

PWDPM2X:
  id: "7200603381453291520"
  description: "Differential pressure monitoring for 2 process water headers."
  is_abstract: true
  implements:
  - MONITORING
  uses:
  - process_water_differential_pressure_sensor_1
  - process_water_differential_pressure_sensor_2


CWRISOVPM:
  id: "5821024151850188800"
  description: "Condensing water return isolation monitoring."
  is_abstract: true
  uses:
  - condensing_return_water_isolation_valve_percentage_sensor
  - condensing_return_water_isolation_valve_percentage_command
  implements:
  - MONITORING

CWRISOVM:
  id: "8126867161063882752"
  description: "Condensing water return isolation monitoring."
  is_abstract: true
  uses:
  - condensing_return_water_isolation_valve_status
  - condensing_return_water_isolation_valve_command
  implements:
  - MONITORING


CWSISOVPM:
  id: "9716637829525667840"
  description: "Condensing water supply isolation monitoring."
  is_abstract: true
  uses:
  - condensing_supply_water_isolation_valve_percentage_sensor
  - condensing_supply_water_isolation_valve_percentage_command
  implements:
  - MONITORING

CWSISOVM:
  id: "1779043486285168640"
  description: "Condensing water supply isolation monitoring."
  is_abstract: true
  uses:
  - condensing_supply_water_isolation_valve_status
  - condensing_supply_water_isolation_valve_command
  implements:
  - MONITORING




CHWRISOVPM:
  id: "17456073789161865216"
  description: "Chilled water return isolation monitoring."
  is_abstract: true
  uses:
  - chilled_return_water_isolation_valve_percentage_sensor
  - chilled_return_water_isolation_valve_percentage_command
  implements:
  - MONITORING


WDPM:
  id: "6845381960844443648"
  description: "Differential pressure monitoring."
  is_abstract: true
  uses:
  - differential_pressure_sensor


CHWDPM:
  id: "17350239197918658560"
  description: "Differential pressure monitoring for chilled water."
  is_abstract: true
  uses:
  - chilled_water_differential_pressure_sensor


CHDX4SC:
  id: "5104951811098279936"
  description: "Chiller control."
  is_abstract: true
  opt_uses:
  - chilled_return_water_temperature_sensor
  - cooling_percentage_command
  - compressor_speed_frequency_sensor
  - compressor_speed_percentage_command
  - compressor_speed_percentage_sensor
  uses:
  - compressor_run_command_1
  - compressor_run_command_2
  - compressor_run_command_3
  - compressor_run_command_4
  - compressor_run_status_1
  - compressor_run_status_2
  - compressor_run_status_3
  - compressor_run_status_4
  - chilled_supply_water_temperature_sensor
  - chilled_supply_water_temperature_setpoint

CHDX2SC:
  id: "11002415523139944448"
  description: "Chiller control."
  is_abstract: true
  opt_uses:
  - chilled_return_water_temperature_sensor
  - cooling_percentage_command
  - compressor_speed_frequency_sensor
  - compressor_speed_percentage_command
  - compressor_speed_percentage_sensor
  - cooling_request_count
  uses:
  - compressor_run_command_1
  - compressor_run_command_2
  - compressor_run_status_1
  - compressor_run_status_2
  - chilled_supply_water_temperature_sensor
  - chilled_supply_water_temperature_setpoint


CHDXSC:
  id: "738711972362584064"
  description: "Chiller control single stage."
  is_abstract: true
  opt_uses:
  - chilled_return_water_temperature_sensor
  - cooling_percentage_command
  - compressor_speed_frequency_sensor
  - compressor_speed_percentage_command
  - compressor_speed_percentage_sensor
  uses:
  - compressor_run_command
  - compressor_run_status
  - chilled_supply_water_temperature_sensor
  - chilled_supply_water_temperature_setpoint

CHDXVSC:
  id: "16068753997699219456"
  description: "Variable speed compressor control."
  is_abstract: true
  uses:
  - compressor_speed_percentage_sensor
  - compressor_run_command
  - compressor_run_status

CDWFRM:
  id: "632877381119377408"
  description: "Condenser water flowrate monitoring."
  is_abstract: true
  uses:
  - condensing_water_flowrate_sensor
  implements:
  - MONITORING

REFSM:
  id: "14328323847953055744"
  description: "Refrigerant saturation monitoring."
  is_abstract: true
  opt_uses:
  - refrigerant_discharge_temperature_sensor
  - refrigerant_suction_temperature_sensor
  uses:
  - refrigerant_condenser_saturation_temperature_sensor
  - refrigerant_evaporator_saturation_temperature_sensor
  implements:
  - MONITORING


PDSCV:
  id: "2539113884334161920"
  description: "Pressure-dependent supply damper control for ventilation purposes (CO2 or VOC)."
  is_abstract: true
  uses:
  - supply_air_damper_percentage_command
  - supply_air_damper_percentage_sensor
  implements:
  - CONTROL

SDBPC:
  id: "11762485921188937728"
  description: "Back-pressure controlling supply damper."
  is_abstract: true
  opt_uses:
  - supply_air_flowrate_sensor
  uses:
  - supply_air_static_pressure_sensor
  - supply_air_static_pressure_setpoint
  - supply_air_damper_percentage_command
  - supply_air_damper_percentage_sensor
  implements:
  - MONITORING

HWVM:
  id: "12990740464972857344"
  description: "Heating water valve command and position monitoring (without regard to what controls it)."
  is_abstract: true
  opt_uses:
  - heating_thermal_power_capacity
  - heating_water_flowrate_sensor
  uses:
  - heating_water_valve_percentage_sensor
  - heating_water_valve_percentage_command
  implements:
  - OPERATIONAL

CHWVM:
  id: "16809792948983037952"
  description: "Chilled water valve command and position monitoring (without regard to what controls it)."
  is_abstract: true
  opt_uses:
  - cooling_thermal_power_capacity
  - chilled_water_flowrate_sensor
  - chilled_water_valve_failed_alarm
  uses:
  - chilled_water_valve_percentage_sensor
  - chilled_water_valve_percentage_command
  implements:
  - OPERATIONAL

RMM:
  id: "16071202610094276608"
  description: "Run mode monitoring."
  is_abstract: true
  uses:
  - run_mode

DSPZDHC:
  id: "8195635016311504896"
  description: "Zone dual setpoint humidification/dehumidification control."
  is_abstract: true
  opt_uses:
  - humidification_percentage_command
  uses:
  - zone_air_relative_humidity_sensor
  - zone_air_dehumidification_relative_humidity_setpoint
  - zone_air_humidification_relative_humidity_setpoint
  - dehumidification_run_command
  - humidification_run_command
  implements:
  - CONTROL

EFC:
  id: "9564729303032135680"
  description: "Exhaust air flow control."
  is_abstract: true
  uses:
  - exhaust_air_flowrate_sensor
  - exhaust_air_flowrate_setpoint
  implements:
  - OPERATIONAL

DXDDC:
  id: "14536703291649163264"
  description: "DX cooling dual setpoint control on discharge side"
  is_abstract: true
  opt_uses:
  - cooling_percentage_command
  - compressor_run_status
  uses:
  - compressor_run_command
  - discharge_air_heating_temperature_setpoint
  - discharge_air_cooling_temperature_setpoint
  - discharge_air_temperature_sensor
  implements:
  - CONTROL

HTDDC:
  id: "11978658703302721536"
  description: "gas or electric heating dual setpoint control on discharge side"
  is_abstract: true
  opt_uses:
  - heating_percentage_command
  - heater_run_status
  uses:
  - heater_run_command
  - discharge_air_heating_temperature_setpoint
  - discharge_air_cooling_temperature_setpoint
  - discharge_air_temperature_sensor
  implements:
  - CONTROL

REFSM2X:
  id: "16374171939616325632"
  description: "Refrigerant temperature monitoring for 2 circuits."
  is_abstract: true
  opt_uses:
  - refrigerant_discharge_temperature_sensor_1
  - refrigerant_discharge_temperature_sensor_2
  - refrigerant_suction_temperature_sensor_1
  - refrigerant_suction_temperature_sensor_2
  uses:
  - refrigerant_condenser_saturation_temperature_sensor_1
  - refrigerant_evaporator_saturation_temperature_sensor_1
  - refrigerant_condenser_saturation_temperature_sensor_2
  - refrigerant_evaporator_saturation_temperature_sensor_2
  implements:
  - MONITORING

REFPM:
  id: "5061129675661639680"
  description: "Refrigerant pressure monitoring for single circuits."
  is_abstract: true
  opt_uses:
  - refrigerant_differential_pressure_sensor
  uses:
  - refrigerant_evaporator_pressure_sensor
  - refrigerant_condenser_pressure_sensor
  implements:
  - MONITORING

REFPM2X:
  id: "3800121779997900800"
  description: "Refrigerant pressure monitoring for 2 circuits."
  is_abstract: true
  uses:
  - refrigerant_evaporator_pressure_sensor_1
  - refrigerant_condenser_pressure_sensor_1
  - refrigerant_evaporator_pressure_sensor_2
  - refrigerant_condenser_pressure_sensor_2
  implements:
  - MONITORING

SWPSS:
  id: "14653796881960796160"
  description: "Sweeper pump start stop monitoring."
  is_abstract: true
  uses:
  - sweeper_pump_run_command
  - sweeper_pump_run_status
  implements:
  - OPERATIONAL

SDM:
  id: "5997878398154702848"
  description: "Supply air damper monitoring."
  is_abstract: true
  uses:
  - supply_air_damper_command
  - supply_air_damper_status

ECDDC:
  id: "17635179835280064512"
  description: "Evaporative cooler control on discharge side."
  is_abstract: true
  opt_uses:
  - evaporative_cooler_run_status
  - cooling_percentage_sensor
  uses:
  - evaporative_cooler_run_command
  - discharge_air_temperature_sensor
  - discharge_air_cooling_temperature_setpoint
  - discharge_air_heating_temperature_setpoint
  implements:
  - CONTROL

DXSDC:
  id: "3007488245580693504"
  description: "Compressor run control on supply side, dual setpoints."
  is_abstract: true
  opt_uses:
  - leaving_cooling_coil_temperature_sensor
  - cooling_thermal_power_capacity
  - cooling_percentage_command #Serves as a duty cycle for single-stage DX sections.
  - compressor_speed_percentage_command
  - compressor_run_status
  uses:
  - compressor_run_command
  - supply_air_cooling_temperature_setpoint
  - supply_air_heating_temperature_setpoint
  - supply_air_temperature_sensor
  implements:
  - CONTROL

ETM4X:
  id: "11771493120443678720"
  description: "Basic exhaust temperature monitoring."
  is_abstract: true
  uses:
  - exhaust_air_temperature_sensor_1
  - exhaust_air_temperature_sensor_2
  - exhaust_air_temperature_sensor_3
  - exhaust_air_temperature_sensor_4
  implements:
  - MONITORING

DX6SC:
  id: "7258886293818441728"
  description: "Six compressor run control on supply air side."
  is_abstract: true
  opt_uses:
  - leaving_cooling_coil_temperature_sensor
  - cooling_thermal_power_capacity
  - cooling_percentage_command
  - compressor_speed_percentage_command
  - cooling_request_count
  uses:
  - compressor_run_status_1
  - compressor_run_status_2
  - compressor_run_status_3
  - compressor_run_status_4
  - compressor_run_status_5
  - compressor_run_status_6
  - compressor_run_command_1
  - compressor_run_command_2
  - compressor_run_command_3
  - compressor_run_command_4
  - compressor_run_command_5
  - compressor_run_command_6
  - supply_air_temperature_sensor
  - supply_air_temperature_setpoint
  implements:
  - CONTROL

DX2DSPRTC:
  id: "3583948997884116992"
  description: "Two-stage compressor run control with dual return temp control."
  is_abstract: true
  opt_uses:
  - leaving_cooling_coil_temperature_sensor
  - cooling_thermal_power_capacity
  - cooling_percentage_command
  - compressor_speed_percentage_command
  - cooling_stage_run_count
  uses:
  - return_air_cooling_temperature_setpoint
  - return_air_heating_temperature_setpoint
  - return_air_temperature_sensor
  - compressor_run_command_1
  - compressor_run_status_1
  - compressor_run_command_2
  - compressor_run_status_2
  implements:
  - CONTROL

DX4DC:
  id: "233270875120467968"
  description: "Compressor run control on discharge air side (DTC)."
  is_abstract: true
  opt_uses:
  - leaving_cooling_coil_temperature_sensor
  - cooling_thermal_power_capacity
  - cooling_percentage_command
  - compressor_speed_percentage_command
  uses:
  - compressor_run_status_1
  - compressor_run_command_1
  - compressor_run_status_2
  - compressor_run_command_2
  - compressor_run_status_3
  - compressor_run_command_3
  - compressor_run_status_4
  - compressor_run_command_4
  - discharge_air_temperature_sensor
  - discharge_air_temperature_setpoint
  implements:
  - CONTROL


DX6SWC:
  id: "10609564416582090752"
  description: "Six compressor run control on supply water side."
  is_abstract: true
  opt_uses:
  - cooling_thermal_power_capacity
  - cooling_percentage_command
  - compressor_speed_percentage_command
  - compressor_speed_percentage_sensor
  uses:
  - compressor_run_command_1
  - compressor_run_status_1
  - compressor_run_command_2
  - compressor_run_status_2
  - compressor_run_command_3
  - compressor_run_status_3
  - compressor_run_command_4
  - compressor_run_status_4
  - compressor_run_command_5
  - compressor_run_status_5
  - compressor_run_command_6
  - compressor_run_status_6
  - supply_water_temperature_sensor
  - supply_water_temperature_setpoint
  implements:
  - CONTROL


DRSM5X:
  id: "7159807102016290816"
  description: "Dryer status monitoring."
  is_abstract: true
  uses:
  - dryer_run_status_1
  - dryer_run_status_2
  - dryer_run_status_3
  - dryer_run_status_4
  - dryer_run_status_5
  implements:
  - MONITORING

DRSM8X:
  id: "4953043284604747776"
  description: "Dryer status monitoring."
  is_abstract: true
  uses:
  - dryer_run_status_1
  - dryer_run_status_2
  - dryer_run_status_3
  - dryer_run_status_4
  - dryer_run_status_5
  - dryer_run_status_6
  - dryer_run_status_7
  - dryer_run_status_8
  implements:
  - MONITORING
  
AHAC:
  id: "529218723387539456"
  description: "Tag to indicate an after hours activation method e.g. push button associated with this device."
  is_abstract: true
  uses:  
  - user_occupancy_override_status
  - zone_occupancy_status
  implements:
  - OPERATIONAL
  
DFFC:
  id: "10094864331922472960"
  description: "Discharge fan flow control"
  is_abstract: true
  uses:
  - discharge_fan_run_command
  - discharge_fan_run_status
  - discharge_fan_speed_percentage_command
  - discharge_air_flowrate_setpoint
  - discharge_air_flowrate_sensor
  implements:
  - CONTROL

EFM:
  id: "1682140227994386432"
  description: "Exhaust air flow monitoring"
  is_abstract: true
  uses:
  - exhaust_air_flowrate_sensor  
  implements:
  - OPERATIONAL

SWTM:
  id: "12058433769456009216"
  description: "Supply water temperature monitoring."
  is_abstract: true
  implements:
  - MONITORING
  opt_uses:
  - cooling_request_count
  - heating_request_count
  - return_water_temperature_sensor
  uses:
  - supply_water_temperature_sensor  

CWDPM:
  id: "16174723828872642560"
  description: "Differential pressure monitoring for condenser water."
  is_abstract: true
  implements:
  - MONITORING
  uses:
  - condensing_water_differential_pressure_sensor

DICM:
  id: "4971562358951378944"
  description: "Damper isolation control and monitoring. "
  is_abstract: true
  uses:
   - supply_air_isolation_damper_closed_status
   - supply_air_isolation_damper_open_status
   - supply_air_isolation_damper_command

UV:
  id: "6143342686997839872"
  description: "Ultraviolet lamp operation."
  is_abstract: true
  opt_uses:
  - ultraviolet_lamp_run_mode
  uses:
  - ultraviolet_lamp_run_command
  - ultraviolet_lamp_run_status

H3X:
  id: "3243024526971240448"
  description: "Heater monitoring."
  is_abstract: true
  implements:
  - MONITORING
  uses:
  - heater_run_status_1
  - heater_run_status_2
  - heater_run_status_3
  - heater_run_command_1
  - heater_run_command_2
  - heater_run_command_3

CHWBRC:
  id: "9602107200818380800"
  description: "Chilled water valve binary (open/closed) monitoring/controlling. Return air temperature control."
  is_abstract: true
  implements:
  - OPERATIONAL
  uses:
  - chilled_water_valve_command
  - return_air_temperature_sensor
  - return_air_temperature_setpoint

CHWISOVPM:
  id: "10952342664099397632"
  description: "Chllled water isolation valve control."
  is_abstract: true
  implements:
  - OPERATIONAL
  uses:
  - chilled_water_isolation_valve_percentage_command
  - chilled_water_isolation_valve_percentage_sensor

CWCS:
  id: "1207397495399776256"
  description: "Condensing water valve control."
  is_abstract: true
  implements:
  - OPERATIONAL
  uses:
  - condensing_water_valve_percentage_command
  - condensing_water_valve_percentage_sensor

DPM:
  id: "14194934395806154752"
  description: "Damper percentage control."
  is_abstract: true
  implements:
    - OPERATIONAL
  uses:
  - damper_percentage_command
  - damper_percentage_sensor

DFVSMC:
  id: "6412714239709937664"
  description: "Variable speed control mode for discharge fans."
  is_abstract: true
  uses:
  - discharge_fan_speed_mode
  - discharge_fan_run_status
  - discharge_fan_run_command
  implements:
  - OPERATIONAL

DFVDSC:
  id: "7493578150278856704"
  description: "Discharge fan control with toggled variable or discrete speed control. This allows the fan to run either VFD or discrete speed stages (LOW/MED/HIGH, etc.) and to switch between the mode."
  is_abstract: true
  uses:
  - discharge_fan_speed_percentage_command
  - discharge_fan_speed_mode
  - discharge_fan_run_status
  - discharge_fan_run_command
  implements:
  - OPERATIONAL

DFVDSFC:
  id: "15636086276564713472"
  description: "Discharge fan control with toggled variable or discrete speed (frequency) control. This allows the fan to run either VFD or discrete speed stages (LOW/MED/HIGH, etc.) and to switch between the mode."
  is_abstract: true
  uses:
  - discharge_fan_speed_frequency_command
  - discharge_fan_speed_mode
  - discharge_fan_run_status
  - discharge_fan_run_command
  implements:
  - OPERATIONAL

SSPCSCM:
  id: "6685507472607674368"
  description: "Supply air static pressure control for supervisor control (Machine learning)."
  is_abstract: true
  uses:
  - supervisor_control_mode
  - supervisor_supply_air_static_pressure_setpoint
  - program_supply_air_static_pressure_setpoint
  - supply_air_static_pressure_setpoint

STCSCM:
  id: "6577421081550782464"
  description: "Supply air temperature control for supervisor control (Machine learning)."
  is_abstract: true
  uses:
  - supervisor_control_mode
  - supervisor_supply_air_temperature_setpoint
  - program_supply_air_temperature_setpoint
  - supply_air_temperature_setpoint

SWTCSCM:
  id: "8591656014892236800"
  description: "Supply water temperature control for supervisor control (Machine learning)."
  is_abstract: true
  uses:
  - supervisor_control_mode
  - supervisor_supply_water_temperature_setpoint
  - program_supply_water_temperature_setpoint
  - supply_water_temperature_setpoint

WDPCSCM:
  id: "11032607012927045632"
  description: "Water differential pressure control for supervisor control (Machine learning)."
  is_abstract: true
  uses:
  - supervisor_control_mode
  - supervisor_differential_pressure_setpoint
  - program_differential_pressure_setpoint
  - differential_pressure_setpoint

CSWIVS:
  id: "359876340523991040"
  description: "Condensing return water isolation valve control."
  is_abstract: true
  implements:
  - OPERATIONAL
  uses:
  - condensing_return_water_isolation_valve_command_1
  - condensing_return_water_isolation_valve_command_2
  - condensing_return_water_isolation_valve_command_3
  - condensing_return_water_isolation_valve_command_4
  - condensing_return_water_isolation_valve_command_5
  - condensing_return_water_isolation_valve_command_6
  - condensing_return_water_isolation_valve_command_7
  - condensing_return_water_isolation_valve_status_1
  - condensing_return_water_isolation_valve_status_2
  - condensing_return_water_isolation_valve_status_3
  - condensing_return_water_isolation_valve_status_4
  - condensing_return_water_isolation_valve_status_5
  - condensing_return_water_isolation_valve_status_6
  - condensing_return_water_isolation_valve_status_7
  - condensing_return_water_isolation_valve_status_8
  - condensing_return_water_isolation_valve_status_9
  - condensing_return_water_isolation_valve_status_10
  - condensing_return_water_isolation_valve_status_11
  - condensing_return_water_isolation_valve_status_12
  - condensing_return_water_isolation_valve_status_13
  - condensing_return_water_isolation_valve_status_14

CRWIVS:
  id: "10755028705425227776"
  description: "Condensing supply water isolation valve control."
  is_abstract: true
  implements:
  - OPERATIONAL
  uses:
  - condensing_supply_water_isolation_valve_command_1
  - condensing_supply_water_isolation_valve_command_2
  - condensing_supply_water_isolation_valve_command_3
  - condensing_supply_water_isolation_valve_command_4
  - condensing_supply_water_isolation_valve_command_5
  - condensing_supply_water_isolation_valve_command_6
  - condensing_supply_water_isolation_valve_command_7
  - condensing_supply_water_isolation_valve_status_1
  - condensing_supply_water_isolation_valve_status_2
  - condensing_supply_water_isolation_valve_status_3
  - condensing_supply_water_isolation_valve_status_4
  - condensing_supply_water_isolation_valve_status_5
  - condensing_supply_water_isolation_valve_status_6
  - condensing_supply_water_isolation_valve_status_7
  - condensing_supply_water_isolation_valve_status_8
  - condensing_supply_water_isolation_valve_status_9
  - condensing_supply_water_isolation_valve_status_10
  - condensing_supply_water_isolation_valve_status_11
  - condensing_supply_water_isolation_valve_status_12
  - condensing_supply_water_isolation_valve_status_13
  - condensing_supply_water_isolation_valve_status_14

CSWTC:
  id: "14772239573039710208"
  description: "Condensing supply water temperature control."
  is_abstract: true
  implements:
  - OPERATIONAL
  uses:
  - condensing_supply_water_temperature_setpoint
  - condensing_supply_water_temperature_sensor

HTWHLSTC:
  id: "5798430287411019776"
  description: "Heat wheel which controls supply temperature using speed control."
  is_abstract: true
  implements:
  - CONTROL
  opt_uses:
  - heat_wheel_speed_percentage_sensor
  - exhaust_air_temperature_sensor
  - return_air_temperature_sensor
  uses:
  - heat_wheel_speed_percentage_command
  - heat_wheel_run_command
  - heat_wheel_run_status
  - outside_air_temperature_sensor
  - supply_air_temperature_sensor
  - supply_air_temperature_setpoint

#New abstracts for CH ZRH EURD
CAM:
  id: "10932006097032052736"
  description: "ztc alarm monitoring based on moisture sensor on coil or in pan."
  is_abstract: true
  implements:
  - MONITORING
  uses:
  - condensate_water_alarm

DPHCC:
  id: "12422697573691686912"
  description: "Two-pipe heating and cooling control. Has a single control
    valve that is fed by two separate headers for heating and cooling water.
    There is an isolation valve for each incoming system and a single control
    valve. Valve and mode control to zone temperature (heating/cooling
    setpoint configuration)."
  is_abstract: true
  opt_uses:
  - chilled_return_water_isolation_valve_percentage_command
  - heating_return_water_isolation_valve_percentage_command
  - heating_supply_water_isolation_valve_percentage_command
  - chilled_supply_water_isolation_valve_percentage_command
  - zone_air_cooling_temperature_setpoint
  - zone_air_heating_temperature_setpoint
  - condensate_water_alarm
  - zone_conditioning_mode
  - supply_water_valve_flowrate_sensor
  uses:
  - supply_water_valve_percentage_command
  - zone_air_temperature_sensor
  - water_riser_mode

HHCDM:
  id: "3582131505163403264"
  description: "Hydronic heating and cooling distribution monitoring"
  is_abstract: true
  implements:
  - MONITORING
  uses:
  - chilled_supply_water_isolation_valve_percentage_command
  - chilled_return_water_isolation_valve_percentage_command
  - heating_supply_water_isolation_valve_percentage_command
  - heating_return_water_isolation_valve_percentage_command
  - heating_request_count
  - cooling_request_count
  opt_uses:
  - average_zone_air_temperature_sensor


HHRU:
  id: "9211631039376523264"
  description: "Hydronic heat recovery unit for ahu's with bypass valve and circulation pump"
  is_abstract: true
  implements:
  - MONITORING
  uses:
  - supply_air_temperature_sensor
  - supply_air_temperature_setpoint
  - return_air_temperature_sensor
  - supply_water_temperature_sensor
  - supply_water_valve_percentage_command
  - supply_water_valve_percentage_sensor
  opt_uses:
  - exhaust_air_temperature_sensor
  - outside_air_temperature_sensor

PHRU:
  id: "5194420171762040832"
  description: "heat recovery unit for ahu's with plate heat exchanger valve and bypass damper"
  is_abstract: true
  implements:
  - MONITORING
  uses:
  - supply_air_temperature_sensor
  - supply_air_temperature_setpoint
  - return_air_temperature_sensor
  - bypass_air_damper_percentage_command
  opt_uses:
  - exhaust_air_temperature_sensor
  - outside_air_temperature_sensor
  - bypass_air_damper_command
  - bypass_air_damper_status

CHWDT2X:
  id: "17588854111866978304"
  description: "Temperature differential across chilled water with two sets of sensors."
  is_abstract: true
  implements:
  - MONITORING
  uses:
  - chilled_return_water_temperature_sensor_1
  - chilled_supply_water_temperature_sensor_1
  - chilled_return_water_temperature_sensor_2
  - chilled_supply_water_temperature_sensor_2

HLSAFS:
  id: "3550799821818298368"
  description: "Duct VAV type with high and low limit setpoint"
  is_abstract: true
  uses:
  - high_limit_supply_air_flowrate_setpoint
  - low_limit_supply_air_flowrate_setpoint
  - supply_air_flowrate_setpoint
  implements:
  - CONTROL

RHDHS:
  id: "15197108458198401024"
  description: "Return humidification/dehumidification monitor."
  is_abstract: true
  uses:
  - return_air_relative_humidity_sensor
  - return_air_relative_humidity_setpoint
  - dehumidification_run_status
  - humidification_run_status
  implements:
  - MONITORING

CO2DFVSC:
  id: "4574242837138243584"
  description: "Carbon dioxide levels controlled by a variable speed discharge fan."
  uses:
  - zone_air_co2_concentration_sensor
  - zone_air_co2_concentration_setpoint
  - discharge_fan_speed_percentage_command
  implements:
  - CONTROL

RACO2C:
  id: "15503353232859594752"
  description: "Returned air carbon dioxide levels controls."
  uses:
  - return_air_co2_concentration_sensor
  - return_air_co2_concentration_setpoint
  
DX2DDC:
  id: "6446737527519838208"
  description: "Two compressor run control with dual setpoint control on discharge side"
  is_abstract: true
  opt_uses:
  - cooling_percentage_command
  - compressor_speed_percentage_command
  uses:
  - compressor_run_command_1
  - compressor_run_command_2
  - compressor_run_status_1
  - compressor_run_status_2
  - discharge_air_heating_temperature_setpoint
  - discharge_air_cooling_temperature_setpoint
  - discharge_air_temperature_sensor
  implements:
  - CONTROL

HWDT:
  id: "6441530240450691072"
  description: "Temperature differential across heating water for heat recovery chiller."
  is_abstract: true
  implements:
  - MONITORING
  uses:
  - heating_return_water_temperature_sensor
  - heating_supply_water_temperature_sensor

HPDDC:
  id: "5130419798932455424"
  description: "Dual setpoint discharge side heat pump control."
  is_abstract: true
  opt_uses:
  - cooling_thermal_power_capacity
  - heating_thermal_power_capacity
  - compressor_speed_percentage_command
  - cooling_percentage_command
  uses:
  - discharge_air_temperature_sensor
  - discharge_air_cooling_temperature_setpoint
  - discharge_air_heating_temperature_setpoint
  - compressor_run_command
  - compressor_run_status
  - reversing_valve_command
  implements:
  - CONTROL

EC2SC:
  id: "9093587471018491904"
  description: "Evaporative cooler control on supply side."
  is_abstract: true
  opt_uses:
  - evaporative_cooler_run_status_1
  - evaporative_cooler_run_status_2
  - cooling_percentage_sensor
  - cooling_request_count
  uses:
  - evaporative_cooler_run_command_1
  - evaporative_cooler_run_command_2
  - supply_air_temperature_sensor
  - supply_air_temperature_setpoint
  implements:
  - CONTROL

HWDDC:
  id: "5695815066213941248"
  description: "Heating water valve with dual setpoint control on discharge side."
  is_abstract: true
  opt_uses:
  - heating_water_valve_percentage_sensor
  - heating_thermal_power_capacity
  - discharge_air_relative_humidity_sensor
  - heating_water_flowrate_sensor
  uses:
  - heating_water_valve_percentage_command
  - discharge_air_heating_temperature_setpoint
  - discharge_air_temperature_sensor
  implements:
  - CONTROL

CFDPM:
  id: "13838358376871886848"
  description: "Carbon filter pressure monitoring, where specific filter type is required."
  is_abstract: true
  uses:
  - carbon_filter_differential_pressure_sensor
  implements:
  - MONITORING
 
VOADM2X:
  id: "13507343804260155392"
  description: "Variable outside air damper monitoring, where there are two separate, equal sets of dampers that operate in conjunction."
  is_abstract: true
  opt_uses:
  - economizer_mode
  - mixed_air_temperature_sensor
  - outside_air_damper_percentage_sensor_1
  - outside_air_damper_percentage_sensor_2
  - low_limit_outside_air_damper_percentage_command
  - outside_air_flowrate_sensor_1
  - outside_air_flowrate_sensor_2
  uses:
  - outside_air_temperature_sensor
  - outside_air_damper_percentage_command_1
  - outside_air_damper_percentage_command_2
  implements:
  - MONITORING
 
EHHRC:
  id: "3300321589723136"
  description: "Exhaust hydronic heat recovery coil with an isolation valve."
  is_abstract: true
  uses:
  - heat_recovery_water_isolation_valve_command
  - leaving_heat_recovery_coil_temperature_sensor
  - entering_heat_recovery_coil_temperature_sensor
  - exhaust_air_flowrate_sensor
  implements:
  - MONITORING
 
DPBHCC:
  id: "6697901167675965440"
  description: "Two-pipe binary (open/closed) heating and cooling control. There is
  an isolation valve for each incoming system. Valve and mode control to zone temperature
  (heating/cooling setpoint configuration)."
  is_abstract: true
  opt_uses:
  - cooling_request_count
  - heating_request_count
  - zone_air_relative_humidity_sensor
  uses:
  - chilled_supply_water_isolation_valve_command
  - chilled_supply_water_isolation_valve_status
  - heating_supply_water_isolation_valve_command
  - heating_supply_water_isolation_valve_status
  - zone_air_cooling_temperature_setpoint
  - zone_air_heating_temperature_setpoint
  - zone_air_temperature_sensor
  implements:
  - CONTROL
 
FTC:
  id: "18010943431630651392"
  description: "Floor temperature control, where the temperature sensors are embedded in the floor (as opposed to open to the air)."
  is_abstract: true
  uses:
  - zone_floor_temperature_sensor
  - zone_floor_temperature_setpoint
  implements:
  - OPERATIONAL
 
DPCHWHRWSC:
  id: "370343691220418560"
  description: "Two-pipe chilled water and heat recovery water control using the same coils."
  is_abstract: true
  opt_uses:
  - leaving_coil_temperature_sensor
  - chilled_supply_water_temperature_sensor
  - chilled_return_water_temperature_sensor
  - heat_recovery_supply_water_temperature_sensor
  - heat_recovery_return_water_temperature_sensor
  - supply_water_valve_percentage_sensor
  - heat_recovery_return_water_isolation_valve_status
  - heat_recovery_supply_water_isolation_valve_status
  - chilled_return_water_isolation_valve_status
  - chilled_supply_water_isolation_valve_status
  uses:
  - supply_air_temperature_sensor
  - supply_air_temperature_setpoint
  - supply_water_valve_percentage_command
  - heat_recovery_run_command
  - heat_recovery_supply_water_isolation_valve_command
  - chilled_supply_water_isolation_valve_command
  implements:
  - CONTROL

CPVSC2X:
  id: "2309143330803417088"
  description: "Circulation pump variable speed control with 2 circulation pumps."
  is_abstract: true
  uses:
  - circulation_pump_run_command_1
  - circulation_pump_run_status_1
  - circulation_pump_speed_percentage_command_1
  - circulation_pump_run_command_2
  - circulation_pump_run_status_2
  - circulation_pump_speed_percentage_command_2
  implements:
  - OPERATIONAL

HWTTC:
  id: "8895657785832767488"
  description: "Hot water tank temperature control."
  is_abstract: true
  uses:
  - hot_water_tank_temperature_setpoint
  - hot_water_tank_temperature_sensor
  implements:
  - OPERATIONAL

PHWTTC:
  id: "15921273204530741248"
  description: "Preheating water tank temperature control."
  is_abstract: true
  uses:
  - preheating_water_tank_temperature_setpoint
  - preheating_water_tank_temperature_sensor
  implements:
  - OPERATIONAL
  

RCKTM:
  id: "4150552628444528640"
  description: "Refrigeration circuit monitoring for a DX compressor loop."
  is_abstract: true
  uses:
  - refrigerant_discharge_pressure_sensor
  - refrigerant_discharge_temperature_sensor
  - refrigerant_liquid_pressure_sensor
  - refrigerant_liquid_saturation_temperature_sensor
  - refrigerant_liquid_temperature_sensor
  - refrigerant_subcooling_temperature_sensor
  - refrigerant_suction_pressure_sensor
  - refrigerant_suction_saturation_temperature_sensor
  - refrigerant_suction_superheat_temperature_sensor
  - refrigerant_suction_temperature_sensor


RCKTM2X:
  id: "9248627406627930112"
  description: "Refrigeration circuits (2x) monitoring for a DX compressor loop."
  is_abstract: true
  uses:
  - refrigerant_discharge_pressure_sensor_1
  - refrigerant_discharge_temperature_sensor_1
  - refrigerant_liquid_pressure_sensor_1
  - refrigerant_liquid_saturation_temperature_sensor_1
  - refrigerant_liquid_temperature_sensor_1
  - refrigerant_subcooling_temperature_sensor_1
  - refrigerant_suction_pressure_sensor_1
  - refrigerant_suction_saturation_temperature_sensor_1
  - refrigerant_suction_superheat_temperature_sensor_1
  - refrigerant_suction_temperature_sensor_1
  - refrigerant_discharge_pressure_sensor_2
  - refrigerant_discharge_temperature_sensor_2
  - refrigerant_liquid_pressure_sensor_2
  - refrigerant_liquid_saturation_temperature_sensor_2
  - refrigerant_liquid_temperature_sensor_2
  - refrigerant_subcooling_temperature_sensor_2
  - refrigerant_suction_pressure_sensor_2
  - refrigerant_suction_saturation_temperature_sensor_2
  - refrigerant_suction_superheat_temperature_sensor_2
  - refrigerant_suction_temperature_sensor_2


CCM:
  id: "7375129961641803776"
  description: "Compressor current monitoring."
  is_abstract: true
  uses:
  - compressor_run_command
  - compressor_current_sensor

CC2XM:
  id: "15229407711775948800"
  description: "Compressor current monitoring for 2 compressors."
  is_abstract: true
  uses:
  - compressor_run_command_1
  - compressor_current_sensor_1
  - compressor_run_command_2
  - compressor_current_sensor_2

SSSPC:
  id: "12462508690710200320"
  description: "Supply static steam pressure control for steam/water heat exchanger"
  is_abstract: true
  uses:
  - supply_steam_static_pressure_sensor
  - supply_steam_static_pressure_setpoint
  - steam_valve_percentage_command
  implements:
  - CONTROL

SCHWISOVPM:
  id: "428890486376235008"
  description: "Secondary chilled water return side isolation valve percentage monitoring."
  is_abstract: true
  uses:
  - secondary_chilled_return_water_isolation_valve_percentage_command
  - secondary_chilled_return_water_isolation_valve_percentage_sensor
  implements:
  - MONITORING

SCHWDT:
  id: "9593715728075194368"
  description: "Secondary-side chilled water delta-T monitoring."
  is_abstract: true
  implements:
  - MONITORING
  uses:
  - secondary_chilled_supply_water_temperature_sensor
  - secondary_chilled_return_water_temperature_sensor

SHWDT:
  id: "11532515367658192896"
  description: "Secondary-side heating water delta-T monitoring."
  is_abstract: true
  implements:
  - MONITORING
  uses:
  - secondary_heating_supply_water_temperature_sensor
  - secondary_heating_return_water_temperature_sensor

PCHWDT:
  id: "18119029822687543296"
  description: "Temperature differential across primary chilled water loop."
  is_abstract: true
  implements:
  - MONITORING
  uses:
  - primary_chilled_return_water_temperature_sensor
  - primary_chilled_supply_water_temperature_sensor

PHWDT:
  id: "4392058158462271488"
  description: "Temperature differential across primary heating water loop."
  is_abstract: true
  implements:
  - MONITORING
  uses:
  - primary_heating_return_water_temperature_sensor
  - primary_heating_supply_water_temperature_sensor

TDTM:
  id: "9652262523231010816"
  description: "water tank delta-T monitoring."
  is_abstract: true
  uses:
  - leaving_water_tank_temperature_sensor
  - entering_water_tank_temperature_sensor 
  implements:
  - MONITORING

HLPM:
  id: "4982029709647806464"
  description: "Heating thermal power sensor."
  is_abstract: true
  uses:
  - heating_thermal_power_sensor
  implements:
  - MONITORING

CWRWISOVM:
  id: "15646553627261140992"
  description: "Condensing water supply side isolation valve monitoring."
  is_abstract: true
  uses:
  - condensing_return_water_isolation_valve_command
  - condensing_return_water_isolation_valve_status
  implements:
  - MONITORING

CWRWISOVPM:
  id: "7850822672282812416"
  description: "Condensing water return side isolation valve percentage monitoring."
  is_abstract: true
  uses:
  - condensing_return_water_isolation_valve_percentage_command
  - condensing_return_water_isolation_valve_percentage_sensor
  implements:
  - MONITORING

OCWRWISOVM:
  id: "18443288995858219008"
  description: "Open-loop CDW return side isolation valve monitoring."
  is_abstract: true
  uses:
  - outside_condensing_loop_return_water_isolation_valve_command
  - outside_condensing_loop_return_water_isolation_valve_status
  implements:
  - MONITORING

OCWRWISOVPM:
  id: "15705100422416957440"
  description: "Open-loop CDW return side isolation valve monitoring."
  is_abstract: true
  uses:
  - outside_condensing_loop_return_water_isolation_valve_percentage_command
  - outside_condensing_loop_return_water_isolation_valve_percentage_sensor
  implements:
  - MONITORING

HWRWISOVM:
  id: "8729024599620059136"
  description: "Heating return side isolation valve monitoring."
  is_abstract: true
  uses:
  - heating_return_water_isolation_valve_command
  - heating_return_water_isolation_valve_status
  implements:
  - MONITORING

HWSWISOVM:
  id: "4614986340017111040"
  description: "Heating supply side isolation valve monitoring."
  is_abstract: true
  uses:
  - heating_supply_water_isolation_valve_command
  - heating_supply_water_isolation_valve_status
  implements:
  - MONITORING

HWRWISOVPM:
  id: "13399257413203263488"
  description: "Heating return side isolation valve percentage monitoring."
  is_abstract: true
  uses:
  - heating_return_water_isolation_valve_percentage_command
  - heating_return_water_isolation_valve_percentage_sensor
  implements:

  - MONITORING 

DEFSS:
  description: "defrost run command and status (start/stop) "
  is_abstract: true
  uses:
  - defrost_run_status
  - defrost_run_command  
  implements:
  - MONITORING

MIPVCM:
  id: "10283962739713900544"
  description: "Motor phase-level input current and voltage monitoring."
  is_abstract: true
  implements:
  - MONITORING
  uses:
  - input_phase1_phase3_line_motor_voltage_sensor
  - input_phase1_phase2_line_motor_voltage_sensor
  - input_phase2_phase3_line_motor_voltage_sensor
  - input_phase1_line_motor_current_sensor
  - input_phase2_line_motor_current_sensor
  - input_phase3_line_motor_current_sensor
  opt_uses:
  - average_input_line_motor_current_sensor
  - average_input_inter_line_motor_voltage_sensor

MIPWM:
  id: "2094166817340653568"
  description: "Motor input power monitoring."
  is_abstract: true
  implements:
  - MONITORING
  uses:
  - input_motor_power_sensor
  opt_uses:
  - motor_powerfactor_sensor
  - input_motor_frequency_sensor

INVOPWM:
  id: "10056530958531690496"
  description: "Inverter (VFD) output power monitoring."
  is_abstract: true
  implements:
  - MONITORING
  uses:
  - output_inverter_power_sensor
  opt_uses:
  - output_inverter_voltage_sensor
  - input_inverter_frequency_sensor

INVIPCM:
  id: "3240332922506444800"
  description: "Inverter (VFD) 3-phase input current monitoring."
  is_abstract: true
  implements:
  - MONITORING
  uses:
  - input_phase1_line_inverter_current_sensor
  - input_phase2_line_inverter_current_sensor
  - input_phase3_line_inverter_current_sensor

CWSWISOVPM:
  id: "14769547968574914560"
  description: "Condensing water supply side isolation valve percentage monitoring."
  is_abstract: true
  uses:
  - condensing_supply_water_isolation_valve_percentage_command
  - condensing_supply_water_isolation_valve_percentage_sensor
  implements:
  - MONITORING

GTWFCISOVM:
  id: "5444844940104302592"
  description: "Geothermal water free-cooling isolation valve monitoring; exclusively using ground as heat sink for building load."
  is_abstract: true  
  uses:
  - chilled_side_ground_supply_economizer_isolation_valve_status
  - chilled_side_ground_return_economizer_isolation_valve_status
  - chilled_side_ground_return_economizer_isolation_valve_command
  implements:
  - MONITORING

GTWGRISOVM:
  id: "12463704959361220608"
  description: "Geothermal water ground-recharge isolation valve monitoring; rejecting ground heat to atmosphere via cooling towers."
  is_abstract: true  
  uses:
  - heating_side_ground_supply_economizer_isolation_valve_status
  - heating_side_ground_return_economizer_isolation_valve_status
  - heating_side_ground_return_economizer_isolation_valve_command
  implements:
  - MONITORING

GTWHEISOVM:
  id: "3366433712072818688"
  description: "Geothermal water heat-extraction isolation valve monitoring; extracting ground heat to to use in building."
  is_abstract: true
  uses:
  - chilled_side_ground_return_water_isolation_valve_status
  - chilled_side_ground_supply_water_isolation_valve_status
  - chilled_side_ground_supply_water_isolation_valve_command
  implements:
  - MONITORING

GTWHRISOVM:
  id: "11317538854195429376"
  description: "Geothermal water heat-rejection isolation valve monitoring; rejecting building heat to ground."
  is_abstract: true  
  uses:
  - heating_side_ground_return_water_isolation_valve_status
  - heating_side_ground_supply_water_isolation_valve_status
  - heating_side_ground_supply_water_isolation_valve_command
  implements:
  - MONITORING
  
COCDSP:
  id: "3620605616042541056"
  description: "Dual setpoint CO concentration control."
  is_abstract: true
  uses:
  - low_limit_zone_air_co_concentration_setpoint
  - high_limit_zone_air_co_concentration_setpoint
  - zone_air_co_concentration_sensor
  implements:
  - CONTROL

NOCDSP:
  id: "10177846673493983232"
  description: "Dual setpoint NO concentration control."
  is_abstract: true
  uses:
  - low_limit_zone_air_no_concentration_setpoint
  - high_limit_zone_air_no_concentration_setpoint
  - zone_air_no_concentration_sensor
  implements:
  - CONTROL

EFHLC:
  id: "16708066133181202432"
  description: "Two-speed exhaust fan (low/high)."
  is_abstract: true
  uses:
  - low_exhaust_fan_speed_command
  - high_exhaust_fan_speed_command
  - low_exhaust_fan_speed_status
  - high_exhaust_fan_speed_status
  implements:
<<<<<<< HEAD
=======


>>>>>>> 0034ed90
  - OPERATIONAL


DFVSC3X:
  description: "Variable speed control for discharge fans for 3 separate zones."
  is_abstract: true
  opt_uses:
  - discharge_fan_current_sensor_1
  - discharge_fan_power_sensor_1
  - discharge_fan_speed_frequency_sensor_1
  - discharge_fan_speed_percentage_sensor_1
  - discharge_fan_lost_power_alarm_1
  - dc_voltage_sensor_1
  - ac_voltage_sensor_1
  - discharge_fan_run_time_accumulator_1
  - discharge_fan_run_mode_1
  - discharge_fan_current_sensor_2
  - discharge_fan_power_sensor_2
  - discharge_fan_speed_frequency_sensor_2
  - discharge_fan_speed_percentage_sensor_2
  - discharge_fan_lost_power_alarm_2
  - dc_voltage_sensor_2
  - ac_voltage_sensor_2
  - discharge_fan_run_time_accumulator_2
  - discharge_fan_run_mode_2
  - discharge_fan_current_sensor_3
  - discharge_fan_power_sensor_3
  - discharge_fan_speed_frequency_sensor_3
  - discharge_fan_speed_percentage_sensor_3
  - discharge_fan_lost_power_alarm_3
  - dc_voltage_sensor_3
  - ac_voltage_sensor_3
  - discharge_fan_run_time_accumulator_3
  - discharge_fan_run_mode_3
  uses:
  - discharge_fan_speed_percentage_command_1
  - discharge_fan_run_status_1
  - discharge_fan_run_command_1
  - discharge_fan_speed_percentage_command_2
  - discharge_fan_run_status_2
  - discharge_fan_run_command_2
  - discharge_fan_speed_percentage_command_3
  - discharge_fan_run_status_3
  - discharge_fan_run_command_3
  implements:
  - OPERATIONAL

  - OPERATIONAL

<|MERGE_RESOLUTION|>--- conflicted
+++ resolved
@@ -4977,11 +4977,11 @@
   - low_exhaust_fan_speed_status
   - high_exhaust_fan_speed_status
   implements:
-<<<<<<< HEAD
-=======
-
-
->>>>>>> 0034ed90
+
+
+
+
+
   - OPERATIONAL
 
 
@@ -5029,5 +5029,3 @@
   implements:
   - OPERATIONAL
 
-  - OPERATIONAL
-
