--- conflicted
+++ resolved
@@ -6814,7 +6814,6 @@
   - low_speed_status
   - high_speed_status
   - schedule_run_command
-<<<<<<< HEAD
 
 CO2DSPMADC:
   description: "Dual setpoint CO2 control with mixed air damper (for recirculated air in AHU)."
@@ -6850,5 +6849,3 @@
   - outside_air_temperature_sensor
   - zone_air_temperature_sensor
   - zone_air_temperature_setpoint
-=======
->>>>>>> ee616634
