# Copyright 2020 Google LLC
#
# Licensed under the Apache License, Version 2.0 (the License);
# you may not use this file except in compliance with the License.
# You may obtain a copy of the License at
#
#    https://www.apache.org/licenses/LICENSE-2.0
#
# Unless required by applicable law or agreed to in writing, software
# distributed under the License is distributed on an AS IS BASIS,
# WITHOUT WARRANTIES OR CONDITIONS OF ANY KIND, either express or implied.
# See the License for the specific language governing permissions and
# limitations under the License.

### ABSTRACT TYPES

# This defines subtypes by function. They are not necessarily specific to any type of equipment.
# TODO: Variable speed compressors?
# TODO: For types which use multiple sensors as control points (e.g. differential_pressure_sensor_1
# and _2) they should be reconstructed using virtual points (and the 2X types should be deprecated).

SD:
  id: "11449987124388954112"
  description: "Single duct VAV type, with basic airflow control."
  is_abstract: true
  opt_uses:
  - run_command
  - supply_air_ventilation_flowrate_requirement
  - supply_air_cooling_flowrate_capacity
  - supply_air_heating_flowrate_capacity
  - cooling_thermal_power_capacity
  - supply_air_temperature_sensor
  uses:
  - supply_air_flowrate_sensor
  - supply_air_flowrate_setpoint
  - supply_air_damper_percentage_command
  implements:
  - CONTROL

DD:
  id: "8927971333061476352"
  description: "Dual duct flow control (hot deck, cold deck)."
  is_abstract: true
  opt_uses:
  - supply_air_ventilation_flowrate_requirement
  - supply_air_cooling_flowrate_capacity
  - supply_air_heating_flowrate_capacity
  - cooling_thermal_power_capacity
  - heating_thermal_power_capacity
  - discharge_air_temperature_sensor
  - run_command
  uses:
  - cooling_air_damper_percentage_command
  - cooling_air_flowrate_sensor
  - cooling_air_flowrate_setpoint
  - heating_air_damper_percentage_command
  - heating_air_flowrate_sensor
  - heating_air_flowrate_setpoint
  implements:
  - CONTROL

# Not deprecated but probably not useful
OADM:
  id: "13985513714598543360"
  description: "Outside air damper monitoring."
  uses:
  - outside_air_damper_command

MOAFC:
  id: "1519549946037010432"
  description: "Minimum (ventilation) outside air flow control."
  is_abstract: true
  opt_uses:
  - economizer_mode
  uses:
  - ventilation_outside_air_damper_percentage_command
  - ventilation_outside_air_flowrate_setpoint
  - ventilation_outside_air_flowrate_sensor
  implements:
  - CONTROL

OAFC:
  id: "12724505818934804480"
  description: "Outside Air Flow Control"
  is_abstract: true
  opt_uses:
  - economizer_mode
  - mixed_air_temperature_sensor
  uses:
  - outside_air_flowrate_setpoint
  - outside_air_flowrate_sensor
  - outside_air_damper_percentage_command
  implements:
  - CONTROL

ZTM:
  id: "5662861603217866752"
  description: "Zone temperature monitoring."
  is_abstract: true
  opt_uses:
  - discharge_air_temperature_sensor
  uses:
  - zone_air_temperature_sensor
  implements:
  - MONITORING

REFM:
  id: "18151343369916252160"
  description: "Refrigerant leak monitoring."
  is_abstract: true
  implements:
  - MONITORING
  uses:
  - zone_air_refrigerant_concentration_sensor

CSP:
  id: "2456298668530073600"
  description: "Single cooling setpoint control (IDF room typically)."
  is_abstract: true
  implements:
  - OPERATIONAL
  opt_uses:
  - zone_air_relative_humidity_sensor
  - discharge_air_temperature_sensor
  uses:
  - zone_air_temperature_sensor
  - zone_air_cooling_temperature_setpoint

ZTC:
  id: "10742921982891786240"
  description: "Single control setpoint with deadband."
  is_abstract: true
  implements:
  - OPERATIONAL
  opt_uses:
  - zone_air_deadband_temperature_setpoint
  - zone_air_relative_humidity_sensor
  uses:
  - zone_air_temperature_setpoint
  - zone_air_temperature_sensor

DSARC:
  id: "9767289031682424832"
  description: "AHU dual supply air reset control."
  is_abstract: true
  opt_uses:
  - supply_air_flowrate_sensor
  - heating_request_count
  uses:
  - supply_air_cooling_temperature_setpoint
  - supply_air_heating_temperature_setpoint
  - supply_air_static_pressure_setpoint
  - cooling_request_count
  - pressurization_request_count
  implements:
  - CONTROL

DFMSS:
  id: "15946227720434745344"
  description: "Discharge fan Start Stop with uneven statuses."
  is_abstract: true
  implements:
  - OPERATIONAL
  opt_uses:
  - discharge_air_flowrate_capacity
  - discharge_fan_power_capacity
  - discharge_fan_current_sensor
  - discharge_fan_power_sensor
  uses:
  - discharge_fan_run_command
  - discharge_fan_run_status_1
  - discharge_fan_run_status_2

DX2RC:
  id: "14529282687673303040"
  description: "Compressor run control on retun side (RC)."
  is_abstract: true
  opt_uses:
  - discharge_air_temperature_sensor
  - leaving_cooling_coil_temperature_sensor
  - cooling_thermal_power_capacity
  - cooling_percentage_command
  - compressor_speed_percentage_command
  uses:
  - return_air_temperature_setpoint
  - return_air_temperature_sensor
  - compressor_run_command_1
  - compressor_run_command_2
  - compressor_run_status_1
  - compressor_run_status_2
  implements:
  - CONTROL

DFSMC:
  id: "2774887660236308480"
  description: "Discharge fan multi-speed control."
  is_abstract: true
  uses:
  - discharge_fan_run_command
  - discharge_fan_speed_mode

DSP:
  id: "8112819800507416576"
  description: "Dual setpoint control (heating/cooling thresholds with deadband in between)."
  is_abstract: true
  implements:
  - OPERATIONAL
  opt_uses:
  - discharge_air_temperature_sensor
  - zone_air_relative_humidity_sensor
  uses:
  - zone_air_temperature_sensor
  - zone_air_cooling_temperature_setpoint
  - zone_air_heating_temperature_setpoint

DDSP:
  id: "15044396188704964608"
  description: "Dual setpoint control (heating/cooling thresholds with deadband in between) with two zone temp sensors."
  is_abstract: true
  implements:
  - OPERATIONAL
  opt_uses:
  - discharge_air_temperature_sensor
  uses:
  - zone_air_temperature_sensor_1
  - zone_air_temperature_sensor_2
  - zone_air_cooling_temperature_setpoint
  - zone_air_heating_temperature_setpoint

CO2C:
  id: "14886233640072642560"
  description: "Carbon dioxide control."
  is_abstract: true
  implements:
  - OPERATIONAL
  uses:
  - zone_air_co2_concentration_sensor
  - zone_air_co2_concentration_setpoint

COC:
  id: "11679670705384849408"
  description: "Carbon monoxide control."
  is_abstract: true
  implements:
  - OPERATIONAL
  uses:
  - zone_air_co_concentration_sensor
  - zone_air_co_concentration_setpoint

BPC:
  id: "16869691043929391104"
  description: "Building pressure control (stand-alone fan)."
  is_abstract: true
  uses:
  - building_air_static_pressure_sensor
  - building_air_static_pressure_setpoint
  implements:
  - OPERATIONAL

EDPM:
  id: "18075318737925308416"
  description: "Exhaust air damper percentage monitoring."
  is_abstract: true
  uses:
  - exhaust_air_damper_percentage_command
  - exhaust_air_damper_percentage_sensor

EDM:
  id: "3621015733879701504"
  description: "Exhaust air damper monitoring."
  is_abstract: true
  uses:
  - exhaust_air_damper_command
  - exhaust_air_damper_status

EDBPC:
  id: "15769475728711614464"
  description: "Building static control with exhaust damper."
  is_abstract: true
  opt_uses:
  - exhaust_air_differential_pressure_sensor
  - exhaust_air_damper_percentage_sensor
  uses:
  - building_air_static_pressure_sensor
  - building_air_static_pressure_setpoint
  - exhaust_air_damper_percentage_command
  implements:
  - CONTROL

EFFC:
  id: "3108154032661725184"
  description: "Exhaust fan flow control."
  is_abstract: true
  uses:
  - speed_percentage_command
  - exhaust_air_flowrate_setpoint
  - exhaust_air_flowrate_sensor
  implements:
  - CONTROL

BSPC:
  id: "6131235964464398336"
  description: "Building static pressure control (as part of a composite device)."
  is_abstract: true
  opt_uses:
  - exhaust_air_damper_percentage_command
  - exhaust_fan_run_status
  uses:
  - building_air_static_pressure_sensor
  - building_air_static_pressure_setpoint
  - exhaust_fan_run_command
  implements:
  - CONTROL

VSC:
  id: "3357018594004172800"
  description: "Variable speed control generic."
  is_abstract: true
  opt_uses:
  - current_sensor
  - speed_percentage_sensor
  - speed_frequency_sensor
  - power_sensor
  - voltage_sensor
  - speed_mode
  - run_mode
  - energy_accumulator
  uses:
  - speed_percentage_command
  - run_status
  - run_command
  implements:
  - OPERATIONAL

EFVSC:
  id: "12580390630858948608"
  description: "Variable speed control for exhaust fans."
  is_abstract: true
  opt_uses:
  - exhaust_fan_speed_frequency_sensor
  - exhaust_fan_speed_percentage_sensor
  - exhaust_fan_current_sensor
  - exhaust_fan_power_sensor
  uses:
  - exhaust_fan_run_command
  - exhaust_fan_run_status
  - exhaust_fan_speed_percentage_command
  implements:
  - OPERATIONAL

VSFC:
  id: "17941929285778407424"
  description: "Variable speed control or monitor in frequency"
  is_abstract: true
  uses:
  - speed_frequency_command
  - speed_frequency_sensor
 

SFVSC:
  id: "16291356723812237312"
  description: "Variable speed control for supply fans."
  is_abstract: true
  opt_uses:
  - supply_fan_speed_frequency_sensor
  - supply_fan_speed_percentage_sensor
  - supply_fan_current_sensor
  - supply_fan_power_sensor
  - supply_fan_power_status
  - supply_fan_voltage_sensor
  - supply_fan_failed_alarm
  - supply_fan_energy_accumulator
  uses:
  - supply_fan_run_command
  - supply_fan_run_status
  - supply_fan_speed_percentage_command
  implements:
  - OPERATIONAL

DFVSC:
  id: "3825392955250704384"
  description: "Variable speed control for discharge fans."
  is_abstract: true
  opt_uses:
  - discharge_fan_current_sensor
  - discharge_fan_power_sensor
  - discharge_fan_speed_frequency_sensor
  - discharge_fan_speed_percentage_sensor
  - discharge_fan_lost_power_alarm
  uses:
  - discharge_fan_speed_percentage_command
  - discharge_fan_run_status
  - discharge_fan_run_command
  implements:
  - OPERATIONAL

DFVSC2X:
  id: "2339665773590478848"
  description: "Variable speed control for discharge fans for 2 separate zones."
  is_abstract: true
  opt_uses:
  - discharge_fan_current_sensor_1
  - discharge_fan_power_sensor_1
  - discharge_fan_speed_frequency_sensor_1
  - discharge_fan_speed_percentage_sensor_1
  - discharge_fan_lost_power_alarm_1
  - discharge_fan_current_sensor_2
  - discharge_fan_power_sensor_2
  - discharge_fan_speed_frequency_sensor_2
  - discharge_fan_speed_percentage_sensor_2
  - discharge_fan_lost_power_alarm_2
  uses:
  - discharge_fan_speed_percentage_command_1
  - discharge_fan_run_status_1
  - discharge_fan_run_command_1
  - discharge_fan_speed_percentage_command_2
  - discharge_fan_run_status_2
  - discharge_fan_run_command_2
  implements:
  - OPERATIONAL

DFVSFC:
  id: "3819485279274663936"
  description: "Variable speed control with frequency setting for discharge fans."
  is_abstract: true
  uses:
  - discharge_fan_speed_frequency_command
  - discharge_fan_run_status
  - discharge_fan_run_command
  opt_uses:
  - discharge_fan_speed_frequency_sensor
  implements:
  - OPERATIONAL

DFMSC:
  id: "13122696153957138432"
  description: "Discharge fan multi-speed control."
  is_abstract: true
  uses:
  - discharge_fan_run_command
  - discharge_fan_run_status
  - discharge_fan_speed_mode

ZHM:
  id: "17192076649286336512"
  description: "Zone humidity monitoring."
  is_abstract: true
  implements:
  - MONITORING
  uses:
  - zone_air_relative_humidity_sensor

DTM:
  id: "7968704612431560704"
  description: "Discharge temperature monitoring."
  is_abstract: true
  opt_uses:
  - discharge_air_relative_humidity_sensor
  - discharge_air_specificenthalpy_sensor
  uses:
  - discharge_air_temperature_sensor
  implements:
  - MONITORING

SS:
  id: "2875133433875529728"
  description: "Basic combination of run command and status (start/stop)."
  is_abstract: true
  implements:
  - /SS
  - OPERATIONAL
  opt_uses:
  - power_capacity
  - flowrate_capacity
  - powerfactor_sensor
  - current_sensor
  - power_sensor

  - run_time_accumulator


  

SSPC:
  id: "10526749200778002432"
  description: "Supply static pressure control via supply fan speed"
  is_abstract: true
  opt_uses:
  - supply_fan_speed_frequency_sensor
  - supply_fan_run_command
  - supply_fan_run_status
  - pressurization_request_count
  - supply_air_damper_percentage_command
  - supply_air_flowrate_sensor
  - supply_fan_speed_percentage_command
  uses:
  - supply_air_static_pressure_sensor
  - supply_air_static_pressure_setpoint
  implements:
  - OPERATIONAL

SPSS:
  id: "8029265712889462784"
  description: "Spray pump start stop monitoring."
  is_abstract: true
  uses:
  - spray_pump_run_command
  - spray_pump_run_status
  implements:
  - OPERATIONAL

EFSS:
  id: "618830020562911232"
  description: "Basic combination of exhaust fan run command and status (start/stop)."
  is_abstract: true
  implements:
  - OPERATIONAL
  opt_uses:
  - exhaust_fan_current_sensor
  - exhaust_fan_power_sensor
  - exhaust_air_flowrate_capacity
  - exhaust_fan_power_capacity
  uses:
  - exhaust_fan_run_command
  - exhaust_fan_run_status

DFSS:
  id: "8437078973678092288"
  description: "Basic combination of discharge fan run command and status (start/stop)."
  is_abstract: true
  implements:
  - OPERATIONAL
  opt_uses:
  - discharge_air_flowrate_capacity
  - discharge_fan_power_capacity
  - discharge_fan_current_sensor
  - discharge_fan_power_sensor
  - discharge_air_static_pressure_sensor
  - discharge_fan_lost_power_alarm
  - schedule_run_command
  - discharge_fan_run_time_accumulator
  uses:
  - discharge_fan_run_command
  - discharge_fan_run_status

HT2RC:
  id: "12331526069516500992"
  description: "Two gas or electric heater control on zone side (HSP, DSP)."
  is_abstract: true
  opt_uses:
  - discharge_air_temperature_sensor
  - heating_thermal_power_capacity
  - heating_percentage_command
  uses:
  - heater_run_command_1
  - heater_run_command_2
  - return_air_temperature_setpoint
  - return_air_temperature_sensor
  implements:
  - CONTROL

HTZTC:
  id: "4417012674366275584"
  description: "Gas or electric heater control on zone side (ZC)."
  is_abstract: true
  opt_uses:
  - heating_thermal_power_capacity
  - discharge_air_temperature_sensor
  - heating_percentage_command
  - heater_run_status
  uses:
  - heater_run_command
  - zone_air_temperature_setpoint
  - zone_air_temperature_sensor
  implements:
  - CONTROL

HT3ZTC:
  id: "5155603013255036928"
  description: "Two gas or electric heater control on zone side (HSP, ZTC)."
  is_abstract: true
  opt_uses:
  - discharge_air_temperature_sensor
  - heating_thermal_power_capacity
  - heating_percentage_command
  uses:
  - heater_run_command_1
  - heater_run_command_2
  - heater_run_command_3
  - zone_air_temperature_setpoint
  - zone_air_temperature_sensor
  implements:
  - CONTROL

HSOUC:
  id: "3000067641604833280"
  description: "Heating occupied/unoccupied setpoint control."
  is_abstract: true
  uses:
  - zone_air_unoccupied_heating_temperature_setpoint
  - zone_air_occupied_heating_temperature_setpoint
  - zone_air_temperature_sensor
  implements:
  - CONTROL

HTZOUC:
  id: "11998259697091084288"
  description: "Gas or electric heater control on zone side (ZC)."
  is_abstract: true
  opt_uses:
  - heater_run_status
  uses:
  - heater_run_command
  - zone_air_unoccupied_heating_temperature_setpoint
  - zone_air_occupied_heating_temperature_setpoint
  - zone_air_temperature_sensor
  implements:
  - CONTROL

LCC:
  id: "7719840051089113088"
  description: "Leaving coil temperature control."
  is_abstract: true
  uses:
  - leaving_cooling_coil_temperature_sensor
  - leaving_cooling_coil_temperature_setpoint
  - chilled_water_valve_percentage_command
  implements:
  - CONTROL

LCC2X:
  id: "13640384711221051392"
  description: "Double valve leaving coil temperature control."
  is_abstract: true
  uses:
  - leaving_cooling_coil_temperature_sensor
  - leaving_cooling_coil_temperature_setpoint
  - chilled_water_valve_percentage_command_1
  - chilled_water_valve_percentage_command_2
  implements:
  - CONTROL

SFSS:
  id: "5180976443089223680"
  description: "Basic combination of supply fan run command and status (start/stop)."
  is_abstract: true
  implements:
  - OPERATIONAL
  opt_uses:
  - supply_air_flowrate_capacity
  - supply_fan_power_capacity
  - supply_fan_current_sensor
  - supply_fan_power_sensor
  - supply_fan_run_time_accumulator
  uses:
  - supply_fan_run_command
  - supply_fan_run_status

RHM:
  id: "14781568929201389568"
  description: "Return air humidity monitoring."
  is_abstract: true
  implements:
  - MONITORING
  uses:
  - return_air_relative_humidity_sensor

RTM:
  id: "2924673029776605184"
  description: "Return air temperature monitoring"
  implements:
  - MONITORING
  opt_uses:
  - return_air_relative_humidity_sensor
  - return_air_specificenthalpy_sensor
  uses:
  - return_air_temperature_sensor

DTC:
  id: "14404348479943999488"
  description: "Discharge air temperatore control"
  is_abstract: true
  implements:
  - OPERATIONAL
  uses:
  - discharge_air_temperature_setpoint
  - discharge_air_temperature_sensor

STC:
  id: "2204097089397325824"
  description: "Supply air temperature control"
  is_abstract: true
  opt_uses:
  - heating_request_count
  - cooling_request_count
  uses:
  - supply_air_temperature_setpoint
  - supply_air_temperature_sensor
  implements:
  - OPERATIONAL

RTC:
  id: "7486819452302917632"
  description: "Return air temperature control"
  is_abstract: true
  implements:
  - OPERATIONAL
  uses:
  - return_air_temperature_sensor
  - return_air_temperature_setpoint

# Rename to OTM
OA:
  id: "15138435219205390336"
  description: "Basic weather station (drybulb temp and humidity)."
  is_abstract: true
  opt_uses:
  - outside_air_relative_humidity_sensor
  - outside_air_dewpoint_temperature_sensor
  - outside_air_wetbulb_temperature_sensor
  - outside_air_specificenthalpy_sensor
  - outside_air_pressure_sensor
  uses:
  - outside_air_temperature_sensor
  implements:
  - MONITORING

ZA:
  id: "3244379125296660480"
  description: "Grouped type for zone air psychrometric conditions (RH and temp)"
  is_abstract: true
  uses:
  - zone_air_temperature_sensor
  - zone_air_relative_humidity_sensor

WDT:
  id: "12148045066631380992"
  description: "Temperature differential across water."
  is_abstract: true
  implements:
  - MONITORING
  uses:
  - return_water_temperature_sensor
  - supply_water_temperature_sensor

CHWDT:
  id: "6815783107824713728"
  description: "Temperature differential across chilled water."
  is_abstract: true
  implements:
  - MONITORING
  uses:
  - chilled_return_water_temperature_sensor
  - chilled_supply_water_temperature_sensor

CHWDPSC:
  id: "9028698692793663488"
  description: "Chilled water valve controlling supply air dewpoint temperature."
  is_abstract: true
  opt_uses:
  - leaving_cooling_coil_temperature_sensor
  - cooling_thermal_power_capacity
  - chilled_supply_water_temperature_sensor
  uses:
  - supply_air_dewpoint_temperature_sensor
  - supply_air_dewpoint_temperature_setpoint
  - chilled_water_valve_percentage_command
  implements:
  - CONTROL

CHWDPSC2X:
  id: "14378975050109812736"
  description: "Chilled water valves (2x) controlling supply air dewpoint temperature."
  is_abstract: true
  opt_uses:
  - leaving_cooling_coil_temperature_sensor
  - cooling_thermal_power_capacity
  uses:
  - supply_air_dewpoint_temperature_sensor
  - supply_air_dewpoint_temperature_setpoint
  - chilled_water_valve_percentage_command_1
  - chilled_water_valve_percentage_command_2
  implements:
  - CONTROL

CWDT:
  id: "16710191489157693440"
  description: "Temperature differential across condenser water."
  is_abstract: true
  implements:
  - MONITORING
  uses:
  - condensing_return_water_temperature_sensor
  - condensing_supply_water_temperature_sensor

# Rename SFN TOTAL_
SWTC:
  id: "3609220173136920576"
  description: "Supply water temperature control."
  is_abstract: true
  implements:
  - OPERATIONAL
  opt_uses:
  - cooling_request_count
  - heating_request_count
  - return_water_temperature_sensor
  - run_command
  uses:
  - supply_water_temperature_setpoint
  - supply_water_temperature_sensor

RWTC:
  id: "4684780039613448192"
  description: "Return water temperature control."
  is_abstract: true
  implements:
  - OPERATIONAL
  opt_uses:
  - supply_water_temperature_sensor
  - run_command
  uses:
  - return_water_temperature_setpoint
  - return_water_temperature_sensor

PSWTC:
  id: "10474579573063286784"
  description: "Process water temperature control."
  is_abstract: true
  opt_uses:
  - process_return_water_temperature_sensor
  uses:
  - process_supply_water_temperature_sensor
  - process_supply_water_temperature_setpoint
  implements:
  - OPERATIONAL

SCHWTC:
  id: "10166461230588362752"
  description: "Supply chilled water temperature control."
  is_abstract: true
  implements:
  - OPERATIONAL
  opt_uses:
  - cooling_request_count
  - chilled_return_water_temperature_sensor
  - cooling_percentage_command
  uses:
  - chilled_supply_water_temperature_setpoint
  - chilled_supply_water_temperature_sensor

WDPC:
  id: "7536359048203993088"
  description: "Differential pressure control in whichever system."
  is_abstract: true
  implements:
  - OPERATIONAL
  opt_uses:
  - pressurization_request_count
  uses:
  - differential_pressure_sensor
  - differential_pressure_setpoint

CGRWTC:
  id: "8601082128077160448"
  description: "Cogeneration return water temperature control."
  is_abstract: true
  implements:
  - OPERATIONAL
  opt_uses:
  - cogeneration_supply_water_temperature_sensor
  uses:
  - cogeneration_return_water_temperature_sensor
  - cogeneration_return_water_temperature_setpoint

WDPC2X:
  id: "14149516868997611520"
  description: "Differential pressure control in whichever system, 2 sensors."
  is_abstract: true
  implements:
  - OPERATIONAL
  opt_uses:
  - pressurization_request_count
  - run_command
  uses:
  - differential_pressure_sensor_1
  - differential_pressure_sensor_2
  - differential_pressure_setpoint

# Change to low_limit_flowrate_setpoint
MINFC:
  id: "16039155144679489536"
  description: "Minimum flow control for entire loop."
  is_abstract: true
  implements:
  - CONTROL
  uses:
  - bypass_valve_percentage_command
  - min_flowrate_setpoint
  - flowrate_sensor

# Rename to CPSS
CPC:
  id: "1722211929268682752"
  description: "Circulation pump control"
  is_abstract: true
  uses:
  - circulation_pump_run_status
  - circulation_pump_run_command


### NET NEW TYPES
ETM:
  id: "13050638559919210496"
  description: "Basic exhaust temperature monitoring."
  is_abstract: true
  uses:
  - exhaust_air_temperature_sensor
  implements:
  - MONITORING

ED:
  id: "8438952541491822592"
  description: "Exhaust air flow control."
  is_abstract: true
  opt_uses:
  - exhaust_air_damper_percentage_sensor
  - exhaust_air_static_pressure_sensor
  uses:
  - exhaust_air_flowrate_setpoint
  - exhaust_air_flowrate_sensor
  - exhaust_air_damper_percentage_command
  implements:
  - CONTROL

RD:
  id: "17662324578346598400"
  description: "Return damper flow control."
  is_abstract: true
  uses:
  - return_air_flowrate_setpoint
  - return_air_flowrate_sensor
  - return_air_damper_percentage_command
  implements:
  - CONTROL

MTM:
  id: "944962761547317248"
  description: "Mixed air temperature monitoring."
  is_abstract: true
  opt_uses:
  - mixed_air_relative_humidity_sensor
  - mixed_air_dewpoint_temperature_sensor
  uses:
  - mixed_air_temperature_sensor
  implements:
  - MONITORING

MTC:
  id: "10168334798402093056"
  description: "Mixed air temperature control."
  is_abstract: true
  uses:
  - mixed_air_temperature_sensor
  - mixed_air_temperature_setpoint
  implements:
  - OPERATIONAL

STM:
  id: "5556648779974705152"
  description: "Basic supply temperature monitoring."
  is_abstract: true
  uses:
  - supply_air_temperature_sensor
  implements:
  - MONITORING

STDSPC:
  id: "14780020816829480960"
  description: "Supply temperature control dual setpoint."
  is_abstract: true
  opt_uses:
  - heating_request_count
  - cooling_request_count
  uses:
  - supply_air_cooling_temperature_setpoint
  - supply_air_heating_temperature_setpoint
  - supply_air_temperature_sensor
  implements:
  - OPERATIONAL

DSPRTC:
  id: "3250805770761011200"
  description: "Dual setpoint return air temp control."
  is_abstract: true
  opt_uses:
  - discharge_air_temperature_sensor
  - return_air_relative_humidity_sensor
  uses:
  - return_air_temperature_sensor
  - return_air_cooling_temperature_setpoint
  - return_air_heating_temperature_setpoint
  implements:
  - OPERATIONAL

ZHC:
  id: "7286031036884975616"
  description: "Zone relative humidity control."
  is_abstract: true
  uses:
  - zone_air_relative_humidity_sensor
  - zone_air_relative_humidity_setpoint
  implements:
  - OPERATIONAL

RHC:
  id: "2169941860192092160"
  description: "Return air relative humidity control."
  is_abstract: true
  uses:
  - return_air_relative_humidity_sensor
  - return_air_relative_humidity_setpoint
  implements:
  - OPERATIONAL

RHDHC:
  id: "18310842924687949824"
  description: "Return humidification/dehumidification control."
  is_abstract: true
  opt_uses:
  - economizer_mode
  - humidification_percentage_command
  uses:
  - return_air_relative_humidity_sensor
  - return_air_relative_humidity_setpoint
  - dehumidification_run_command
  - humidification_run_command
  implements:
  - CONTROL

ZHDHC:
  id: "4475784869405786112"
  description: "Zone humidification/dehumidification control."
  is_abstract: true
  opt_uses:
  - humidification_percentage_command
  uses:
  - zone_air_relative_humidity_sensor
  - zone_air_relative_humidity_setpoint
  - dehumidification_run_command
  - humidification_run_command
  implements:
  - CONTROL

RHHC:
  id: "8019953948913827840"
  description: "Zone humidification control."
  is_abstract: true
  opt_uses:
  - humidification_percentage_command
  uses:
  - humidification_run_command
  - return_air_relative_humidity_setpoint
  - return_air_relative_humidity_sensor

SHC:
  id: "12474177807615787008"
  description: "Supply air relative humidity control."
  is_abstract: true
  opt_uses:
  - humidification_percentage_command
  uses:
  - dehumidification_run_command
  - humidification_run_command
  - supply_air_dehumidification_relative_humidity_setpoint
  - supply_air_humidification_relative_humidity_setpoint
  - supply_air_relative_humidity_sensor
  implements:
  - OPERATIONAL

SHM:
  id: "2378937030399754240"
  description: "Supply air relative humidity monitoring."
  is_abstract: true
  uses:
  - supply_air_relative_humidity_sensor
  implements:
  - MONITORING

REFC:
  id: "3034632988647227392"
  description: "Refrigerant leak control."
  is_abstract: true
  uses:
  - zone_air_refrigerant_concentration_setpoint
  - zone_air_refrigerant_concentration_sensor
  implements:
  - OPERATIONAL

EPC:
  id: "11105083520895156224"
  description: "Exhaust pressure control."
  is_abstract: true
  uses:
  - exhaust_air_static_pressure_sensor
  - exhaust_air_static_pressure_setpoint
  opt_uses:
  - exhaust_air_flowrate_sensor
  implements:
  - OPERATIONAL

CO2M:
  id: "7862491789188399104"
  description: "Basic carbon dioxide monitoring."
  is_abstract: true
  uses:
  - zone_air_co2_concentration_sensor
  implements:
  - MONITORING

VOCM:
  id: "17085863826043174912"
  description: "Volatile organic compound monitoring."
  is_abstract: true
  uses:
  - zone_air_voc_concentration_sensor
  implements:
  - MONITORING

VOCC:
  id: "2097884266154164224"
  description: "Volatile organic compound control."
  is_abstract: true
  uses:
  - zone_air_voc_concentration_setpoint
  - zone_air_voc_concentration_sensor
  implements:
  - OPERATIONAL

VOCPC:
  id: "668891884487180288"
  description: "Volatile organic compound percentage control."
  is_abstract: true
  uses:
  - zone_air_voc_percentage_setpoint
  - zone_air_voc_percentage_sensor
  implements:
  - OPERATIONAL

BFSS:
  id: "11321256303008940032"
  description: "Booster fan start-stop and feedback."
  is_abstract: true
  uses:
  - boost_fan_run_command
  - boost_fan_run_status
  implements:
  - OPERATIONAL

DFHLC:
  id: "3539036146912722944"
  description: "Discharge fan three-speed (high/low/off) speed control."
  is_abstract: true
  opt_uses:
  - discharge_fan_run_status
  - discharge_fan_run_command
  uses:
  - low_discharge_fan_speed_command
  - high_discharge_fan_speed_command
  implements:
  - OPERATIONAL
  - REMAP_REQUIRED

DFHMLC:
  id: "8727182917643534336"
  description: "Discharge fan three-speed (high/medium/low/off) speed control."
  is_abstract: true
  opt_uses:
  - discharge_fan_run_status
  - discharge_fan_run_command
  uses:
  - low_discharge_fan_speed_command
  - medium_discharge_fan_speed_command
  - high_discharge_fan_speed_command
  implements:
  - OPERATIONAL
  - REMAP_REQUIRED

ESPC:
  id: "6709570284581552128"
  description: "Exhaust air static pressure control."
  is_abstract: true
  uses:
  - exhaust_air_damper_percentage_command
  - exhaust_fan_run_command
  - exhaust_fan_run_status
  - exhaust_fan_speed_percentage_command
  - exhaust_air_static_pressure_sensor
  - exhaust_air_static_pressure_setpoint
  implements:
  - OPERATIONAL

SSPM:
  id: "15932942321436327936"
  description: "Supply static pressure monitoring."
  is_abstract: true
  uses:
  - supply_air_static_pressure_sensor
  implements:
  - MONITORING

ZSPC:
  id: "4403727275367858176"
  description: "Zone static pressure control."
  is_abstract: true
  uses:
  - zone_air_static_pressure_setpoint
  - zone_air_static_pressure_sensor
  implements:
  - OPERATIONAL

ZSPM:
  id: "13627099312222633984"
  description: "Zone static pressure monitoring."
  is_abstract: true
  uses:
  - zone_air_static_pressure_sensor
  implements:
  - MONITORING

RSPC:
  id: "9015413293795246080"
  description: "Return air static pressure control."
  is_abstract: true
  uses:
  - return_air_static_pressure_sensor
  - return_air_static_pressure_setpoint
  implements:
  - OPERATIONAL

PWDPC:
  id: "18238785330650021888"
  description: "Process water differential pressure control."
  is_abstract: true
  uses:
  - process_water_differential_pressure_sensor
  - process_water_differential_pressure_setpoint
  implements:
  - OPERATIONAL

PWDT:
  id: "289266803299844096"
  description: "Primary-side water delta-T monitoring."
  is_abstract: true
  uses:
  - primary_supply_water_temperature_sensor
  - primary_return_water_temperature_sensor


CHPM:
  id: "224386821168037888"
  description: "Chiller pressure monitoring."
  is_abstract: true
  uses:
  - evaporator_pressure_sensor
  - condenser_pressure_sensor
  - differential_pressure_sensor # consider removing or renaming, may not be descriptive enough for WCC
  implements:
  - MONITORING

FDPM:
  id: "9447758858022813696"
  description: "Filter pressure monitoring."
  is_abstract: true
  uses:
  - filter_differential_pressure_sensor
  implements:
  - MONITORING

FDPSM:
  description: "Filter pressure status monitoring."
  is_abstract: true
  uses:
  - filter_differential_pressure_status
  opt_uses:
  - filter_alarm
  implements:
  - MONITORING

# Chilled water valve control

CHWDC:
  id: "16581460667777679360"
  description: "Chilled water valve monitoring on discharge side."
  is_abstract: true
  opt_uses:
  - leaving_cooling_coil_temperature_sensor
  - cooling_thermal_power_capacity
  - chilled_water_valve_percentage_sensor
  - chilled_water_flowrate_sensor
  uses:
  - discharge_air_temperature_sensor
  - discharge_air_temperature_setpoint
  - chilled_water_valve_percentage_command
  implements:
  - CONTROL

CHWSC:
  id: "4836072839595425792"
  description: "Chilled water valve monitoring on supply side."
  is_abstract: true
  opt_uses:
  - leaving_cooling_coil_temperature_sensor
  - cooling_thermal_power_capacity
  - chilled_supply_water_temperature_sensor
  - chilled_water_valve_percentage_sensor
  - cooling_request_count
  - supply_air_relative_humidity_sensor
  uses:
  - supply_air_temperature_sensor
  - supply_air_temperature_setpoint
  - chilled_water_valve_percentage_command
  implements:
  - CONTROL

CHWSDC:
  id: "2207518769582964736"
  description: "Chilled water valve monitoring on supply side."
  is_abstract: true
  opt_uses:
  - leaving_cooling_coil_temperature_sensor
  - cooling_thermal_power_capacity
  - chilled_water_valve_percentage_sensor
  uses:
  - supply_air_temperature_sensor
  - supply_air_heating_temperature_setpoint
  - supply_air_cooling_temperature_setpoint
  - chilled_water_valve_percentage_command
  implements:
  - CONTROL

CHW2XSC:
  id: "14565396147087605760"
  description: "Two chilled water valves."
  is_abstract: true
  opt_uses:
  - leaving_cooling_coil_temperature_sensor
  - cooling_thermal_power_capacity
  - chilled_supply_water_temperature_sensor
  - chilled_water_valve_percentage_sensor
  - cooling_request_count
  uses:
  - supply_air_temperature_sensor
  - supply_air_temperature_setpoint
  - chilled_water_valve_percentage_command_1
  - chilled_water_valve_percentage_command_2
  implements:
  - CONTROL

CHWRC:
  id: "10816853144743444480"
  description: "Chilled water valve monitoring on return side."
  is_abstract: true
  opt_uses:
  - discharge_air_temperature_sensor
  - leaving_cooling_coil_temperature_sensor
  - cooling_thermal_power_capacity
  - return_air_relative_humidity_sensor
  - chilled_water_valve_percentage_sensor
  - chilled_water_flowrate_sensor
  uses:
  - return_air_temperature_setpoint
  - return_air_temperature_sensor
  - chilled_water_valve_percentage_command
  implements:
  - CONTROL

CHWZC:
  id: "2746402612495515648"
  description: "Chilled water valve monitoring on zone side (DSP, CSP)."
  is_abstract: true
  opt_uses:
  - discharge_air_temperature_sensor
  - leaving_cooling_coil_temperature_sensor
  - cooling_thermal_power_capacity
  - chilled_water_valve_percentage_sensor
  - chilled_supply_water_isolation_valve_command
  - chilled_supply_water_isolation_valve_status
  - chilled_supply_water_temperature_sensor
  uses:
  - zone_air_cooling_temperature_setpoint
  - zone_air_temperature_sensor
  - chilled_water_valve_percentage_command
  implements:
  - CONTROL

CHWZTC:
  id: "14203560064526057472"
  description: "Chilled water valve monitoring on zone side (ZTC)."
  is_abstract: true
  opt_uses:
  - discharge_air_temperature_sensor
  - leaving_cooling_coil_temperature_sensor
  - cooling_thermal_power_capacity
  - chilled_water_flowrate_sensor
  - chilled_water_valve_percentage_sensor
  uses:
  - zone_air_temperature_setpoint
  - zone_air_temperature_sensor
  - chilled_water_valve_percentage_command
  implements:
  - CONTROL

CHWPVM:
  id: "10410116305838407680"
  description: "Chilled water pressure valve command and position monitoring (without regard to what controls it)."
  is_abstract: true
  opt_uses:
  - chilled_water_flowrate_sensor
  uses:
  - chilled_water_valve_percentage_sensor
  implements:
  - OPERATIONAL

CHWZTC2X:
  id: "12977168093439590400"
  description: "Chilled water valve control on zone side (ZTC) for two separate zones. Chilled water valve controls to the worst zone."
  is_abstract: true
  opt_uses:
  - discharge_air_temperature_sensor_1
  - discharge_air_temperature_sensor_2
  - leaving_cooling_coil_temperature_sensor
  - cooling_thermal_power_capacity
  - chilled_water_flowrate_sensor
  - chilled_water_valve_percentage_sensor
  uses:
  - zone_air_temperature_setpoint_1
  - zone_air_temperature_setpoint_2
  - zone_air_temperature_sensor_1
  - zone_air_temperature_sensor_2
  - chilled_water_valve_percentage_command
  implements:
  - CONTROL

# DX Control

DXZTC:
  id: "13699156906260561920"
  description: "Compressor run control on zone side (ZTC)."
  is_abstract: true
  opt_uses:
  - discharge_air_temperature_sensor
  - leaving_cooling_coil_temperature_sensor
  - cooling_thermal_power_capacity
  - cooling_percentage_command
  - compressor_speed_percentage_command
  - compressor_run_time_accumulator
  uses:
  - zone_air_temperature_setpoint
  - zone_air_temperature_sensor
  - compressor_run_command
  - compressor_run_status
  implements:
  - CONTROL

DX2ZTC:
  id: "7764960709758156800"
  description: "Compressor run control on zone side (ZTC)."
  is_abstract: true
  opt_uses:
  - discharge_air_temperature_sensor
  - leaving_cooling_coil_temperature_sensor
  - cooling_thermal_power_capacity
  - cooling_percentage_command
  - compressor_speed_percentage_command
  - compressor_run_time_accumulator_1
  - compressor_run_time_accumulator_2   
  uses:
  - zone_air_temperature_setpoint
  - zone_air_temperature_sensor
  - compressor_run_command_1
  - compressor_run_command_2
  - compressor_run_status_1
  - compressor_run_status_2
  implements:
  - CONTROL

DXZC:
  id: "5052245621709209600"
  description: "Compressor run control on zone side (DSP, CSP)."
  is_abstract: true
  opt_uses:
  - discharge_air_temperature_sensor
  - leaving_cooling_coil_temperature_sensor
  - cooling_thermal_power_capacity
  - cooling_percentage_command
  - compressor_speed_percentage_command
  uses:
  - zone_air_cooling_temperature_setpoint
  - zone_air_temperature_sensor
  - compressor_run_command
  - compressor_run_status
  implements:
  - CONTROL


DXDSPRTC:
  id: "13463632719497920512"
  description: "Compressor run control with dual return temp control."
  is_abstract: true
  opt_uses:
  - discharge_air_temperature_sensor
  - leaving_cooling_coil_temperature_sensor
  - cooling_thermal_power_capacity
  - cooling_percentage_command
  - compressor_speed_percentage_command
  uses:
  - return_air_cooling_temperature_setpoint
  - return_air_heating_temperature_setpoint
  - return_air_temperature_sensor
  - compressor_run_command
  - compressor_run_status
  implements:
  - CONTROL


DX2ZC:
  id: "5844879156126416896"
  description: "Two compressor run control on zone side (DSP, CSP)."
  is_abstract: true
  opt_uses:
  - discharge_air_temperature_sensor
  - leaving_cooling_coil_temperature_sensor
  - cooling_thermal_power_capacity
  - cooling_percentage_command
  - compressor_speed_percentage_command
  uses:
  - zone_air_cooling_temperature_setpoint
  - zone_air_temperature_sensor
  - compressor_run_command_1
  - compressor_run_command_2
  - compressor_run_status_1
  - compressor_run_status_2
  implements:
  - CONTROL

DX3ZC:
  id: "14059444876450201600"
  description: "Three compressor run control on zone side."
  is_abstract: true
  opt_uses:
  - discharge_air_temperature_sensor
  - leaving_cooling_coil_temperature_sensor
  - cooling_thermal_power_capacity
  - cooling_percentage_command
  - compressor_speed_percentage_command
  uses:
  - compressor_run_command_1
  - compressor_run_command_2
  - compressor_run_command_3
  - compressor_run_status_1
  - compressor_run_status_2
  - compressor_run_status_3
  - zone_air_temperature_sensor
  - zone_air_cooling_temperature_setpoint
  implements:
  - CONTROL

DX4ZC:
  id: "7395665540313776128"
  description: "Four compressor run control on zone side."
  is_abstract: true
  opt_uses:
  - discharge_air_temperature_sensor
  - leaving_cooling_coil_temperature_sensor
  - cooling_thermal_power_capacity
  - cooling_percentage_command
  - compressor_speed_percentage_command
  uses:
  - compressor_run_command_1
  - compressor_run_command_2
  - compressor_run_command_3
  - compressor_run_command_4
  - compressor_run_status_1
  - compressor_run_status_2
  - compressor_run_status_3
  - compressor_run_status_4
  - zone_air_temperature_sensor
  - zone_air_cooling_temperature_setpoint
  implements:
  - CONTROL

DX2ZC2X:
  id: "2288583562875633664"
  description: "Two compressor run control on zone side (DSP, CSP) with two zone temp sensors."
  is_abstract: true
  opt_uses:
  - discharge_air_temperature_sensor
  - leaving_cooling_coil_temperature_sensor
  - cooling_thermal_power_capacity
  - cooling_percentage_command
  - compressor_speed_percentage_command
  uses:
  - zone_air_cooling_temperature_setpoint
  - zone_air_temperature_sensor_1
  - zone_air_temperature_sensor_2
  - compressor_run_command_1
  - compressor_run_command_2
  - compressor_run_status_1
  - compressor_run_status_2
  implements:
  - CONTROL

DXSC:
  id: "2530229830381731840"
  description: "Compressor run control on supply air side (STC)."
  opt_uses:
  - leaving_cooling_coil_temperature_sensor
  - cooling_thermal_power_capacity
  - cooling_percentage_command #Serves as a duty cycle for single-stage DX sections.
  - compressor_speed_percentage_command
  - cooling_request_count
  uses:
  - compressor_run_status
  - compressor_run_command
  - supply_air_temperature_sensor
  - supply_air_temperature_setpoint
  implements:
  - CONTROL

DX2SC:
  id: "11753601867236507648"
  description: "Two compressor run control on supply air side."
  is_abstract: true
  opt_uses:
  - leaving_cooling_coil_temperature_sensor
  - cooling_thermal_power_capacity
  - cooling_percentage_command
  - compressor_speed_percentage_command
  - cooling_request_count
  uses:
  - compressor_run_command_1
  - compressor_run_command_2
  - compressor_run_status_1
  - compressor_run_status_2
  - supply_air_temperature_sensor
  - supply_air_temperature_setpoint
  implements:
  - CONTROL

DX3SC:
  id: "7141915848809119744"
  description: "Three compressor run control on supply air side."
  is_abstract: true
  opt_uses:
  - leaving_cooling_coil_temperature_sensor
  - cooling_thermal_power_capacity
  - cooling_percentage_command
  - compressor_speed_percentage_command
  - cooling_request_count
  uses:
  - compressor_run_command_1
  - compressor_run_command_2
  - compressor_run_command_3
  - compressor_run_status_1
  - compressor_run_status_2
  - compressor_run_status_3
  - supply_air_temperature_sensor
  - supply_air_temperature_setpoint
  implements:
  - CONTROL

DX4SC:
  id: "16365287885663895552"
  description: "Four compressor run control on supply air side."
  is_abstract: true
  opt_uses:
  - leaving_cooling_coil_temperature_sensor
  - cooling_thermal_power_capacity
  - cooling_percentage_command
  - compressor_speed_percentage_command
  - cooling_request_count
  uses:
  - compressor_run_status_1
  - compressor_run_status_2
  - compressor_run_status_3
  - compressor_run_status_4
  - compressor_run_command_1
  - compressor_run_command_2
  - compressor_run_command_3
  - compressor_run_command_4
  - supply_air_temperature_sensor
  - supply_air_temperature_setpoint
  implements:
  - CONTROL


DX2SDC:
  id: "17195498329471975424"
  description: "Two compressor run control on supply air side (dual temp setpoint)."
  is_abstract: true
  opt_uses:
  - leaving_cooling_coil_temperature_sensor
  - cooling_thermal_power_capacity
  - cooling_percentage_command
  - compressor_speed_percentage_command
  uses:
  - compressor_run_command_1
  - compressor_run_command_2
  - compressor_run_status_1
  - compressor_run_status_2
  - supply_air_temperature_sensor
  - supply_air_heating_temperature_setpoint
  - supply_air_cooling_temperature_setpoint
  implements:
  - CONTROL


DX4SWC:
  id: "1377308325774884864"
  description: "Four compressor run control on supply water side."
  is_abstract: true
  opt_uses:
  - cooling_thermal_power_capacity
  - cooling_percentage_command
  - compressor_speed_percentage_command
  - compressor_speed_percentage_sensor
  uses:
  - compressor_run_command_1
  - compressor_run_command_2
  - compressor_run_command_3
  - compressor_run_command_4
  - compressor_run_status_1
  - compressor_run_status_2
  - compressor_run_status_3
  - compressor_run_status_4
  - supply_water_temperature_sensor
  - supply_water_temperature_setpoint
  implements:
  - CONTROL

DX2SWC:
  id: "8232701752307089408"
  description: "Two compressor run control on supply water side."
  is_abstract: true
  opt_uses:
  - cooling_thermal_power_capacity
  - cooling_percentage_command
  - compressor_speed_percentage_command
  - compressor_speed_percentage_sensor
  uses:
  - compressor_run_command_1
  - compressor_run_command_2
  - compressor_run_status_1
  - compressor_run_status_2
  - supply_water_temperature_sensor
  - supply_water_temperature_setpoint
  implements:
  - CONTROL


DXSWC:
  id: "11457067979271831552"
  description: "Compressor run control on supply water side."
  is_abstract: true
  opt_uses:
  - cooling_thermal_power_capacity
  - cooling_percentage_command
  - compressor_speed_percentage_command
  - compressor_speed_percentage_sensor
  uses:
  - compressor_run_command
  - compressor_run_status
  - supply_water_temperature_sensor
  - supply_water_temperature_setpoint
  implements:
  - CONTROL

DX5SC:
  id: "10600680362629660672"
  description: "Five compressor run control on supply side."
  is_abstract: true
  opt_uses:
  - leaving_cooling_coil_temperature_sensor
  - cooling_thermal_power_capacity
  - cooling_percentage_command
  - compressor_speed_percentage_command
  - cooling_request_count
  uses:
  - compressor_run_command_1
  - compressor_run_command_2
  - compressor_run_command_3
  - compressor_run_command_4
  - compressor_run_command_5
  - compressor_run_status_1
  - compressor_run_status_2
  - compressor_run_status_3
  - compressor_run_status_4
  - compressor_run_status_5
  - supply_air_temperature_sensor
  - supply_air_temperature_setpoint
  implements:
  - CONTROL

DXRC:
  id: "5628706374012633088"
  description: "Compressor run control on return air side (RC)."
  opt_uses:
  - discharge_air_temperature_sensor
  - leaving_cooling_coil_temperature_sensor
  - cooling_thermal_power_capacity
  - cooling_percentage_command
  - compressor_speed_percentage_command
  uses:
  - return_air_temperature_setpoint
  - return_air_temperature_sensor
  - compressor_run_command
  - compressor_run_status
  implements:
  - CONTROL

DXDC:
  id: "5988994344202272768"
  description: "Compressor run control on discharge air side (DTC)."
  opt_uses:
  - leaving_cooling_coil_temperature_sensor
  - cooling_thermal_power_capacity
  - cooling_percentage_command
  - compressor_speed_percentage_command
  uses:
  - compressor_run_status
  - compressor_run_command
  - discharge_air_temperature_sensor
  - discharge_air_temperature_setpoint
  implements:
  - CONTROL

DX2DC:
  id: "8944903812129226752"
  description: "Two compressor run control on discharge side (DTC)."
  is_abstract: true
  opt_uses:
  - leaving_cooling_coil_temperature_sensor
  - cooling_thermal_power_capacity
  - cooling_percentage_command
  - compressor_speed_percentage_command
  uses:
  - discharge_air_temperature_sensor
  - discharge_air_temperature_setpoint
  - compressor_run_command_1
  - compressor_run_command_2
  - compressor_run_status_1
  - compressor_run_status_2
  implements:
  - CONTROL

DX3DC:
  id: "13988935394784182272"
  description: "Three compressor run control on discharge side (DTC)."
  is_abstract: true
  opt_uses:
  - leaving_cooling_coil_temperature_sensor
  - cooling_thermal_power_capacity
  - cooling_percentage_command
  - compressor_speed_percentage_command
  uses:
  - discharge_air_temperature_sensor
  - discharge_air_temperature_setpoint
  - compressor_run_command_1
  - compressor_run_command_2
  - compressor_run_command_3
  - compressor_run_status_1
  - compressor_run_status_2
  - compressor_run_status_3
  implements:
  - CONTROL

HPSC:
  id: "15212366381057048576"
  description: "Supply side heat pump control."
  is_abstract: true
  opt_uses:
  - cooling_thermal_power_capacity
  - heating_thermal_power_capacity
  - compressor_speed_percentage_command
  - cooling_request_count
  - heating_request_count
  uses:
  - supply_air_temperature_sensor
  - supply_air_temperature_setpoint
  - compressor_run_command
  - compressor_run_status
  - reversing_valve_command
  implements:
  - CONTROL

HP2SC:
  id: "3360440274189811712"
  description: "Supply side heat pump control."
  is_abstract: true
  opt_uses:
  - cooling_thermal_power_capacity
  - heating_thermal_power_capacity
  - compressor_speed_percentage_command
  - cooling_request_count
  - heating_request_count
  uses:
  - supply_air_temperature_sensor
  - supply_air_temperature_setpoint
  - compressor_run_command_1
  - compressor_run_command_2
  - compressor_run_status_1
  - compressor_run_status_2
  - reversing_valve_command
  implements:
  - CONTROL

HPDC:
  id: "3683151334988578816"
  description: "Discharge side heat pump control."
  is_abstract: true
  opt_uses:
  - cooling_thermal_power_capacity
  - heating_thermal_power_capacity
  - compressor_speed_percentage_command
  uses:
  - discharge_air_temperature_sensor
  - discharge_air_temperature_setpoint
  - compressor_run_command
  - compressor_run_status
  - reversing_valve_command
  implements:
  - CONTROL

HPZTC:
  id: "4115496899216146432"
  description: "Zone temp heat pump control (ZTC)."
  is_abstract: true
  opt_uses:
  - discharge_air_temperature_sensor
  - cooling_thermal_power_capacity
  - heating_thermal_power_capacity
  - compressor_speed_percentage_command
  uses:
  - zone_air_temperature_setpoint
  - zone_air_temperature_sensor
  - compressor_run_command
  - compressor_run_status
  - reversing_valve_command
  implements:
  - CONTROL

HPZC:
  id: "15428539163170832384"
  description: "Zone temp heat pump control (CSP or DSP)."
  is_abstract: true
  opt_uses:
  - discharge_air_temperature_sensor
  - cooling_thermal_power_capacity
  - heating_thermal_power_capacity
  - compressor_speed_percentage_command
  uses:
  - zone_air_cooling_temperature_setpoint
  - zone_air_heating_temperature_setpoint
  - zone_air_temperature_sensor
  - compressor_run_command
  - compressor_run_status
  - reversing_valve_command
  implements:
  - CONTROL

HP2ZC:
  id: "16221172697588039680"
  description: "Zone temp heat pump control with two compressors."
  is_abstract: true
  opt_uses:
  - discharge_air_temperature_sensor
  - cooling_thermal_power_capacity
  - heating_thermal_power_capacity
  - compressor_speed_percentage_command
  uses:
  - zone_air_cooling_temperature_setpoint
  - zone_air_heating_temperature_setpoint
  - zone_air_temperature_sensor
  - compressor_run_command_1
  - compressor_run_command_2
  - compressor_run_status_1
  - compressor_run_status_2
  - reversing_valve_command
  implements:
  - CONTROL

HWDC:
  id: "16507327195786510336"
  description: "Heating water valve monitoring on discharge air side."
  is_abstract: true
  opt_uses:
  - heating_water_valve_percentage_sensor
  - heating_thermal_power_capacity
  - discharge_air_relative_humidity_sensor
  - heating_water_flowrate_sensor
  uses:
  - heating_water_valve_percentage_command
  - discharge_air_temperature_setpoint
  - discharge_air_temperature_sensor
  implements:
  - CONTROL

HWRC:
  id: "17386253701286461440"
  description: "Heating water valve monitoring on discharge air side."
  is_abstract: true
  opt_uses:
  - heating_water_valve_percentage_sensor
  - heating_thermal_power_capacity
  - discharge_air_relative_humidity_sensor
  - heating_water_flowrate_sensor
  uses:
  - heating_water_valve_percentage_command
  - return_air_temperature_setpoint
  - return_air_temperature_sensor
  implements:
  - CONTROL

HWSC:
  id: "12906523371843354624"
  description: "Heating water valve monitoring on supply air side."
  is_abstract: true
  opt_uses:
  - heating_water_valve_percentage_sensor
  - heating_thermal_power_capacity
  - leaving_heating_coil_temperature_sensor
  - heating_request_count
  uses:
  - heating_water_valve_percentage_command
  - supply_air_temperature_setpoint
  - supply_air_temperature_sensor
  implements:
  - CONTROL

HW2SC:
  id: "15111346551231873024"
  description: "Two heating water valves on supply air side."
  is_abstract: true
  opt_uses:
  - heating_thermal_power_capacity
  - leaving_heating_coil_temperature_sensor
  - heating_request_count
  uses:
  - heating_water_valve_percentage_command_1
  - heating_water_valve_percentage_command_2
  - supply_air_temperature_setpoint
  - supply_air_temperature_sensor
  implements:
  - CONTROL

HWZC:
  id: "12546235401653714944"
  description: "Heating water valve monitoring on zone side (DSP/CSP)."
  is_abstract: true
  opt_uses:
  - discharge_air_temperature_sensor
  - heating_water_valve_percentage_sensor
  - heating_thermal_power_capacity
  - heating_supply_water_isolation_valve_command
  - heating_supply_water_isolation_valve_status
  uses:
  - heating_water_valve_percentage_command
  - zone_air_heating_temperature_setpoint
  - zone_air_temperature_sensor
  implements:
  - CONTROL

HWZTC:
  id: "2674345018457587712"
  description: "Heating water valve monitoring on zone side (ZTC)."
  is_abstract: true
  opt_uses:
  - discharge_air_temperature_sensor
  - heating_water_valve_percentage_sensor
  - heating_thermal_power_capacity
  - heating_water_flowrate_sensor
  uses:
  - heating_water_valve_percentage_command
  - zone_air_temperature_setpoint
  - zone_air_temperature_sensor
  implements:
  - CONTROL

HWSWC:
  id: "8294837353415966720"
  description: "Heating water valve monitoring on supply water side."
  is_abstract: true
  opt_uses:
  - heating_water_valve_percentage_sensor
  - heating_thermal_power_capacity
  - return_water_temperature_sensor
  uses:
  - heating_water_valve_percentage_command
  - supply_water_temperature_setpoint
  - supply_water_temperature_sensor
  implements:
  - CONTROL

PHWSC:
  id: "17518209390270742528"
  description: "Preheating water valve monitoring on supply air side."
  is_abstract: true
  opt_uses:
  - leaving_air_preheating_coil_temperature_sensor
  uses:
  - preheating_water_valve_percentage_command
  - supply_air_temperature_setpoint
  - supply_air_temperature_sensor
  implements:
  - CONTROL
  
HWPVM:
  id: "5829955484802613248"
  description: "Heating water pressure valve command and position monitoring (without regard to what controls it)."
  is_abstract: true
  opt_uses:
  - heating_water_flowrate_sensor
  uses:
  - heating_water_valve_percentage_sensor
  implements:
  - OPERATIONAL
  

HTDC:
  id: "656732385395605504"
  description: "Gas or electric heater control on discharge side."
  is_abstract: true
  opt_uses:
  - heating_thermal_power_capacity
  - heating_percentage_command
  - heater_run_status
  uses:
  - heater_run_command
  - discharge_air_temperature_setpoint
  - discharge_air_temperature_sensor
  implements:
  - CONTROL

HT2DC:
  id: "5268418403822993408"
  description: "Two gas or electric heater control on discharge control."
  is_abstract: true
  opt_uses:
  - heating_thermal_power_capacity
  - heating_percentage_command
  - leaving_heating_coil_temperature_sensor
  uses:
  - heater_run_command_1
  - heater_run_command_2
  - discharge_air_heating_temperature_setpoint
  - discharge_air_temperature_sensor
  implements:
  - CONTROL


HTSC:
  id: "800847573471461376"
  description: "Gas or electric heater control on supply side."
  is_abstract: true
  opt_uses:
  - heating_thermal_power_capacity
  - heating_percentage_command
  - heater_run_status
  - heating_request_count
  uses:
  - heater_run_command
  - supply_air_temperature_setpoint
  - supply_air_temperature_sensor
  implements:
  - CONTROL


HTSDC:
  id: "16700102370461220864"
  description: "Gas or electric heater control on supply side."
  is_abstract: true
  opt_uses:
  - heating_thermal_power_capacity
  - heater_run_status
  - heating_percentage_command
  uses:
  - heater_run_command
  - supply_air_heating_temperature_setpoint
  - supply_air_cooling_temperature_setpoint
  - supply_air_temperature_sensor
  implements:
  - CONTROL



HTRC:
  id: "80271633092182016"
  description: "Gas or electric heater control on return side (RC)."
  is_abstract: true
  opt_uses:
  - heating_thermal_power_capacity
  - discharge_air_temperature_sensor
  - heating_percentage_command
  - heater_run_status
  uses:
  - heater_run_command
  - return_air_temperature_setpoint
  - return_air_temperature_sensor
  implements:
  - CONTROL

HTZC:
  id: "2386114642305875968"
  description: "Gas or electric heater control on zone side (ZC)."
  is_abstract: true
  opt_uses:
  - heating_thermal_power_capacity
  - discharge_air_temperature_sensor
  - heating_percentage_command
  - heater_run_status
  uses:
  - heater_run_command
  - zone_air_heating_temperature_setpoint
  - zone_air_temperature_sensor
  implements:
  - CONTROL

HT2ZC:
  id: "6997800660733263872"
  description: "Two gas or electric heater control on zone side (HSP, DSP)."
  is_abstract: true
  opt_uses:
  - discharge_air_temperature_sensor
  - heating_thermal_power_capacity
  - heating_percentage_command
  uses:
  - heater_run_command_1
  - heater_run_command_2
  - zone_air_heating_temperature_setpoint
  - zone_air_temperature_sensor
  implements:
  - CONTROL

HT2XZTC2X:
  id: "18111271668641955840"
  description: "Two separate heating sections going to two different zones on the device, with independent heating control."
  is_abstract: true
  opt_uses:
  - heating_percentage_command_1
  - discharge_air_temperature_sensor_1
  - heating_percentage_command_2
  - discharge_air_temperature_sensor_2
  uses:
  - zone_air_temperature_setpoint_1
  - zone_air_temperature_sensor_1
  - heater_run_command_1
  - heater_run_status_1
  - zone_air_temperature_setpoint_2
  - zone_air_temperature_sensor_2
  - heater_run_command_2
  - heater_run_status_2
  implements:
  - CONTROL

HT3ZC:
  id: "3504555462265667584"
  description: "Two gas or electric heater control on zone side (HSP, DSP)."
  is_abstract: true
  opt_uses:
  - discharge_air_temperature_sensor
  - heating_thermal_power_capacity
  uses:
  - heater_run_command_1
  - heater_run_command_2
  - heater_run_command_3
  - zone_air_heating_temperature_setpoint
  - zone_air_temperature_sensor
  implements:
  - CONTROL



HTSWC:
  id: "2162764248285970432"
  description: "Two gas or electric heater control on supply water side."
  is_abstract: true
  opt_uses:
  - heating_thermal_power_capacity
  - heating_percentage_command
  uses:
  - heater_run_command
  - supply_water_temperature_sensor
  - supply_water_temperature_setpoint
  implements:
  - CONTROL


HT2SWC:
  id: "10024219610326237184"
  description: "Two gas or electric heater control on supply water side."
  is_abstract: true
  opt_uses:
  - heating_thermal_power_capacity
  - heating_percentage_command
  uses:
  - heater_run_command_1
  - heater_run_command_2
  - supply_water_temperature_sensor
  - supply_water_temperature_setpoint
  implements:
  - CONTROL

HT4SWC:
  id: "15090909928606400512"
  description: "Four gas or electric heater control on supply water side."
  is_abstract: true
  opt_uses:
  - heating_thermal_power_capacity
  - heating_percentage_command
  uses:
  - heater_run_command_1
  - heater_run_command_2
  - heater_run_command_3
  - heater_run_command_4
  - supply_water_temperature_sensor
  - supply_water_temperature_setpoint
  implements:
  - CONTROL


HT2SC:
  id: "5412533591898849280"
  description: "Two gas or electric heater control on supply side."
  is_abstract: true
  opt_uses:
  - heating_thermal_power_capacity
  - heating_percentage_command
  - heating_request_count
  uses:
  - heater_run_command_1
  - heater_run_command_2
  - supply_air_temperature_sensor
  - supply_air_temperature_setpoint
  implements:
  - CONTROL


HT3SC:
  id: "10953790720913178624"
  description: "Three gas or electric heater control on supply side."
  is_abstract: true
  opt_uses:
  - heating_thermal_power_capacity
  - heating_percentage_command
  - heating_request_count
  uses:
  - heater_run_command_1
  - heater_run_command_2
  - heater_run_command_3
  - supply_air_temperature_sensor
  - supply_air_temperature_setpoint
  implements:
  - CONTROL


HT4SC:
  id: "13793873235923697664"
  description: "Four gas or electric heater control on supply side."
  is_abstract: true
  opt_uses:
  - heating_thermal_power_capacity
  - heating_percentage_command
  - heating_request_count
  uses:
  - heater_run_command_1
  - heater_run_command_2
  - heater_run_command_3
  - heater_run_command_4
  - supply_air_temperature_sensor
  - supply_air_temperature_setpoint
  implements:
  - CONTROL

HT2SDC:
  id: "7476730333606445056"
  description: "Two gas or electric heater control on supply side (dual setpoint)."
  is_abstract: true
  opt_uses:
  - heating_thermal_power_capacity
  - heating_percentage_command
  uses:
  - heater_run_command_1
  - heater_run_command_2
  - supply_air_temperature_sensor
  - supply_air_heating_temperature_setpoint
  - supply_air_cooling_temperature_setpoint
  implements:
  - CONTROL

HTVSC:
  id: "14635905628753625088"
  description: "Variable gas to electric control on supply air side."
  is_abstract: true
  opt_uses:
  - heating_thermal_power_capacity
  - heating_request_count
  uses:
  - heater_run_command
  - heater_run_status
  - heating_percentage_command
  - supply_air_temperature_setpoint
  - supply_air_temperature_sensor
  implements:
  - CONTROL

ECON:
  id: "3106690582685155328"
  description: "Economizer mode control"
  is_abstract: true
  opt_uses:
  - low_limit_outside_air_damper_percentage_command
  - supply_air_temperature_sensor
  - outside_air_flowrate_sensor
  - outside_air_flowrate_setpoint
  - return_air_damper_percentage_command
  uses:
  - outside_air_temperature_sensor
  - economizer_mode
  - mixed_air_temperature_sensor
  - supply_air_temperature_setpoint
  - outside_air_damper_percentage_command
  - return_air_temperature_sensor
  implements:
  - CONTROL


ECOND:
  id: "2000353186723921920"
  description: "Economizer mode control - single zone"
  is_abstract: true
  opt_uses:
  - return_air_temperature_sensor
  - outside_air_flowrate_sensor
  - outside_air_flowrate_setpoint
  - mixed_air_temperature_sensor
  - outside_air_damper_percentage_sensor
  - low_limit_outside_air_damper_percentage_command
  - return_air_damper_percentage_command
  uses:
  - outside_air_temperature_sensor
  - economizer_mode
  - discharge_air_temperature_sensor
  - discharge_air_temperature_setpoint
  - outside_air_damper_percentage_command
  implements:
  - CONTROL

ECONM:
  id: "8728731030015442944"
  description: "Economizer mode control"
  is_abstract: true
  opt_uses:
  - outside_air_flowrate_sensor
  - outside_air_flowrate_setpoint
  - supply_air_temperature_sensor
  - outside_air_damper_percentage_sensor
  - low_limit_outside_air_damper_percentage_command
  - return_air_damper_percentage_command
  uses:
  - outside_air_temperature_sensor
  - economizer_mode
  - mixed_air_temperature_sensor
  - mixed_air_temperature_setpoint
  - outside_air_damper_percentage_command
  - return_air_temperature_sensor
  implements:
  - CONTROL

ECONM2X:
  id: "10998545242210172928"
  description: "Economizer mode control"
  is_abstract: true
  opt_uses:
  - outside_air_flowrate_sensor
  - outside_air_flowrate_setpoint
  - supply_air_temperature_sensor
  - outside_air_damper_percentage_sensor
  - low_limit_outside_air_damper_percentage_command
  - return_air_damper_percentage_command
  uses:
  - outside_air_temperature_sensor
  - economizer_mode
  - mixed_air_temperature_sensor_1
  - mixed_air_temperature_sensor_2
  - mixed_air_temperature_setpoint
  - outside_air_damper_percentage_command
  - return_air_temperature_sensor
  implements:
  - CONTROL

ECONMD:
  id: "15646260057656524800"
  description: "Economizer mode control - single zone"
  is_abstract: true
  opt_uses:
  - low_limit_outside_air_damper_percentage_command
  - discharge_air_temperature_sensor
  - outside_air_flowrate_sensor
  - outside_air_flowrate_setpoint
  - return_air_temperature_sensor
  - outside_air_damper_percentage_sensor
  - return_air_damper_percentage_command
  uses:
  - outside_air_temperature_sensor
  - economizer_mode
  - mixed_air_temperature_sensor
  - mixed_air_temperature_setpoint
  - outside_air_damper_percentage_command
  implements:
  - CONTROL

ECONZ:
  id: "10070803718971850752"
  description: "Economizer mode control - single room"
  is_abstract: true
  opt_uses:
  - low_limit_outside_air_damper_percentage_command
  - discharge_air_temperature_sensor
  - outside_air_flowrate_sensor
  - outside_air_relative_humidity_sensor
  - outside_air_flowrate_setpoint
  - return_air_temperature_sensor
  - mixed_air_temperature_sensor
  - outside_air_damper_percentage_sensor
  - return_air_damper_percentage_command
  uses:
  - outside_air_temperature_sensor
  - economizer_mode
  - zone_air_temperature_sensor
  - zone_air_cooling_temperature_setpoint
  - outside_air_damper_percentage_command
  implements:
  - CONTROL
VOADM:
  id: "12330062619539931136"
  description: "Variable outside air damper monitoring."
  is_abstract: true
  opt_uses:
  - economizer_mode
  - mixed_air_temperature_sensor
  - outside_air_damper_percentage_sensor
  - low_limit_outside_air_damper_percentage_command
  uses:
  - outside_air_temperature_sensor
  - outside_air_damper_percentage_command
  implements:
  - MONITORING

BYPDM:
  id: "7718376601112543232"
  description: "Bypass damper monitoring."
  is_abstract: true
  uses:
  - bypass_air_damper_percentage_command
  implements:
  - MONITORING


OAFM:
  id: "7386573678663696384"
  description: "Outside air flow monitoring"
  is_abstract: true
  opt_uses:
  - outside_air_temperature_sensor
  - outside_air_damper_percentage_sensor
  uses:
  - outside_air_flowrate_sensor
  implements:
  - MONITORING

OAFMC:
  id: "16941748637967319040"
  description: "Outside air flow control with minimum setpoint."
  is_abstract: true
  opt_uses:
  - economizer_mode
  - mixed_air_temperature_sensor
  uses:
  - ventilation_outside_air_flowrate_setpoint
  - outside_air_flowrate_sensor
  - outside_air_damper_percentage_command
  implements:
  - CONTROL

OAMC:
  id: "9583248377378766848"
  description: "Outside air flow control."
  is_abstract: true
  opt_uses:
  - outside_air_flowrate_sensor
  uses:
  - outside_air_damper_percentage_sensor
  - outside_air_damper_percentage_command
  implements:
  - CONTROL


OFC:
  id: "18252070729648439296"
  description: "Outside air flow control monitoring (without a damper)."
  is_abstract: true
  uses:
  - outside_air_flowrate_setpoint
  - outside_air_flowrate_sensor
  implements:
  - OPERATIONAL

SFM:
  id: "1953769078078308352"
  description: "Supply air flow monitoring."
  is_abstract: true
  uses:
  - supply_air_flowrate_sensor
  implements:
  - MONITORING

SFC:
  id: "11177141114933084160"
  description: "Supply air flow control."
  is_abstract: true
  uses:
  - supply_air_flowrate_setpoint
  - supply_air_flowrate_sensor
  implements:
  - OPERATIONAL

RFC:
  id: "6565455096505696256"
  description: "Return air flow control."
  is_abstract: true
  uses:
  - return_air_flowrate_setpoint
  - return_air_flowrate_sensor
  implements:
  - OPERATIONAL

SARC:
  id: "15788827133360472064"
  description: "AHU supply air reset control."
  is_abstract: true
  opt_uses:
  - supply_air_flowrate_sensor
  - heating_request_count
  uses:
  - supply_air_temperature_setpoint
  - supply_air_static_pressure_setpoint
  - cooling_request_count
  - pressurization_request_count
  implements:
  - CONTROL

RWISOVPC:
  id: "13482984124146778112"
  description: "Return water isolation valve percentage monitoring."
  is_abstract: true
  opt_uses:
  - run_command
  uses:
  - return_water_valve_percentage_sensor
  - return_water_valve_percentage_command
  implements:
  - OPERATIONAL

CHWISOVM:
  id: "8871298105719390208"
  description: "Chilled water isolation valve monitoring."
  is_abstract: true
  opt_uses:
  - run_command
  uses:
  - chilled_water_isolation_valve_command
  - chilled_water_isolation_valve_status
  implements:
  - MONITORING

CDWISOVM:
  id: "18094670142574166016"
  description: "Condensing water isolation valve monitoring."
  is_abstract: true
  opt_uses:
  - run_command
  uses:
  - condensing_water_isolation_valve_command
  - condensing_water_isolation_valve_status
  implements:
  - MONITORING

CDWISOVPM:
  id: "512617197319749632"
  description: "Condensing water isolation valve percentage monitoring."
  is_abstract: true
  opt_uses:
  - run_command
  uses:
  - condensing_water_isolation_valve_percentage_command
  - condensing_water_isolation_valve_percentage_sensor
  implements:
  - MONITORING

CDWPVM:
  id: "7446747751028621312"
  description: "Condensing water pressure valve command and position monitoring (without regard to what controls it)."
  is_abstract: true
  opt_uses:
  - condensing_water_flowrate_sensor
  uses:
  - condensing_water_valve_percentage_sensor
  implements:
  - OPERATIONAL

CDWFRSM:
  description: "Condenser water flowrate status monitoring."
  is_abstract: true
  uses:
  - condensing_water_flowrate_status
  implements:
  - OPERATIONAL

BYPVPM:
  id: "9735989234174525440"
  description: "Bypass water valve percentage monitoring."
  is_abstract: true
  opt_uses:
  - bypass_valve_percentage_sensor
  uses:
  - bypass_valve_percentage_command
  implements:
  - MONITORING

MWVPM:
  id: "5124303215747137536"
  description: "Make-up water valve percentage monitoring."
  is_abstract: true
  uses:
  - makeup_water_valve_percentage_command
  implements:
  - MONITORING

HXSWISOVPM:
  id: "11812289399880679424"
  description: "Heat exchanger supply isolation water valve percentage monitoring."
  is_abstract: true
  uses:
  - heat_exchange_supply_water_isolation_valve_percentage_command
  - heat_exchange_supply_water_isolation_valve_percentage_sensor
  implements:
  - MONITORING

HXRWISOVPM:
  id: "14124324858582007808"
  description: "Heat exchanger return isolation water valve percentage monitoring."
  is_abstract: true
  uses:
  - heat_exchange_return_water_isolation_valve_percentage_command
  - heat_exchange_return_water_isolation_valve_percentage_sensor
  implements:
  - MONITORING

HXSWISOVM:
  id: "18037952934766968832"
  description: "Heat exchanger supply isolation water valve monitoring."
  is_abstract: true
  uses:
  - heat_exchange_supply_water_isolation_valve_command
  - heat_exchange_supply_water_isolation_valve_status
  implements:
  - MONITORING

HXRWISOVM:
  id: "9182187217496309760"
  description: "Heat exchanger return isolation water valve monitoring."
  is_abstract: true
  uses:
  - heat_exchange_return_water_isolation_valve_command
  - heat_exchange_return_water_isolation_valve_status
  implements:
  - MONITORING

PWISOVM:
  id: "2818460206533443584"
  description: "Process water iso valve monitoring."
  is_abstract: true
  uses:
  - process_water_isolation_valve_command
  implements:
  - MONITORING

PWVPM:
  id: "12041832243388219392"
  description: "Process water valve percentage monitoring."
  is_abstract: true
  uses:
  - process_water_valve_percentage_command
  implements:
  - MONITORING

CHWBZC:
  id: "16609945715518472192"
  description: "Chilled water valve binary (open/closed) control."
  is_abstract: true
  implements:
  - OPERATIONAL
  uses:
  - chilled_water_valve_command
  - zone_air_temperature_sensor
  - zone_air_cooling_temperature_setpoint

CHWBYPVPM:
  id: "7430146224960831488"
  description: "Chilled water bypass valve percentage monitoring."
  is_abstract: true
  uses:
  - chilled_water_bypass_valve_percentage_sensor
  - chilled_water_bypass_valve_percentage_command
  implements:
  - MONITORING

MXVPM:
  id: "16653518261815607296"
  description: "Mixing valve percent monitoring."
  is_abstract: true
  uses:
  - mixing_valve_percentage_command
  implements:
  - MONITORING

WFRM:
  id: "1665538701926596608"
  description: "Water flowrate monitoring."
  is_abstract: true
  uses:
  - flowrate_sensor
  implements:
  - MONITORING

WFRC:
  id: "10888910738781372416"
  description: "Water flowrate control."
  is_abstract: true
  uses:
  - flowrate_sensor
  - flowrate_setpoint
  implements:
  - OPERATIONAL

MWFRC:
  id: "6277224720353984512"
  description: "Minimum water flowrate control."
  is_abstract: true
  uses:
  - flowrate_sensor
  - low_limit_flowrate_setpoint
  implements:
  - OPERATIONAL

CHWFRM:
  id: "15500596757208760320"
  description: "Chilled water flowrate monitoring."
  is_abstract: true
  uses:
  - chilled_water_flowrate_sensor
  implements:
  - MONITORING

SEPM:
  id: "3971381711140290560"
  description: "Shade extent monitoring."
  is_abstract: true
  uses:
  - shade_extent_percentage_command
  implements:
  - MONITORING

STPM:
  id: "13194753747995066368"
  description: "Shade tilt monitoring."
  is_abstract: true
  uses:
  - shade_tilt_percentage_command
  implements:
  - MONITORING

IGM:
  id: "8583067729567678464"
  description: "Inlet guidevane monitoring."
  is_abstract: true
  uses:
  - inlet_guidevane_percentage_sensor
  implements:
  - OPERATIONAL

CLPM:
  id: "17806439766422454272"
  description: "Cooling thermal monitoring."
  is_abstract: true
  uses:
  - cooling_thermal_power_sensor
  implements:
  - MONITORING

PCLPM:
  id: "1089077949623173120"
  description: "Process cooling thermal monitoring."
  is_abstract: true
  uses:
  - process_cooling_thermal_power_sensor
  implements:
  - MONITORING


### POTENTIALLY ONE-OFF TYPES ###
DDCO:
  id: "10312449986477948928"
  description: "Flow control - dual duct, but only cooling."
  is_abstract: true
  uses:
  - cooling_air_flowrate_setpoint_2
  - cooling_air_flowrate_setpoint_1
  - cooling_air_flowrate_sensor_2
  - cooling_air_flowrate_sensor_1
  - cooling_air_damper_percentage_command_2
  - cooling_air_damper_percentage_command_1
  implements:
  - CONTROL

FDPM2X:
  id: "871492295067697152"
  description: "Filter pressure monitoring (2 sensors)."
  is_abstract: true
  uses:
  - filter_differential_pressure_sensor_1
  - filter_differential_pressure_sensor_2
  implements:
  - MONITORING

FDPSM2X:
  description: "Filter pressure status monitoring (2 sensors)."
  is_abstract: true
  uses:
  - filter_differential_pressure_status_1
  - filter_differential_pressure_status_2
  opt_uses:
  - filter_alarm_1
  - filter_alarm_2
  implements:
  - MONITORING

FDPM3X:
  id: "16670119787883397120"
  description: "Filter pressure monitoring (3 sensors)."
  is_abstract: true
  uses:
  - filter_differential_pressure_sensor_1
  - filter_differential_pressure_sensor_2
  - filter_differential_pressure_sensor_3
  implements:
  - MONITORING

FDPM4X:
  id: "5700763968050561024"
  description: "Filter pressure monitoring (4 sensors)."
  is_abstract: true
  uses:
  - filter_differential_pressure_sensor_1
  - filter_differential_pressure_sensor_2
  - filter_differential_pressure_sensor_3
  - filter_differential_pressure_sensor_4
  implements:
  - MONITORING

CO2C2X:
  id: "14924136004905336832"
  description: "Carbon dioxide control with dual zone sensors."
  is_abstract: true
  uses:
  - zone_air_co2_concentration_setpoint
  - zone_air_co2_concentration_sensor_1
  - zone_air_co2_concentration_sensor_2
  implements:
  - OPERATIONAL

DSP3X:
  id: "3394920958836867072"
  description: "Dual setpoint zone temp control with 3 temp sensors."
  is_abstract: true
  opt_uses:
  - discharge_air_temperature_sensor
  uses:
  - zone_air_temperature_sensor_1
  - zone_air_temperature_sensor_2
  - zone_air_temperature_sensor_3
  - zone_air_cooling_temperature_setpoint
  - zone_air_heating_temperature_setpoint
  implements:
  - OPERATIONAL


EFSS2X:
  id: "12618292995691642880"
  description: "Exhaust fan start-stop and feedback with two fans."
  is_abstract: true
  opt_uses:
  - exhaust_fan_current_sensor_1
  - exhaust_fan_power_sensor_1
  - exhaust_fan_current_sensor_2
  - exhaust_fan_power_sensor_2
  - exhaust_air_flowrate_capacity
  - exhaust_fan_power_capacity
  uses:
  - exhaust_fan_run_command_1
  - exhaust_fan_run_status_1
  - exhaust_fan_run_command_2
  - exhaust_fan_run_status_2
  implements:
  - OPERATIONAL

EFSS3X:
  id: "8006606977264254976"
  description: "Exhaust fan start-stop and feedback with three fans."
  is_abstract: true
  opt_uses:
  - exhaust_fan_current_sensor_1
  - exhaust_fan_power_sensor_1
  - exhaust_fan_current_sensor_2
  - exhaust_fan_power_sensor_2
  - exhaust_fan_current_sensor_3
  - exhaust_fan_power_sensor_3
  - exhaust_air_flowrate_capacity
  - exhaust_fan_power_capacity
  uses:
  - exhaust_fan_run_command_1
  - exhaust_fan_run_status_1
  - exhaust_fan_run_command_2
  - exhaust_fan_run_status_2
  - exhaust_fan_run_command_3
  - exhaust_fan_run_status_3
  implements:
  - OPERATIONAL

EFSS4X:
  id: "17229979014119030784"
  description: "Exhaust fan start-stop and feedback with four fans."
  is_abstract: true
  opt_uses:
  - exhaust_air_flowrate_capacity
  - exhaust_fan_power_capacity
  - exhaust_fan_current_sensor_1
  - exhaust_fan_power_sensor_1
  - exhaust_fan_current_sensor_2
  - exhaust_fan_power_sensor_2
  - exhaust_fan_current_sensor_3
  - exhaust_fan_power_sensor_3
  - exhaust_fan_current_sensor_4
  - exhaust_fan_power_sensor_4
  uses:
  - exhaust_fan_run_command_1
  - exhaust_fan_run_status_1
  - exhaust_fan_run_command_2
  - exhaust_fan_run_status_2
  - exhaust_fan_run_command_3
  - exhaust_fan_run_status_3
  - exhaust_fan_run_command_4
  - exhaust_fan_run_status_4
  implements:
  - OPERATIONAL

DF2XSS:
  id: "9591874046098669568"
  description: "Discharge fan start-stop and feedback (2 pts)."
  is_abstract: true
  opt_uses:
  - discharge_fan_current_sensor
  - discharge_fan_power_sensor
  uses:
  - discharge_fan_run_status_1
  - discharge_fan_run_status_2
  - discharge_fan_run_command_1
  - discharge_fan_run_command_2
  implements:
  - OPERATIONAL

SFSS2X:
  id: "2241999454230020096"
  description: "Supply fan start-stop and feedback for two fans."
  is_abstract: true
  opt_uses:
  - supply_air_flowrate_capacity
  - supply_fan_power_capacity
  - supply_fan_current_sensor_1
  - supply_fan_current_sensor_2
  - supply_fan_power_sensor_1
  - supply_fan_power_sensor_2
  uses:
  - supply_fan_run_command_1
  - supply_fan_run_status_1
  - supply_fan_run_command_2
  - supply_fan_run_status_2
  implements:
  - OPERATIONAL

SFSS3X:
  id: "11465371491084795904"
  description: "Supply fan start-stop and feedback for three fans."
  is_abstract: true
  opt_uses:
  - supply_air_flowrate_capacity
  - supply_fan_power_capacity
  - supply_fan_current_sensor_1
  - supply_fan_current_sensor_2
  - supply_fan_current_sensor_3
  - supply_fan_power_sensor_1
  - supply_fan_power_sensor_2
  - supply_fan_power_sensor_3
  uses:
  - supply_fan_run_command_1
  - supply_fan_run_status_1
  - supply_fan_run_command_2
  - supply_fan_run_status_2
  - supply_fan_run_command_3
  - supply_fan_run_status_3
  implements:
  - OPERATIONAL

SFSS4X:
  id: "12662092041384099840"
  description: "Supply fan start-stop and feedback for four fans."
  is_abstract: true
  opt_uses:
  - supply_air_flowrate_capacity
  - supply_fan_power_capacity
  - supply_fan_current_sensor_1
  - supply_fan_current_sensor_2
  - supply_fan_current_sensor_3
  - supply_fan_current_sensor_4
  - supply_fan_power_sensor_1
  - supply_fan_power_sensor_2
  - supply_fan_power_sensor_3
  - supply_fan_power_sensor_4
  uses:
  - supply_fan_run_command_1
  - supply_fan_run_status_1
  - supply_fan_run_command_2
  - supply_fan_run_status_2
  - supply_fan_run_command_3
  - supply_fan_run_status_3
  - supply_fan_run_command_4
  - supply_fan_run_status_4
  implements:
  - OPERATIONAL

EFVSC2X:
  id: "6853685472657408000"
  description: "Exhaust fan variable speed control with feedback and sensoring for two fans."
  is_abstract: true
  opt_uses:
  - exhaust_fan_speed_frequency_sensor_1
  - exhaust_fan_speed_percentage_sensor_1
  - exhaust_fan_current_sensor_1
  - exhaust_fan_power_sensor_1
  - exhaust_fan_speed_frequency_sensor_2
  - exhaust_fan_speed_percentage_sensor_2
  - exhaust_fan_current_sensor_2
  - exhaust_fan_power_sensor_2
  uses:
  - exhaust_fan_run_command_1
  - exhaust_fan_run_status_1
  - exhaust_fan_speed_percentage_command_1
  - exhaust_fan_run_command_2
  - exhaust_fan_run_status_2
  - exhaust_fan_speed_percentage_command_2
  implements:
  - OPERATIONAL

EFVSC3X:
  id: "16077057509512183808"
  description: "Exhaust fan variable speed control with feedback and sensoring for three fans."
  is_abstract: true
  opt_uses:
  - exhaust_fan_speed_frequency_sensor_1
  - exhaust_fan_speed_percentage_sensor_1
  - exhaust_fan_current_sensor_1
  - exhaust_fan_power_sensor_1
  - exhaust_fan_speed_frequency_sensor_2
  - exhaust_fan_speed_percentage_sensor_2
  - exhaust_fan_current_sensor_2
  - exhaust_fan_power_sensor_2
  - exhaust_fan_speed_frequency_sensor_3
  - exhaust_fan_speed_percentage_sensor_3
  - exhaust_fan_current_sensor_3
  - exhaust_fan_power_sensor_3
  uses:
  - exhaust_fan_run_command_1
  - exhaust_fan_run_status_1
  - exhaust_fan_speed_percentage_command_1
  - exhaust_fan_run_command_2
  - exhaust_fan_run_status_2
  - exhaust_fan_speed_percentage_command_2
  - exhaust_fan_run_command_3
  - exhaust_fan_run_status_3
  - exhaust_fan_speed_percentage_command_3
  implements:
  - OPERATIONAL

EFVSC4X:
  id: "4547842463443714048"
  description: "Exhaust fan variable speed control with feedback and sensoring for four fans."
  is_abstract: true
  opt_uses:
  - exhaust_fan_speed_frequency_sensor_1
  - exhaust_fan_speed_percentage_sensor_1
  - exhaust_fan_current_sensor_1
  - exhaust_fan_power_sensor_1
  - exhaust_fan_speed_frequency_sensor_2
  - exhaust_fan_speed_percentage_sensor_2
  - exhaust_fan_current_sensor_2
  - exhaust_fan_power_sensor_2
  - exhaust_fan_speed_frequency_sensor_3
  - exhaust_fan_speed_percentage_sensor_3
  - exhaust_fan_current_sensor_3
  - exhaust_fan_power_sensor_3
  - exhaust_fan_speed_frequency_sensor_4
  - exhaust_fan_speed_percentage_sensor_4
  - exhaust_fan_current_sensor_4
  - exhaust_fan_power_sensor_4
  uses:
  - exhaust_fan_run_command_1
  - exhaust_fan_run_status_1
  - exhaust_fan_speed_percentage_command_1
  - exhaust_fan_run_command_2
  - exhaust_fan_run_status_2
  - exhaust_fan_speed_percentage_command_2
  - exhaust_fan_run_command_3
  - exhaust_fan_run_status_3
  - exhaust_fan_speed_percentage_command_3
  - exhaust_fan_run_command_4
  - exhaust_fan_run_status_4
  - exhaust_fan_speed_percentage_command_4
  implements:
  - OPERATIONAL

SFVSC2X:
  id: "13771214500298489856"
  description: "Supply fan variable speed control with feedback and sensoring with two fans."
  is_abstract: true
  opt_uses:
  - supply_fan_speed_frequency_sensor_1
  - supply_fan_speed_percentage_sensor_1
  - supply_fan_current_sensor_1
  - supply_fan_power_sensor_1
  - supply_fan_speed_frequency_sensor_2
  - supply_fan_speed_percentage_sensor_2
  - supply_fan_current_sensor_2
  - supply_fan_power_sensor_2
  uses:
  - supply_fan_run_command_1
  - supply_fan_run_status_1
  - supply_fan_speed_percentage_command_1
  - supply_fan_run_command_2
  - supply_fan_run_status_2
  - supply_fan_speed_percentage_command_2
  implements:
  - OPERATIONAL

SFVSC3X:
  id: "6519182149650743296"
  description: "Supply fan variable speed control with feedback and sensoring with three fans."
  is_abstract: true
  opt_uses:
  - supply_fan_speed_frequency_sensor_1
  - supply_fan_speed_percentage_sensor_1
  - supply_fan_current_sensor_1
  - supply_fan_power_sensor_1
  - supply_fan_speed_frequency_sensor_2
  - supply_fan_speed_percentage_sensor_2
  - supply_fan_current_sensor_2
  - supply_fan_power_sensor_2
  - supply_fan_speed_frequency_sensor_3
  - supply_fan_speed_percentage_sensor_3
  - supply_fan_current_sensor_3
  - supply_fan_power_sensor_3
  uses:
  - supply_fan_run_command_1
  - supply_fan_run_status_1
  - supply_fan_speed_percentage_command_1
  - supply_fan_run_command_2
  - supply_fan_run_status_2
  - supply_fan_speed_percentage_command_2
  - supply_fan_run_command_3
  - supply_fan_run_status_3
  - supply_fan_speed_percentage_command_3
  implements:
  - OPERATIONAL

SFVSC4X:
  id: "17733145221803278336"
  description: "Supply fan variable speed control with feedback and sensoring with four fans."
  is_abstract: true
  opt_uses:
  - supply_fan_speed_frequency_sensor_1
  - supply_fan_speed_percentage_sensor_1
  - supply_fan_current_sensor_1
  - supply_fan_power_sensor_1
  - supply_fan_speed_frequency_sensor_2
  - supply_fan_speed_percentage_sensor_2
  - supply_fan_current_sensor_2
  - supply_fan_power_sensor_2
  - supply_fan_speed_frequency_sensor_3
  - supply_fan_speed_percentage_sensor_3
  - supply_fan_current_sensor_3
  - supply_fan_power_sensor_3
  - supply_fan_speed_frequency_sensor_4
  - supply_fan_speed_percentage_sensor_4
  - supply_fan_current_sensor_4
  - supply_fan_power_sensor_4
  uses:
  - supply_fan_run_command_1
  - supply_fan_run_status_1
  - supply_fan_speed_percentage_command_1
  - supply_fan_run_command_2
  - supply_fan_run_status_2
  - supply_fan_speed_percentage_command_2
  - supply_fan_run_command_3
  - supply_fan_run_status_3
  - supply_fan_speed_percentage_command_3
  - supply_fan_run_command_4
  - supply_fan_run_status_4
  - supply_fan_speed_percentage_command_4
  implements:
  - OPERATIONAL

BYPSSPC:
  id: "622251700748550144"
  description: "Supply static pressure control with bypass damper."
  is_abstract: true
  opt_uses:
  - supply_air_flowrate_sensor
  uses:
  - supply_air_static_pressure_sensor
  - supply_air_static_pressure_setpoint
  - supply_fan_run_command
  - supply_fan_run_status
  - bypass_air_damper_percentage_command
  implements:
  - CONTROL

BYPSSPC2X: # Consider virtual point for instances where dampers control to same value.
  id: "7071406367143100416"
  description: "Supply static pressure control with bypass damper."
  is_abstract: true
  opt_uses:
  - supply_air_flowrate_sensor
  uses:
  - supply_air_static_pressure_sensor
  - supply_air_static_pressure_setpoint
  - supply_fan_run_command
  - supply_fan_run_status
  - bypass_air_damper_percentage_command_1
  - bypass_air_damper_percentage_command_2
  implements:
  - CONTROL

SWISOVM:
  id: "5867537891751624704"
  description: "Supply side isolation valve monitoring."
  is_abstract: true
  uses:
  - supply_water_isolation_valve_command
  - supply_water_isolation_valve_status
  implements:
  - MONITORING

SWISOVPM:
  id: "3561694882537930752"
  description: "Supply side isolation valve monitoring."
  is_abstract: true
  uses:
  - supply_water_isolation_valve_percentage_command
  - supply_water_isolation_valve_percentage_sensor
  implements:
  - MONITORING

RWISOVM:
  id: "9884748759366107136"
  description: "Return side isolation valve monitoring."
  is_abstract: true
  uses:
  - return_water_isolation_valve_command
  - return_water_isolation_valve_status
  implements:
  - MONITORING

RWISOVPM:
  id: "5273062740938719232"
  description: "Return side isolation valve monitoring."
  is_abstract: true
  uses:
  - return_water_isolation_valve_percentage_command
  - return_water_isolation_valve_percentage_sensor
  implements:
  - MONITORING

CICHVISOVM3X:
  description: "Circuit changeover valve for switching between Hot water system and Chiller "
  is_abstract: true
  uses:
  - circulation_changeover_isolation_valve_status_1
  - circulation_changeover_isolation_valve_status_2
  - circulation_changeover_isolation_valve_status_3
  implements:
  - MONITORING

CHWRWISOVPM:
  id: "10432710170277576704"
  description: "Return side isolation valve monitoring."
  is_abstract: true
  uses:
  - chilled_return_water_isolation_valve_percentage_command
  - chilled_return_water_isolation_valve_percentage_sensor
  implements:
  - MONITORING

CHWRWISOVM:
  id: "10538544761520783360"
  description: "Return side isolation valve monitoring."
  is_abstract: true
  uses:
  - chilled_return_water_isolation_valve_command
  - chilled_return_water_isolation_valve_status
  implements:
  - MONITORING


CHWSWISOVPM:
  id: "493265792670892032"
  description: "Supply side isolation valve monitoring."
  is_abstract: true
  uses:
  - chilled_supply_water_isolation_valve_percentage_command
  - chilled_supply_water_isolation_valve_percentage_sensor
  implements:
  - MONITORING

CHWSWISOVM:
  id: "16767023046174179328"
  description: "Supply side isolation valve monitoring."
  is_abstract: true
  uses:
  - chilled_supply_water_isolation_valve_command
  - chilled_supply_water_isolation_valve_status
  implements:
  - MONITORING


PRWDT:
  id: "73094021186060288"
  description: "Temperature differential across process water."
  is_abstract: true
  implements:
  - MONITORING
  opt_uses:
  - process_cooling_thermal_power_sensor
  uses:
  - process_return_water_temperature_sensor
  - process_supply_water_temperature_sensor

PRWDT2X:
  id: "2264658189855227904"
  description: "Temperature differential across 2 process water headers."
  is_abstract: true
  implements:
  - MONITORING
  opt_uses:
  - process_cooling_thermal_power_sensor_1
  - process_cooling_thermal_power_sensor_2
  uses:
  - process_return_water_temperature_sensor_1
  - process_return_water_temperature_sensor_2
  - process_supply_water_temperature_sensor_1
  - process_supply_water_temperature_sensor_2


PWFRM:
  id: "2595109812513538048"
  description: "Flowrate monitoring for process water."
  is_abstract: true
  implements:
  - MONITORING
  uses:
  - process_water_flowrate_sensor

PWFRM2X:
  id: "9296466058040836096"
  description: "Flowrate monitoring for 2 process water headers."
  is_abstract: true
  implements:
  - MONITORING
  uses:
  - process_water_flowrate_sensor_1
  - process_water_flowrate_sensor_2

PWDPM:
  id: "455899989512552448"
  description: "Differential pressure monitoring for process water."
  is_abstract: true
  implements:
  - MONITORING
  uses:
  - process_water_differential_pressure_sensor

PWDPM2X:
  id: "7200603381453291520"
  description: "Differential pressure monitoring for 2 process water headers."
  is_abstract: true
  implements:
  - MONITORING
  uses:
  - process_water_differential_pressure_sensor_1
  - process_water_differential_pressure_sensor_2


CWRISOVPM:
  id: "5821024151850188800"
  description: "Condensing water return isolation monitoring."
  is_abstract: true
  uses:
  - condensing_return_water_isolation_valve_percentage_sensor
  - condensing_return_water_isolation_valve_percentage_command
  implements:
  - MONITORING

CWRISOVM:
  id: "8126867161063882752"
  description: "Condensing water return isolation monitoring."
  is_abstract: true
  uses:
  - condensing_return_water_isolation_valve_status
  - condensing_return_water_isolation_valve_command
  implements:
  - MONITORING


CWSISOVPM:
  id: "9716637829525667840"
  description: "Condensing water supply isolation monitoring."
  is_abstract: true
  uses:
  - condensing_supply_water_isolation_valve_percentage_sensor
  - condensing_supply_water_isolation_valve_percentage_command
  implements:
  - MONITORING

CWSISOVM:
  id: "1779043486285168640"
  description: "Condensing water supply isolation monitoring."
  is_abstract: true
  uses:
  - condensing_supply_water_isolation_valve_status
  - condensing_supply_water_isolation_valve_command
  implements:
  - MONITORING




CHWRISOVPM:
  id: "17456073789161865216"
  description: "Chilled water return isolation monitoring."
  is_abstract: true
  uses:
  - chilled_return_water_isolation_valve_percentage_sensor
  - chilled_return_water_isolation_valve_percentage_command
  implements:
  - MONITORING


WDPM:
  id: "6845381960844443648"
  description: "Differential pressure monitoring."
  is_abstract: true
  uses:
  - differential_pressure_sensor


CHWDPM:
  id: "17350239197918658560"
  description: "Differential pressure monitoring for chilled water."
  is_abstract: true
  uses:
  - chilled_water_differential_pressure_sensor


CHDX4SC:
  id: "5104951811098279936"
  description: "Chiller control."
  is_abstract: true
  opt_uses:
  - chilled_return_water_temperature_sensor
  - cooling_percentage_command
  - compressor_speed_frequency_sensor
  - compressor_speed_percentage_command
  - compressor_speed_percentage_sensor
  uses:
  - compressor_run_command_1
  - compressor_run_command_2
  - compressor_run_command_3
  - compressor_run_command_4
  - compressor_run_status_1
  - compressor_run_status_2
  - compressor_run_status_3
  - compressor_run_status_4
  - chilled_supply_water_temperature_sensor
  - chilled_supply_water_temperature_setpoint

CHDX2SC:
  id: "11002415523139944448"
  description: "Chiller control."
  is_abstract: true
  opt_uses:
  - chilled_return_water_temperature_sensor
  - cooling_percentage_command
  - compressor_speed_frequency_sensor
  - compressor_speed_percentage_command
  - compressor_speed_percentage_sensor
  - cooling_request_count
  uses:
  - compressor_run_command_1
  - compressor_run_command_2
  - compressor_run_status_1
  - compressor_run_status_2
  - chilled_supply_water_temperature_sensor
  - chilled_supply_water_temperature_setpoint


CHDXSC:
  id: "738711972362584064"
  description: "Chiller control single stage."
  is_abstract: true
  opt_uses:
  - chilled_return_water_temperature_sensor
  - cooling_percentage_command
  - compressor_speed_frequency_sensor
  - compressor_speed_percentage_command
  - compressor_speed_percentage_sensor
  uses:
  - compressor_run_command
  - compressor_run_status
  - chilled_supply_water_temperature_sensor
  - chilled_supply_water_temperature_setpoint

CHDXVSC:
  id: "16068753997699219456"
  description: "Variable speed compressor control."
  is_abstract: true
  uses:
  - compressor_speed_percentage_sensor
  - compressor_run_command
  - compressor_run_status

CDWFRM:
  id: "632877381119377408"
  description: "Condenser water flowrate monitoring."
  is_abstract: true
  uses:
  - condensing_water_flowrate_sensor
  implements:
  - MONITORING

REFSM:
  id: "14328323847953055744"
  description: "Refrigerant saturation monitoring."
  is_abstract: true
  opt_uses:
  - refrigerant_discharge_temperature_sensor
  - refrigerant_suction_temperature_sensor
  uses:
  - refrigerant_condenser_saturation_temperature_sensor
  - refrigerant_evaporator_saturation_temperature_sensor
  implements:
  - MONITORING


PDSCV:
  id: "2539113884334161920"
  description: "Pressure-dependent supply damper control for ventilation purposes (CO2 or VOC)."
  is_abstract: true
  uses:
  - supply_air_damper_percentage_command
  - supply_air_damper_percentage_sensor
  implements:
  - CONTROL

SDBPC:
  id: "11762485921188937728"
  description: "Back-pressure controlling supply damper."
  is_abstract: true
  opt_uses:
  - supply_air_flowrate_sensor
  uses:
  - supply_air_static_pressure_sensor
  - supply_air_static_pressure_setpoint
  - supply_air_damper_percentage_command
  - supply_air_damper_percentage_sensor
  implements:
  - MONITORING

HWVM:
  id: "12990740464972857344"
  description: "Heating water valve command and position monitoring (without regard to what controls it)."
  is_abstract: true
  opt_uses:
  - heating_thermal_power_capacity
  - heating_water_flowrate_sensor
  uses:
  - heating_water_valve_percentage_sensor
  - heating_water_valve_percentage_command
  implements:
  - OPERATIONAL

CHWVM:
  id: "16809792948983037952"
  description: "Chilled water valve command and position monitoring (without regard to what controls it)."
  is_abstract: true
  opt_uses:
  - cooling_thermal_power_capacity
  - chilled_water_flowrate_sensor
  - chilled_water_valve_failed_alarm
  uses:
  - chilled_water_valve_percentage_sensor
  - chilled_water_valve_percentage_command
  implements:
  - OPERATIONAL

RMM:
  id: "16071202610094276608"
  description: "Run mode monitoring."
  is_abstract: true
  uses:
  - run_mode

DSPZDHC:
  id: "8195635016311504896"
  description: "Zone dual setpoint humidification/dehumidification control."
  is_abstract: true
  opt_uses:
  - humidification_percentage_command
  uses:
  - zone_air_relative_humidity_sensor
  - zone_air_dehumidification_relative_humidity_setpoint
  - zone_air_humidification_relative_humidity_setpoint
  - dehumidification_run_command
  - humidification_run_command
  implements:
  - CONTROL

EFC:
  id: "9564729303032135680"
  description: "Exhaust air flow control."
  is_abstract: true
  uses:
  - exhaust_air_flowrate_sensor
  - exhaust_air_flowrate_setpoint
  implements:
  - OPERATIONAL

DXDDC:
  id: "14536703291649163264"
  description: "DX cooling dual setpoint control on discharge side"
  is_abstract: true
  opt_uses:
  - cooling_percentage_command
  - compressor_run_status
  uses:
  - compressor_run_command
  - discharge_air_heating_temperature_setpoint
  - discharge_air_cooling_temperature_setpoint
  - discharge_air_temperature_sensor
  implements:
  - CONTROL

HTDDC:
  id: "11978658703302721536"
  description: "gas or electric heating dual setpoint control on discharge side"
  is_abstract: true
  opt_uses:
  - heating_percentage_command
  - heater_run_status
  uses:
  - heater_run_command
  - discharge_air_heating_temperature_setpoint
  - discharge_air_cooling_temperature_setpoint
  - discharge_air_temperature_sensor
  implements:
  - CONTROL

REFSM2X:
  id: "16374171939616325632"
  description: "Refrigerant temperature monitoring for 2 circuits."
  is_abstract: true
  opt_uses:
  - refrigerant_discharge_temperature_sensor_1
  - refrigerant_discharge_temperature_sensor_2
  - refrigerant_suction_temperature_sensor_1
  - refrigerant_suction_temperature_sensor_2
  uses:
  - refrigerant_condenser_saturation_temperature_sensor_1
  - refrigerant_evaporator_saturation_temperature_sensor_1
  - refrigerant_condenser_saturation_temperature_sensor_2
  - refrigerant_evaporator_saturation_temperature_sensor_2
  implements:
  - MONITORING

REFPM:
  id: "5061129675661639680"
  description: "Refrigerant pressure monitoring for single circuits."
  is_abstract: true
  opt_uses:
  - refrigerant_differential_pressure_sensor
  uses:
  - refrigerant_evaporator_pressure_sensor
  - refrigerant_condenser_pressure_sensor
  implements:
  - MONITORING

REFPM2X:
  id: "3800121779997900800"
  description: "Refrigerant pressure monitoring for 2 circuits."
  is_abstract: true
  uses:
  - refrigerant_evaporator_pressure_sensor_1
  - refrigerant_condenser_pressure_sensor_1
  - refrigerant_evaporator_pressure_sensor_2
  - refrigerant_condenser_pressure_sensor_2
  implements:
  - MONITORING

SWPSS:
  id: "14653796881960796160"
  description: "Sweeper pump start stop monitoring."
  is_abstract: true
  uses:
  - sweeper_pump_run_command
  - sweeper_pump_run_status
  implements:
  - OPERATIONAL

SDM:
  id: "5997878398154702848"
  description: "Supply air damper monitoring."
  is_abstract: true
  uses:
  - supply_air_damper_command
  - supply_air_damper_status

ECDDC:
  id: "17635179835280064512"
  description: "Evaporative cooler control on discharge side."
  is_abstract: true
  opt_uses:
  - evaporative_cooler_run_status
  - cooling_percentage_sensor
  uses:
  - evaporative_cooler_run_command
  - discharge_air_temperature_sensor
  - discharge_air_cooling_temperature_setpoint
  - discharge_air_heating_temperature_setpoint
  implements:
  - CONTROL

DXSDC:
  id: "3007488245580693504"
  description: "Compressor run control on supply side, dual setpoints."
  is_abstract: true
  opt_uses:
  - leaving_cooling_coil_temperature_sensor
  - cooling_thermal_power_capacity
  - cooling_percentage_command #Serves as a duty cycle for single-stage DX sections.
  - compressor_speed_percentage_command
  - compressor_run_status
  uses:
  - compressor_run_command
  - supply_air_cooling_temperature_setpoint
  - supply_air_heating_temperature_setpoint
  - supply_air_temperature_sensor
  implements:
  - CONTROL

ETM4X:
  id: "11771493120443678720"
  description: "Basic exhaust temperature monitoring."
  is_abstract: true
  uses:
  - exhaust_air_temperature_sensor_1
  - exhaust_air_temperature_sensor_2
  - exhaust_air_temperature_sensor_3
  - exhaust_air_temperature_sensor_4
  implements:
  - MONITORING

DX6SC:
  id: "7258886293818441728"
  description: "Six compressor run control on supply air side."
  is_abstract: true
  opt_uses:
  - leaving_cooling_coil_temperature_sensor
  - cooling_thermal_power_capacity
  - cooling_percentage_command
  - compressor_speed_percentage_command
  - cooling_request_count
  uses:
  - compressor_run_status_1
  - compressor_run_status_2
  - compressor_run_status_3
  - compressor_run_status_4
  - compressor_run_status_5
  - compressor_run_status_6
  - compressor_run_command_1
  - compressor_run_command_2
  - compressor_run_command_3
  - compressor_run_command_4
  - compressor_run_command_5
  - compressor_run_command_6
  - supply_air_temperature_sensor
  - supply_air_temperature_setpoint
  implements:
  - CONTROL

DX2DSPRTC:
  id: "3583948997884116992"
  description: "Two-stage compressor run control with dual return temp control."
  is_abstract: true
  opt_uses:
  - leaving_cooling_coil_temperature_sensor
  - cooling_thermal_power_capacity
  - cooling_percentage_command
  - compressor_speed_percentage_command
  - cooling_stage_run_count
  uses:
  - return_air_cooling_temperature_setpoint
  - return_air_heating_temperature_setpoint
  - return_air_temperature_sensor
  - compressor_run_command_1
  - compressor_run_status_1
  - compressor_run_command_2
  - compressor_run_status_2
  implements:
  - CONTROL

DX4DC:
  id: "233270875120467968"
  description: "Compressor run control on discharge air side (DTC)."
  is_abstract: true
  opt_uses:
  - leaving_cooling_coil_temperature_sensor
  - cooling_thermal_power_capacity
  - cooling_percentage_command
  - compressor_speed_percentage_command
  uses:
  - compressor_run_status_1
  - compressor_run_command_1
  - compressor_run_status_2
  - compressor_run_command_2
  - compressor_run_status_3
  - compressor_run_command_3
  - compressor_run_status_4
  - compressor_run_command_4
  - discharge_air_temperature_sensor
  - discharge_air_temperature_setpoint
  implements:
  - CONTROL


DX6SWC:
  id: "10609564416582090752"
  description: "Six compressor run control on supply water side."
  is_abstract: true
  opt_uses:
  - cooling_thermal_power_capacity
  - cooling_percentage_command
  - compressor_speed_percentage_command
  - compressor_speed_percentage_sensor
  uses:
  - compressor_run_command_1
  - compressor_run_status_1
  - compressor_run_command_2
  - compressor_run_status_2
  - compressor_run_command_3
  - compressor_run_status_3
  - compressor_run_command_4
  - compressor_run_status_4
  - compressor_run_command_5
  - compressor_run_status_5
  - compressor_run_command_6
  - compressor_run_status_6
  - supply_water_temperature_sensor
  - supply_water_temperature_setpoint
  implements:
  - CONTROL


DRSM5X:
  id: "7159807102016290816"
  description: "Dryer status monitoring."
  is_abstract: true
  uses:
  - dryer_run_status_1
  - dryer_run_status_2
  - dryer_run_status_3
  - dryer_run_status_4
  - dryer_run_status_5
  implements:
  - MONITORING

DRSM8X:
  id: "4953043284604747776"
  description: "Dryer status monitoring."
  is_abstract: true
  uses:
  - dryer_run_status_1
  - dryer_run_status_2
  - dryer_run_status_3
  - dryer_run_status_4
  - dryer_run_status_5
  - dryer_run_status_6
  - dryer_run_status_7
  - dryer_run_status_8
  implements:
  - MONITORING
  
AHAC:
  id: "529218723387539456"
  description: "Tag to indicate an after hours activation method e.g. push button associated with this device."
  is_abstract: true
  uses:  
  - user_occupancy_override_status
  - zone_occupancy_status
  implements:
  - OPERATIONAL
  
DFFC:
  id: "10094864331922472960"
  description: "Discharge fan flow control"
  is_abstract: true
  uses:
  - discharge_fan_run_command
  - discharge_fan_run_status
  - discharge_fan_speed_percentage_command
  - discharge_air_flowrate_setpoint
  - discharge_air_flowrate_sensor
  implements:
  - CONTROL

EFM:
  id: "1682140227994386432"
  description: "Exhaust air flow monitoring"
  is_abstract: true
  uses:
  - exhaust_air_flowrate_sensor  
  implements:
  - OPERATIONAL

SWTM:
  id: "12058433769456009216"
  description: "Supply water temperature monitoring."
  is_abstract: true
  implements:
  - MONITORING
  opt_uses:
  - cooling_request_count
  - heating_request_count
  - return_water_temperature_sensor
  uses:
  - supply_water_temperature_sensor  

CWDPM:
  id: "16174723828872642560"
  description: "Differential pressure monitoring for condenser water."
  is_abstract: true
  implements:
  - MONITORING
  uses:
  - condensing_water_differential_pressure_sensor

DICM:
  id: "4971562358951378944"
  description: "Damper isolation control and monitoring. "
  is_abstract: true
  uses:
   - supply_air_isolation_damper_closed_status
   - supply_air_isolation_damper_open_status
   - supply_air_isolation_damper_command

UV:
  id: "6143342686997839872"
  description: "Ultraviolet lamp operation."
  is_abstract: true
  opt_uses:
  - ultraviolet_lamp_run_mode
  uses:
  - ultraviolet_lamp_run_command
  - ultraviolet_lamp_run_status

H3X:
  id: "3243024526971240448"
  description: "Heater monitoring."
  is_abstract: true
  implements:
  - MONITORING
  uses:
  - heater_run_status_1
  - heater_run_status_2
  - heater_run_status_3
  - heater_run_command_1
  - heater_run_command_2
  - heater_run_command_3

CHWBRC:
  id: "9602107200818380800"
  description: "Chilled water valve binary (open/closed) monitoring/controlling. Return air temperature control."
  is_abstract: true
  implements:
  - OPERATIONAL
  uses:
  - chilled_water_valve_command
  - return_air_temperature_sensor
  - return_air_temperature_setpoint

CHWISOVPM:
  id: "10952342664099397632"
  description: "Chllled water isolation valve control."
  is_abstract: true
  implements:
  - OPERATIONAL
  uses:
  - chilled_water_isolation_valve_percentage_command
  - chilled_water_isolation_valve_percentage_sensor

CWCS:
  id: "1207397495399776256"
  description: "Condensing water valve control."
  is_abstract: true
  implements:
  - OPERATIONAL
  uses:
  - condensing_water_valve_percentage_command
  - condensing_water_valve_percentage_sensor

DPM:
  id: "14194934395806154752"
  description: "Damper percentage control."
  is_abstract: true
  implements:
    - OPERATIONAL
  uses:
  - damper_percentage_command
  - damper_percentage_sensor

DFVSMC:
  id: "6412714239709937664"
  description: "Variable speed control mode for discharge fans."
  is_abstract: true
  uses:
  - discharge_fan_speed_mode
  - discharge_fan_run_status
  - discharge_fan_run_command
  implements:
  - OPERATIONAL

DFVDSC:
  id: "7493578150278856704"
  description: "Discharge fan control with toggled variable or discrete speed control. This allows the fan to run either VFD or discrete speed stages (LOW/MED/HIGH, etc.) and to switch between the mode."
  is_abstract: true
  uses:
  - discharge_fan_speed_percentage_command
  - discharge_fan_speed_mode
  - discharge_fan_run_status
  - discharge_fan_run_command
  implements:
  - OPERATIONAL

DFVDSFC:
  id: "15636086276564713472"
  description: "Discharge fan control with toggled variable or discrete speed (frequency) control. This allows the fan to run either VFD or discrete speed stages (LOW/MED/HIGH, etc.) and to switch between the mode."
  is_abstract: true
  uses:
  - discharge_fan_speed_frequency_command
  - discharge_fan_speed_mode
  - discharge_fan_run_status
  - discharge_fan_run_command
  implements:
  - OPERATIONAL

SSPCSCM:
  id: "6685507472607674368"
  description: "Supply air static pressure control for supervisor control (Machine learning)."
  is_abstract: true
  uses:
  - supervisor_control_mode
  - supervisor_supply_air_static_pressure_setpoint
  - program_supply_air_static_pressure_setpoint
  - supply_air_static_pressure_setpoint

STCSCM:
  id: "6577421081550782464"
  description: "Supply air temperature control for supervisor control (Machine learning)."
  is_abstract: true
  uses:
  - supervisor_control_mode
  - supervisor_supply_air_temperature_setpoint
  - program_supply_air_temperature_setpoint
  - supply_air_temperature_setpoint

SWTCSCM:
  id: "8591656014892236800"
  description: "Supply water temperature control for supervisor control (Machine learning)."
  is_abstract: true
  uses:
  - supervisor_control_mode
  - supervisor_supply_water_temperature_setpoint
  - program_supply_water_temperature_setpoint
  - supply_water_temperature_setpoint

WDPCSCM:
  id: "11032607012927045632"
  description: "Water differential pressure control for supervisor control (Machine learning)."
  is_abstract: true
  uses:
  - supervisor_control_mode
  - supervisor_differential_pressure_setpoint
  - program_differential_pressure_setpoint
  - differential_pressure_setpoint

CSWIVS:
  id: "359876340523991040"
  description: "Condensing return water isolation valve control."
  is_abstract: true
  implements:
  - OPERATIONAL
  uses:
  - condensing_return_water_isolation_valve_command_1
  - condensing_return_water_isolation_valve_command_2
  - condensing_return_water_isolation_valve_command_3
  - condensing_return_water_isolation_valve_command_4
  - condensing_return_water_isolation_valve_command_5
  - condensing_return_water_isolation_valve_command_6
  - condensing_return_water_isolation_valve_command_7
  - condensing_return_water_isolation_valve_status_1
  - condensing_return_water_isolation_valve_status_2
  - condensing_return_water_isolation_valve_status_3
  - condensing_return_water_isolation_valve_status_4
  - condensing_return_water_isolation_valve_status_5
  - condensing_return_water_isolation_valve_status_6
  - condensing_return_water_isolation_valve_status_7
  - condensing_return_water_isolation_valve_status_8
  - condensing_return_water_isolation_valve_status_9
  - condensing_return_water_isolation_valve_status_10
  - condensing_return_water_isolation_valve_status_11
  - condensing_return_water_isolation_valve_status_12
  - condensing_return_water_isolation_valve_status_13
  - condensing_return_water_isolation_valve_status_14

CRWIVS:
  id: "10755028705425227776"
  description: "Condensing supply water isolation valve control."
  is_abstract: true
  implements:
  - OPERATIONAL
  uses:
  - condensing_supply_water_isolation_valve_command_1
  - condensing_supply_water_isolation_valve_command_2
  - condensing_supply_water_isolation_valve_command_3
  - condensing_supply_water_isolation_valve_command_4
  - condensing_supply_water_isolation_valve_command_5
  - condensing_supply_water_isolation_valve_command_6
  - condensing_supply_water_isolation_valve_command_7
  - condensing_supply_water_isolation_valve_status_1
  - condensing_supply_water_isolation_valve_status_2
  - condensing_supply_water_isolation_valve_status_3
  - condensing_supply_water_isolation_valve_status_4
  - condensing_supply_water_isolation_valve_status_5
  - condensing_supply_water_isolation_valve_status_6
  - condensing_supply_water_isolation_valve_status_7
  - condensing_supply_water_isolation_valve_status_8
  - condensing_supply_water_isolation_valve_status_9
  - condensing_supply_water_isolation_valve_status_10
  - condensing_supply_water_isolation_valve_status_11
  - condensing_supply_water_isolation_valve_status_12
  - condensing_supply_water_isolation_valve_status_13
  - condensing_supply_water_isolation_valve_status_14

CSWTC:
  id: "14772239573039710208"
  description: "Condensing supply water temperature control."
  is_abstract: true
  implements:
  - OPERATIONAL
  uses:
  - condensing_supply_water_temperature_setpoint
  - condensing_supply_water_temperature_sensor

HTWHLSTC:
  id: "5798430287411019776"
  description: "Heat wheel which controls supply temperature using speed control."
  is_abstract: true
  implements:
  - CONTROL
  opt_uses:
  - heat_wheel_speed_percentage_sensor
  - exhaust_air_temperature_sensor
  - return_air_temperature_sensor
  uses:
  - heat_wheel_speed_percentage_command
  - heat_wheel_run_command
  - heat_wheel_run_status
  - outside_air_temperature_sensor
  - supply_air_temperature_sensor
  - supply_air_temperature_setpoint

#New abstracts for CH ZRH EURD
CAM:
  id: "10932006097032052736"
  description: "ztc alarm monitoring based on moisture sensor on coil or in pan."
  is_abstract: true
  implements:
  - MONITORING
  uses:
  - condensate_water_alarm

DPHCC:
  id: "12422697573691686912"
  description: "Two-pipe heating and cooling control. Has a single control
    valve that is fed by two separate headers for heating and cooling water.
    There is an isolation valve for each incoming system and a single control
    valve. Valve and mode control to zone temperature (heating/cooling
    setpoint configuration)."
  is_abstract: true
  opt_uses:
  - chilled_return_water_isolation_valve_percentage_command
  - heating_return_water_isolation_valve_percentage_command
  - heating_supply_water_isolation_valve_percentage_command
  - chilled_supply_water_isolation_valve_percentage_command
  - zone_air_cooling_temperature_setpoint
  - zone_air_heating_temperature_setpoint
  - condensate_water_alarm
  - zone_conditioning_mode
  - supply_water_valve_flowrate_sensor
  uses:
  - supply_water_valve_percentage_command
  - zone_air_temperature_sensor
  - water_riser_mode

HHCDM:
  id: "3582131505163403264"
  description: "Hydronic heating and cooling distribution monitoring"
  is_abstract: true
  implements:
  - MONITORING
  uses:
  - chilled_supply_water_isolation_valve_percentage_command
  - chilled_return_water_isolation_valve_percentage_command
  - heating_supply_water_isolation_valve_percentage_command
  - heating_return_water_isolation_valve_percentage_command
  - heating_request_count
  - cooling_request_count
  opt_uses:
  - average_zone_air_temperature_sensor


HHRU:
  id: "9211631039376523264"
  description: "Hydronic heat recovery unit for ahu's with bypass valve and circulation pump"
  is_abstract: true
  implements:
  - MONITORING
  uses:
  - supply_air_temperature_sensor
  - supply_air_temperature_setpoint
  - return_air_temperature_sensor
  - supply_water_temperature_sensor
  - supply_water_valve_percentage_command
  - supply_water_valve_percentage_sensor
  opt_uses:
  - exhaust_air_temperature_sensor
  - outside_air_temperature_sensor

PHRU:
  id: "5194420171762040832"
  description: "heat recovery unit for ahu's with plate heat exchanger valve and bypass damper"
  is_abstract: true
  implements:
  - MONITORING
  uses:
  - supply_air_temperature_sensor
  - supply_air_temperature_setpoint
  - return_air_temperature_sensor
  - bypass_air_damper_percentage_command
  opt_uses:
  - exhaust_air_temperature_sensor
  - outside_air_temperature_sensor
  - bypass_air_damper_command
  - bypass_air_damper_status

CHWDT2X:
  id: "17588854111866978304"
  description: "Temperature differential across chilled water with two sets of sensors."
  is_abstract: true
  implements:
  - MONITORING
  uses:
  - chilled_return_water_temperature_sensor_1
  - chilled_supply_water_temperature_sensor_1
  - chilled_return_water_temperature_sensor_2
  - chilled_supply_water_temperature_sensor_2

HLSAFS:
  id: "3550799821818298368"
  description: "Duct VAV type with high and low limit setpoint"
  is_abstract: true
  uses:
  - high_limit_supply_air_flowrate_setpoint
  - low_limit_supply_air_flowrate_setpoint
  - supply_air_flowrate_setpoint
  implements:
  - CONTROL

RHDHS:
  id: "15197108458198401024"
  description: "Return humidification/dehumidification monitor."
  is_abstract: true
  uses:
  - return_air_relative_humidity_sensor
  - return_air_relative_humidity_setpoint
  - dehumidification_run_status
  - humidification_run_status
  implements:
  - MONITORING

CO2DFVSC:
  id: "4574242837138243584"
  description: "Carbon dioxide levels controlled by a variable speed discharge fan."
  uses:
  - zone_air_co2_concentration_sensor
  - zone_air_co2_concentration_setpoint
  - discharge_fan_speed_percentage_command
  implements:
  - CONTROL

RACO2C:
  id: "15503353232859594752"
  description: "Returned air carbon dioxide levels controls."
  uses:
  - return_air_co2_concentration_sensor
  - return_air_co2_concentration_setpoint
  
DX2DDC:
  id: "6446737527519838208"
  description: "Two compressor run control with dual setpoint control on discharge side"
  is_abstract: true
  opt_uses:
  - cooling_percentage_command
  - compressor_speed_percentage_command
  uses:
  - compressor_run_command_1
  - compressor_run_command_2
  - compressor_run_status_1
  - compressor_run_status_2
  - discharge_air_heating_temperature_setpoint
  - discharge_air_cooling_temperature_setpoint
  - discharge_air_temperature_sensor
  implements:
  - CONTROL

HWDT:
  id: "6441530240450691072"
  description: "Temperature differential across heating water for heat recovery chiller."
  is_abstract: true
  implements:
  - MONITORING
  uses:
  - heating_return_water_temperature_sensor
  - heating_supply_water_temperature_sensor

HPDDC:
  id: "5130419798932455424"
  description: "Dual setpoint discharge side heat pump control."
  is_abstract: true
  opt_uses:
  - cooling_thermal_power_capacity
  - heating_thermal_power_capacity
  - compressor_speed_percentage_command
  - cooling_percentage_command
  uses:
  - discharge_air_temperature_sensor
  - discharge_air_cooling_temperature_setpoint
  - discharge_air_heating_temperature_setpoint
  - compressor_run_command
  - compressor_run_status
  - reversing_valve_command
  implements:
  - CONTROL

EC2SC:
  id: "9093587471018491904"
  description: "Evaporative cooler control on supply side."
  is_abstract: true
  opt_uses:
  - evaporative_cooler_run_status_1
  - evaporative_cooler_run_status_2
  - cooling_percentage_sensor
  - cooling_request_count
  uses:
  - evaporative_cooler_run_command_1
  - evaporative_cooler_run_command_2
  - supply_air_temperature_sensor
  - supply_air_temperature_setpoint
  implements:
  - CONTROL

HWDDC:
  id: "5695815066213941248"
  description: "Heating water valve with dual setpoint control on discharge side."
  is_abstract: true
  opt_uses:
  - heating_water_valve_percentage_sensor
  - heating_thermal_power_capacity
  - discharge_air_relative_humidity_sensor
  - heating_water_flowrate_sensor
  uses:
  - heating_water_valve_percentage_command
  - discharge_air_heating_temperature_setpoint
  - discharge_air_temperature_sensor
  implements:
  - CONTROL

CFDPM:
  id: "13838358376871886848"
  description: "Carbon filter pressure monitoring, where specific filter type is required."
  is_abstract: true
  uses:
  - carbon_filter_differential_pressure_sensor
  implements:
  - MONITORING
 
VOADM2X:
  id: "13507343804260155392"
  description: "Variable outside air damper monitoring, where there are two separate, equal sets of dampers that operate in conjunction."
  is_abstract: true
  opt_uses:
  - economizer_mode
  - mixed_air_temperature_sensor
  - outside_air_damper_percentage_sensor_1
  - outside_air_damper_percentage_sensor_2
  - low_limit_outside_air_damper_percentage_command
  - outside_air_flowrate_sensor_1
  - outside_air_flowrate_sensor_2
  uses:
  - outside_air_temperature_sensor
  - outside_air_damper_percentage_command_1
  - outside_air_damper_percentage_command_2
  implements:
  - MONITORING
 
EHHRC:
  id: "3300321589723136"
  description: "Exhaust hydronic heat recovery coil with an isolation valve."
  is_abstract: true
  uses:
  - heat_recovery_water_isolation_valve_command
  - leaving_heat_recovery_coil_temperature_sensor
  - entering_heat_recovery_coil_temperature_sensor
  - exhaust_air_flowrate_sensor
  implements:
  - MONITORING
 
DPBHCC:
  id: "6697901167675965440"
  description: "Two-pipe binary (open/closed) heating and cooling control. There is
  an isolation valve for each incoming system. Valve and mode control to zone temperature
  (heating/cooling setpoint configuration)."
  is_abstract: true
  opt_uses:
  - cooling_request_count
  - heating_request_count
  - zone_air_relative_humidity_sensor
  uses:
  - chilled_supply_water_isolation_valve_command
  - chilled_supply_water_isolation_valve_status
  - heating_supply_water_isolation_valve_command
  - heating_supply_water_isolation_valve_status
  - zone_air_cooling_temperature_setpoint
  - zone_air_heating_temperature_setpoint
  - zone_air_temperature_sensor
  implements:
  - CONTROL
 
FTC:
  id: "18010943431630651392"
  description: "Floor temperature control, where the temperature sensors are embedded in the floor (as opposed to open to the air)."
  is_abstract: true
  uses:
  - zone_floor_temperature_sensor
  - zone_floor_temperature_setpoint
  implements:
  - OPERATIONAL
 
DPCHWHRWSC:
  id: "370343691220418560"
  description: "Two-pipe chilled water and heat recovery water control using the same coils."
  is_abstract: true
  opt_uses:
  - leaving_coil_temperature_sensor
  - chilled_supply_water_temperature_sensor
  - chilled_return_water_temperature_sensor
  - heat_recovery_supply_water_temperature_sensor
  - heat_recovery_return_water_temperature_sensor
  - supply_water_valve_percentage_sensor
  - heat_recovery_return_water_isolation_valve_status
  - heat_recovery_supply_water_isolation_valve_status
  - chilled_return_water_isolation_valve_status
  - chilled_supply_water_isolation_valve_status
  uses:
  - supply_air_temperature_sensor
  - supply_air_temperature_setpoint
  - supply_water_valve_percentage_command
  - heat_recovery_run_command
  - heat_recovery_supply_water_isolation_valve_command
  - chilled_supply_water_isolation_valve_command
  implements:
  - CONTROL

CPVSC2X:
  id: "2309143330803417088"
  description: "Circulation pump variable speed control with 2 circulation pumps."
  is_abstract: true
  uses:
  - circulation_pump_run_command_1
  - circulation_pump_run_status_1
  - circulation_pump_speed_percentage_command_1
  - circulation_pump_run_command_2
  - circulation_pump_run_status_2
  - circulation_pump_speed_percentage_command_2
  implements:
  - OPERATIONAL

HWTTC:
  id: "8895657785832767488"
  description: "Hot water tank temperature control."
  is_abstract: true
  uses:
  - hot_water_tank_temperature_setpoint
  - hot_water_tank_temperature_sensor
  implements:
  - OPERATIONAL

PHWTTC:
  id: "15921273204530741248"
  description: "Preheating water tank temperature control."
  is_abstract: true
  uses:
  - preheating_water_tank_temperature_setpoint
  - preheating_water_tank_temperature_sensor
  implements:
  - OPERATIONAL
  

RCKTM:
  id: "4150552628444528640"
  description: "Refrigeration circuit monitoring for a DX compressor loop."
  is_abstract: true
  uses:
  - refrigerant_discharge_pressure_sensor
  - refrigerant_discharge_temperature_sensor
  - refrigerant_liquid_pressure_sensor
  - refrigerant_liquid_saturation_temperature_sensor
  - refrigerant_liquid_temperature_sensor
  - refrigerant_subcooling_temperature_sensor
  - refrigerant_suction_pressure_sensor
  - refrigerant_suction_saturation_temperature_sensor
  - refrigerant_suction_superheat_temperature_sensor
  - refrigerant_suction_temperature_sensor


RCKTM2X:
  id: "9248627406627930112"
  description: "Refrigeration circuits (2x) monitoring for a DX compressor loop."
  is_abstract: true
  uses:
  - refrigerant_discharge_pressure_sensor_1
  - refrigerant_discharge_temperature_sensor_1
  - refrigerant_liquid_pressure_sensor_1
  - refrigerant_liquid_saturation_temperature_sensor_1
  - refrigerant_liquid_temperature_sensor_1
  - refrigerant_subcooling_temperature_sensor_1
  - refrigerant_suction_pressure_sensor_1
  - refrigerant_suction_saturation_temperature_sensor_1
  - refrigerant_suction_superheat_temperature_sensor_1
  - refrigerant_suction_temperature_sensor_1
  - refrigerant_discharge_pressure_sensor_2
  - refrigerant_discharge_temperature_sensor_2
  - refrigerant_liquid_pressure_sensor_2
  - refrigerant_liquid_saturation_temperature_sensor_2
  - refrigerant_liquid_temperature_sensor_2
  - refrigerant_subcooling_temperature_sensor_2
  - refrigerant_suction_pressure_sensor_2
  - refrigerant_suction_saturation_temperature_sensor_2
  - refrigerant_suction_superheat_temperature_sensor_2
  - refrigerant_suction_temperature_sensor_2


CCM:
  id: "7375129961641803776"
  description: "Compressor current monitoring."
  is_abstract: true
  uses:
  - compressor_run_command
  - compressor_current_sensor

CC2XM:
  id: "15229407711775948800"
  description: "Compressor current monitoring for 2 compressors."
  is_abstract: true
  uses:
  - compressor_run_command_1
  - compressor_current_sensor_1
  - compressor_run_command_2
  - compressor_current_sensor_2

SSSPC:
  id: "12462508690710200320"
  description: "Supply static steam pressure control for steam/water heat exchanger"
  is_abstract: true
  uses:
  - supply_steam_static_pressure_sensor
  - supply_steam_static_pressure_setpoint
  - steam_valve_percentage_command
  implements:
  - CONTROL

SCHWISOVPM:
  id: "428890486376235008"
  description: "Secondary chilled water return side isolation valve percentage monitoring."
  is_abstract: true
  uses:
  - secondary_chilled_return_water_isolation_valve_percentage_command
  - secondary_chilled_return_water_isolation_valve_percentage_sensor
  implements:
  - MONITORING

SCHWDT:
  id: "9593715728075194368"
  description: "Secondary-side chilled water delta-T monitoring."
  is_abstract: true
  implements:
  - MONITORING
  uses:
  - secondary_chilled_supply_water_temperature_sensor
  - secondary_chilled_return_water_temperature_sensor

SHWDT:
  id: "11532515367658192896"
  description: "Secondary-side heating water delta-T monitoring."
  is_abstract: true
  implements:
  - MONITORING
  uses:
  - secondary_heating_supply_water_temperature_sensor
  - secondary_heating_return_water_temperature_sensor

PCHWDT:
  id: "18119029822687543296"
  description: "Temperature differential across primary chilled water loop."
  is_abstract: true
  implements:
  - MONITORING
  uses:
  - primary_chilled_return_water_temperature_sensor
  - primary_chilled_supply_water_temperature_sensor

PHWDT:
  id: "4392058158462271488"
  description: "Temperature differential across primary heating water loop."
  is_abstract: true
  implements:
  - MONITORING
  uses:
  - primary_heating_return_water_temperature_sensor
  - primary_heating_supply_water_temperature_sensor

TDTM:
  id: "9652262523231010816"
  description: "water tank delta-T monitoring."
  is_abstract: true
  uses:
  - leaving_water_tank_temperature_sensor
  - entering_water_tank_temperature_sensor 
  implements:
  - MONITORING

HLPM:
  id: "4982029709647806464"
  description: "Heating thermal power sensor."
  is_abstract: true
  uses:
  - heating_thermal_power_sensor
  implements:
  - MONITORING

CWRWISOVM:
  id: "15646553627261140992"
  description: "Condensing water supply side isolation valve monitoring."
  is_abstract: true
  uses:
  - condensing_return_water_isolation_valve_command
  - condensing_return_water_isolation_valve_status
  implements:
  - MONITORING

CWRWISOVPM:
  id: "7850822672282812416"
  description: "Condensing water return side isolation valve percentage monitoring."
  is_abstract: true
  uses:
  - condensing_return_water_isolation_valve_percentage_command
  - condensing_return_water_isolation_valve_percentage_sensor
  implements:
  - MONITORING

OCWRWISOVM:
  id: "18443288995858219008"
  description: "Open-loop CDW return side isolation valve monitoring."
  is_abstract: true
  uses:
  - outside_condensing_loop_return_water_isolation_valve_command
  - outside_condensing_loop_return_water_isolation_valve_status
  implements:
  - MONITORING

OCWRWISOVPM:
  id: "15705100422416957440"
  description: "Open-loop CDW return side isolation valve monitoring."
  is_abstract: true
  uses:
  - outside_condensing_loop_return_water_isolation_valve_percentage_command
  - outside_condensing_loop_return_water_isolation_valve_percentage_sensor
  implements:
  - MONITORING

HWRWISOVM:
  id: "8729024599620059136"
  description: "Heating return side isolation valve monitoring."
  is_abstract: true
  uses:
  - heating_return_water_isolation_valve_command
  - heating_return_water_isolation_valve_status
  implements:
  - MONITORING

HWSWISOVM:
  id: "4614986340017111040"
  description: "Heating supply side isolation valve monitoring."
  is_abstract: true
  uses:
  - heating_supply_water_isolation_valve_command
  - heating_supply_water_isolation_valve_status
  implements:
  - MONITORING

HWRWISOVPM:
  id: "13399257413203263488"
  description: "Heating return side isolation valve percentage monitoring."
  is_abstract: true
  uses:
  - heating_return_water_isolation_valve_percentage_command
  - heating_return_water_isolation_valve_percentage_sensor
  implements:

  - MONITORING 

DEFSS:
  id: "8292821948602253312"
  description: "defrost run command and status (start/stop) "
  is_abstract: true
  uses:
  - defrost_run_status
  - defrost_run_command  
  implements:
  - MONITORING
    
VOADC2X:
  description: "Variable outside air damper control and monitoring, where there are two separate, equal sets of dampers that operate in conjunction."
  is_abstract: true
  uses:
  - outside_air_damper_percentage_sensor_1
  - outside_air_damper_percentage_sensor_2
  - outside_air_damper_percentage_command_1
  - outside_air_damper_percentage_command_2
  implements:
  - OPERATIONAL  
  
RAIDC:
  description: "Return air isolation damper control and monitoring."
  is_abstract: true
  uses:
  - return_air_isolation_damper_status
  - return_air_isolation_damper_command
 

RAIDC3X:
  description: "Return air isolation damper control and monitoring, where there are three separate, equal sets of dampers that operate in conjunction."
  is_abstract: true
  uses:
  - return_air_isolation_damper_status_1
  - return_air_isolation_damper_status_2
  - return_air_isolation_damper_status_3 
  - return_air_isolation_damper_command_1
  - return_air_isolation_damper_command_2
  - return_air_isolation_damper_command_3   
  implements:
  - MONITORING

RAIDC2X:
  description: "Return air isolation damper control and monitoring, where there are two separate, equal sets of dampers that operate in conjunction."
  is_abstract: true
  uses:
  - return_air_isolation_damper_status_1
  - return_air_isolation_damper_status_2 
  - return_air_isolation_damper_command_1
  - return_air_isolation_damper_command_2  
  implements:
  - MONITORING

RAIDC4X:
  description: "Return air isolation damper control and monitoring, where there are four separate, equal sets of dampers that operate in conjunction."
  is_abstract: true
  uses:
  - return_air_isolation_damper_status_1
  - return_air_isolation_damper_status_2
  - return_air_isolation_damper_status_3
  - return_air_isolation_damper_status_4
  - return_air_isolation_damper_command_1
  - return_air_isolation_damper_command_2
  - return_air_isolation_damper_command_3 
  - return_air_isolation_damper_command_4  
  implements:
  - MONITORING


SAIDC:
  description: "isolation damper status monitoring and control on the supply side."
  is_abstract: true
  uses:
  - supply_air_isolation_damper_status
  - supply_air_isolation_damper_command  
  implements:
  - MONITORING

SAIDC2X:
  description: "isolation damper status monitoring and control on the supply side, where there are two separate, equal sets of dampers that operate in conjunction."
  is_abstract: true
  uses:
  - supply_air_isolation_damper_status_1
  - supply_air_isolation_damper_status_2
  - supply_air_isolation_damper_command_1
  - supply_air_isolation_damper_command_2  
  implements:
  - MONITORING

SAIDC3X:
  description: "isolation damper status monitoring and control on the supply side, where there are three separate, equal sets of dampers that operate in conjunction."
  is_abstract: true
  uses:
  - supply_air_isolation_damper_status_1
  - supply_air_isolation_damper_status_2
  - supply_air_isolation_damper_status_3
  - supply_air_isolation_damper_command_1
  - supply_air_isolation_damper_command_2
  - supply_air_isolation_damper_command_3  
  implements:
  - MONITORING   
  
SSPC2X:
  description: "Supply static pressure control via supply fan speed with 2 sensors"
  is_abstract: true
  opt_uses:
  - supply_fan_speed_frequency_sensor
  - supply_fan_run_command
  - supply_fan_run_status
  - pressurization_request_count
  - supply_air_damper_percentage_command
  - supply_air_flowrate_sensor
  - supply_fan_speed_percentage_command
  uses:
  - supply_air_static_pressure_sensor_1
  - supply_air_static_pressure_sensor_2  
  - supply_air_static_pressure_setpoint_1
  - supply_air_static_pressure_setpoint_2  
  implements:
  - OPERATIONAL

SFMSC:
  description: "Supply fan multi-speed control."
  is_abstract: true
  uses:
  - supply_fan_run_command
  - supply_fan_run_status
  - supply_fan_speed_mode
  - supply_fan_run_mode
  opt_uses:  
  - schedule_run_command

MIPVCM:
  id: "10283962739713900544"
  description: "Motor phase-level input current and voltage monitoring."
  is_abstract: true
  implements:
  - MONITORING
  uses:
  - input_phase1_phase3_line_motor_voltage_sensor
  - input_phase1_phase2_line_motor_voltage_sensor
  - input_phase2_phase3_line_motor_voltage_sensor
  - input_phase1_line_motor_current_sensor
  - input_phase2_line_motor_current_sensor
  - input_phase3_line_motor_current_sensor
  opt_uses:
  - average_input_line_motor_current_sensor
  - average_input_inter_line_motor_voltage_sensor

MIPWM:
  id: "2094166817340653568"
  description: "Motor input power monitoring."
  is_abstract: true
  implements:
  - MONITORING
  uses:
  - input_motor_power_sensor
  opt_uses:
  - motor_powerfactor_sensor
  - input_motor_frequency_sensor

INVOPWM:
  id: "10056530958531690496"
  description: "Inverter (VFD) output power monitoring."
  is_abstract: true
  implements:
  - MONITORING
  uses:
  - output_inverter_power_sensor
  opt_uses:
  - output_inverter_voltage_sensor
  - input_inverter_frequency_sensor

INVIPCM:
  id: "3240332922506444800"
  description: "Inverter (VFD) 3-phase input current monitoring."
  is_abstract: true
  implements:
  - MONITORING
  uses:
  - input_phase1_line_inverter_current_sensor
  - input_phase2_line_inverter_current_sensor
  - input_phase3_line_inverter_current_sensor

CWSWISOVPM:
  id: "14769547968574914560"
  description: "Condensing water supply side isolation valve percentage monitoring."
  is_abstract: true
  uses:
  - condensing_supply_water_isolation_valve_percentage_command
  - condensing_supply_water_isolation_valve_percentage_sensor
  implements:
  - MONITORING

GTWFCISOVM:
  id: "5444844940104302592"
  description: "Geothermal water free-cooling isolation valve monitoring; exclusively using ground as heat sink for building load."
  is_abstract: true  
  uses:
  - chilled_side_ground_supply_economizer_isolation_valve_status
  - chilled_side_ground_return_economizer_isolation_valve_status
  - chilled_side_ground_return_economizer_isolation_valve_command
  implements:
  - MONITORING

GTWGRISOVM:
  id: "12463704959361220608"
  description: "Geothermal water ground-recharge isolation valve monitoring; rejecting ground heat to atmosphere via cooling towers."
  is_abstract: true  
  uses:
  - heating_side_ground_supply_economizer_isolation_valve_status
  - heating_side_ground_return_economizer_isolation_valve_status
  - heating_side_ground_return_economizer_isolation_valve_command
  implements:
  - MONITORING

GTWHEISOVM:
  id: "3366433712072818688"
  description: "Geothermal water heat-extraction isolation valve monitoring; extracting ground heat to to use in building."
  is_abstract: true
  uses:
  - chilled_side_ground_return_water_isolation_valve_status
  - chilled_side_ground_supply_water_isolation_valve_status
  - chilled_side_ground_supply_water_isolation_valve_command
  implements:
  - MONITORING

GTWHRISOVM:
  id: "11317538854195429376"
  description: "Geothermal water heat-rejection isolation valve monitoring; rejecting building heat to ground."
  is_abstract: true  
  uses:
  - heating_side_ground_return_water_isolation_valve_status
  - heating_side_ground_supply_water_isolation_valve_status
  - heating_side_ground_supply_water_isolation_valve_command
  implements:
  - MONITORING
  
COCDSP:
  id: "3620605616042541056"
  description: "Dual setpoint CO concentration control."
  is_abstract: true
  uses:
  - low_limit_zone_air_co_concentration_setpoint
  - high_limit_zone_air_co_concentration_setpoint
  - zone_air_co_concentration_sensor
  implements:
  - CONTROL

NOCDSP:
  id: "10177846673493983232"
  description: "Dual setpoint NO concentration control."
  is_abstract: true
  uses:
  - low_limit_zone_air_no_concentration_setpoint
  - high_limit_zone_air_no_concentration_setpoint
  - zone_air_no_concentration_sensor
  implements:
  - CONTROL

EFHLC:
  id: "16708066133181202432"
  description: "Two-speed exhaust fan (low/high)."
  is_abstract: true
  uses:
  - low_exhaust_fan_speed_command
  - high_exhaust_fan_speed_command
  - low_exhaust_fan_speed_status
  - high_exhaust_fan_speed_status
  implements:


  - OPERATIONAL
  
##Abstracts for sensors

PCM:
  description: "General particulate matter monitoring."
  is_abstract: true
  uses:
  - particle_concentration_sensor
  implements:
  - MONITORING 

PMM:
  description: "Zone air particulate matter monitoring."
  is_abstract: true
  uses:
  - zone_air_pm2pt5_concentration_sensor
  - zone_air_pm10pt0_concentration_sensor
  implements:
  - MONITORING   

  - OPERATIONAL


<<<<<<< HEAD
SRC:
  description: "Very basic run scheduling command. "
  is_abstract: true
  uses:
  - schedule_run_command
  implements:
  - CONTROL
=======
 
PHWTC:
  description: "potable water temperature monitoring and control."
  is_abstract: true
  uses:
  - potable_hot_water_temperature_sensor  

LM:
  description: "level monitoring of devices storing media."
  is_abstract: true
  uses:
  - level_status
  - percentage_sensor
 
PLPM:  
  description: "Pipeline Fluid pressure monitoring"
  is_abstract: true
  uses:
  - line_pressure_sensor 


>>>>>>> 42482f8b

CO2M4X:
  description: "Basic carbon dioxide monitoring for 4 Zones."
  is_abstract: true
  uses:
  - zone_air_co2_concentration_sensor_1
  - zone_air_co2_concentration_sensor_2
  - zone_air_co2_concentration_sensor_3
  - zone_air_co2_concentration_sensor_4
  implements:
  - MONITORING

CO2M6X:
  description: "Basic carbon dioxide monitoring for 6 Zones."
  is_abstract: true
  uses:
  - zone_air_co2_concentration_sensor_1
  - zone_air_co2_concentration_sensor_2
  - zone_air_co2_concentration_sensor_3
  - zone_air_co2_concentration_sensor_4
  - zone_air_co2_concentration_sensor_5
  - zone_air_co2_concentration_sensor_6
  implements:
  - MONITORING
  
DFRMM:
  description: "Discharge fan run mode monitoring."
  is_abstract: true
  uses:
  - discharge_fan_run_mode
  implements:
  - MONITORING
<|MERGE_RESOLUTION|>--- conflicted
+++ resolved
@@ -5181,7 +5181,7 @@
   - OPERATIONAL
 
 
-<<<<<<< HEAD
+
 SRC:
   description: "Very basic run scheduling command. "
   is_abstract: true
@@ -5189,7 +5189,7 @@
   - schedule_run_command
   implements:
   - CONTROL
-=======
+
  
 PHWTC:
   description: "potable water temperature monitoring and control."
@@ -5211,7 +5211,7 @@
   - line_pressure_sensor 
 
 
->>>>>>> 42482f8b
+
 
 CO2M4X:
   description: "Basic carbon dioxide monitoring for 4 Zones."
