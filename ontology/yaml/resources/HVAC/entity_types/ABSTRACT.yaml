--- conflicted
+++ resolved
@@ -8336,7 +8336,6 @@
   implements:
   - MONITORING
 
-<<<<<<< HEAD
 CFVSC:
   description: "Variable speed control for condensing fan."
   is_abstract: true
@@ -8363,12 +8362,11 @@
   - refrigerant_injection_suction_temperature_sensor_2
   - refrigerant_liquid_temperature_sensor_1
   - refrigerant_liquid_temperature_sensor_2
-=======
+  
 ZWVDM:
   guid: "58921c49-ae96-48f9-a3fb-faa389d37322"
   description: "Water vapor density monitoring, equivalent to absolute humidity monitoring"
   uses:
   - zone_air_water_vapor_density_sensor
   implements:
-  - MONITORING
->>>>>>> d12b3dc6
+  - MONITORING