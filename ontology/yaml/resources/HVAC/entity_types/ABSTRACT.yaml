--- conflicted
+++ resolved
@@ -5412,7 +5412,6 @@
   implements:
   - MONITORING
 
-<<<<<<< HEAD
 RDC:
   description: "Return air damper percentage monitoring"
   is_abstract: true
@@ -5420,9 +5419,4 @@
   - return_air_damper_percentage_sensor
   - return_air_damper_percentage_command
   implements:
-  - MONITORING
-=======
-  - MONITORING  
-
-  
->>>>>>> 6e6a987c
+  - MONITORING