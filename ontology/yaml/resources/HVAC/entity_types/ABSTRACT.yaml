--- conflicted
+++ resolved
@@ -6864,7 +6864,6 @@
   - high_speed_status
   - schedule_run_command
 
-<<<<<<< HEAD
 CO2DSPMADC:
   description: "Dual setpoint CO2 control with mixed air damper (for recirculated air in AHU)."
   is_abstract: true
@@ -6899,7 +6898,7 @@
   - outside_air_temperature_sensor
   - zone_air_temperature_sensor
   - zone_air_temperature_setpoint
-=======
+
 SDM2X:
   guid: "b56e4a52-c988-448a-847d-25710ae4aaef"
   description: "Supply air damper monitoring, dual status fields."
@@ -6968,5 +6967,4 @@
   - zone_air_pm2pt5_density_sensor
   - zone_air_pm10pt0_density_sensor
   implements:
-  - MONITORING
->>>>>>> 15c41355
+  - MONITORING