# Copyright 2020 Google LLC
#
# Licensed under the Apache License, Version 2.0 (the License);
# you may not use this file except in compliance with the License.
# You may obtain a copy of the License at
#
#    https://www.apache.org/licenses/LICENSE-2.0
#
# Unless required by applicable law or agreed to in writing, software
# distributed under the License is distributed on an AS IS BASIS,
# WITHOUT WARRANTIES OR CONDITIONS OF ANY KIND, either express or implied.
# See the License for the specific language governing permissions and
# limitations under the License.

########################
### Canonical Types  ###
########################

### FAN RUN CONTROL ###

FAN_SS:
  id: "4726112880724803584"
  description: "Basic fan with start/stop and status."
  is_canonical: true
  implements:
  - FAN
  - SS

### FAN SPEED CONTROL ###

FAN_SS_VSC:
  id: "11689733435802255360"
  description: "Fan with start/stop status and open-loop speed control."
  is_canonical: true
  implements:
  - FAN
  - SS
  - VSC

### ZONE TEMPERATURE CONTROL ###

FAN_SS_ZTM:
  id: "12256131457688272896"
  description: "Fan with zone temperature monitoring."
  is_canonical: true
  implements:
  - FAN
  - SS
  - ZTM

FAN_SS_CSP:
  id: "17863112993764540416"
  description: "Single cooling setpoint fan."
  is_canonical: true
  implements:
  - FAN
  - SS
  - CSP

FAN_SS_DSP:
  id: "8689280552810840064"
  description: "Fan with dual setpoint control."
  is_canonical: true
  implements:
  - FAN
  - SS
  - DSP

FAN_SS_REFM:
  id: "14563848034715697152"
  description: "Refrigerant monitoring fan."
  is_canonical: true
  implements:
  - FAN
  - SS
  - REFM

FAN_SS_REFC:
  id: "12258005025502003200"
  description: "Refrigerant control fan."
  is_canonical: true
  implements:
  - FAN
  - SS
  - REFC

FAN_SS_REFM_ZTM:
  id: "6707696716767821824"
  description: "Refrigerant level and zone temp monitoring fan."
  is_canonical: true
  implements:
  - FAN
  - SS
  - ZTM
  - REFM

FAN_SS_REFM_CSP:
  id: "7646319007074615296"
  description: "Cooling control fan with refrigerant monitoring."
  is_canonical: true
  implements:
  - FAN
  - SS
  - CSP
  - REFM


FAN_SS_CO2C:
  id: "6546103691856838656"
  description: "CO2 control fan."
  is_canonical: true
  implements:
  - FAN
  - SS
  - CO2C

FAN_ZTM_ZHM_FDPM:
  id: "3492587278197325824"
  description: "Fan with zone temperature, zone humidity and filter monitoring"
  is_canonical: true
  implements:
  - FAN
  - ZTM
  - ZHM
  - FDPM

FAN_ZTM_ZHM:
  id: "17659222856044642304"
  description: "Fan with zone temperature and zone humidity monitoring"
  is_canonical: true
  implements:
  - FAN
  - ZTM
  - ZHM
  
### INTERLOCKED FANS ###

FAN_SS_DRI:
  id: "3032759420833497088"
  description: "Dryer-interlocked fan."
  is_canonical: true
  implements:
  - FAN
  - SS
  uses:
  - dryer_run_status

FAN_MDRI:
  id: "5757437195392647168"
  description: "Fan with multiple interlocked driers."
  is_canonical: true
  implements:
  - FAN
  - SS
  - VSC
  - WDPC
  - DRSM5X

FAN_SS_DWI:
  id: "11319382735195209728"
  description: "Dishwasher-interlocked fan."
  is_canonical: true
  implements:
  - FAN
  - SS
  uses:
  - dishwasher_run_status

### BUILDING STATIC PRESSURE CONTROL ###

FAN_SS_VSC_BSPC:
  id: "1881711484040380416"
  description: "Variable-speed fan for controlling space static pressure."
  is_canonical: true
  implements:
  - FAN
  - SS
  - VSC
  - BPC

FAN_SS_VSC_EPC:
  id: "6493397502467768320"
  description: "Fan with exhaust static pressure control."
  is_canonical: true
  implements:
  - FAN
  - SS
  - VSC
  - EPC

FAN_SS_DSP_VSC:
  id: "15716769539322544128"
  description: "Fan with dual setpoint control and variable speed."
  is_canonical: true
  implements:
  - FAN
  - SS
  - DSP
  - VSC

FAN_SS_CSP_VSC:
  id: "15931068753622597632"
  description: "Cooling fan with variable speed command (no feedback)."
  is_canonical: true
  implements:
  - FAN
  - SS
  - CSP
  - VSC

FAN_SS_VSC_ZTM:
  id: "4187554493254074368"
  description: "Fan with zone temp monitoring and independent variable speed control (such as a kitchen hood, where the setpoints may be hidden)."
  is_canonical: true
  implements:
  - FAN
  - SS
  - ZTM
  - VSC

FAN_SS_COC:
  id: "13410926530108850176"
  description: "On/off fan with carbon monoxide control."
  is_canonical: true
  implements:
  - FAN
  - SS
  - COC

FAN_SS_VSC_COC:
  id: "8799240511681462272"
  description: "Variable speed ventilation fan (for carbon monoxide control)."
  is_canonical: true
  implements:
  - FAN
  - SS
  - VSC
  - COC

FAN_SS_VSC_ETM:
  id: "16878575097881821184"
  description: "Fan with exhaust air temp sensor."
  is_canonical: true
  implements:
  - FAN
  - SS
  - VSC
  - ETM

FAN_SS_VSC_ETM4X:
  id: "4412611329320288256"
  description: "Fan with 4 exhaust air temp sensors."
  is_canonical: true
  implements:
  - FAN
  - SS
  - VSC
  - ETM4X

FAN_SS_VSC_EFC_FDPM:
  id: "7042713511704657920"
  description: "Fan with start/stop status and open-loop speed control."
  is_canonical: true
  implements:
  - FAN
  - SS
  - VSC
  - EFC
  - FDPM

FAN_SS_VSC_EPC_ZSPM:
  id: "1890595537992810496"
  description: "Fan with exhaust static pressure control."
  is_canonical: true
  implements:
  - FAN
  - SS
  - VSC
  - EPC
  - ZSPM


FAN_SS_VSC_FDPM_DRSM5X:
  id: "13635983366175064064"
  description: "Fan with exhaust air temp sensor."
  is_canonical: true
  implements:
  - FAN
  - SS
  - VSC
  - FDPM
  - DRSM5X


FAN_SS_DRSM8X:
  id: "16266085548559433728"
  description: "Fan with multiple dryer integration."
  is_canonical: true
  implements:
  - FAN
  - SS
  - DRSM8X

FAN_SS_EFVSC:
  id: "3537623274471030784"
  description: "Exhaust fan with variable speed control."
  is_canonical: true
  implements:
  - FAN
  - SS
  - EFVSC
  
FAN_SS_FDPM:
  id: "5483178313495085056"
  description: "Exhaust fan with filter monitoring."
  is_canonical: true
  implements:
  - FAN
  - SS
  - FDPM

FAN_SS_DPM_ZHM_ZTM:
  id: "7854710545398628352"
  description: "Fan with sensors (temperature, humidity and low pressure)."
  is_canonical: true
  implements:
  - FAN
  - SS
  - DPM
  - ZHM
  - ZTM
  opt_uses:
  - control_mode
  - run_mode
  - low_differential_pressure_alarm
  - lost_power_alarm
  - control_status
  
FAN_SS_VSC_SSPM_OAFM_FDPM:
  id: "12715959315052101632"
  description: "Outside air fan with variable speed control, supply side pressure monitoring, outside air flow monitoring and filter monitoring."
  is_canonical: true
  implements:
  - FAN
  - SS
  - VSC
  - SSPM
  - OAFM
  - FDPM
  
FAN_SS_VSC_SSPM_OAFM:
  id: "9467175133857710080"
  description: "Outside air fan with variable speed control, supply side pressure monitoring, and outside air flow monitoring."
  is_canonical: true
  implements:
  - FAN
  - SS
  - VSC
  - SSPM
  - OAFM
  
FAN_SS_VSC_ZTM_EFM:
  id: "15053327521657389056"
  description: "General exhaust fan with variable speed control, zone temperature monitoring, and exhaust air flow monitoring."
  is_canonical: true
  implements:
  - FAN
  - SS
  - VSC
  - ZTM
  - EFM
  
FAN_SS_VSFC:
  id: "6340656645672009728"
  description: "Fan with frequency command control"
  is_canonical: true
  implements:
  - FAN
  - SS
  - VSFC
  opt_uses:
  - low_differential_pressure_alarm
  - lost_power_alarm
  - control_mode
  - run_mode
  - schedule_run_command
  - control_status

FAN_SS_ZTC:
  description: "Fan zone temperature control"
  is_canonical: true
  implements:
  - FAN
  - SS
  - ZTC

FAN_SS_VSC_EPC_EHHRC:
  description: "Fan with exhaust static pressure control and heat recovery coils."
  is_canonical: true
  implements:
  - FAN
  - SS
  - VSC
  - EPC
  - EHHRC
 
FAN_SS_VSC_EHHRC:
  description: "Fan with exhaust and heat recovery coils."
  is_canonical: true
  implements:
  - FAN
  - SS
  - VSC
  - EHHRC
 
FAN_SS_DWI2X:
  description: "Dishwasher-interlocked fan."
  is_canonical: true
  implements:
  - FAN
  - SS
  uses:
  - dishwasher_run_status_1
  - dishwasher_run_status_2

###################################
### Existing Non-standard Types ###
###################################

FAN_SS_EATC:
  id: "17912652589665615872"
  description: "Exhaust air temp control fan (one-off)."
  implements:
  - FAN
  - SS
  - RTM
  uses:
  - exhaust_air_temperature_sensor
  - heating_water_valve_percentage_command
  - return_air_relative_humidity_sensor

FAN_US_MTV_1950_1:
  id: "1697530092248367104"
  description: "Non-standard type for 1950"
  implements:
  - FAN_SS
  uses:
  - dryer_run_status_1
  - dryer_run_status_2

FAN_US_MTV_2081_1:
  id: "4273589079104290816"
  description: "Non-standard type for 2081"
  implements:
  - FAN_SS_VSC
  uses:
  - exhaust_air_damper_command_1
  - exhaust_air_damper_command_2

FAN_US_MTV_FRC1_2:
  id: "8479792801393934336"
  description: "Non-standard type for FRC1 EFs"
  implements:
  - FAN_SS
  - INCOMPLETE
  uses:
  - dryer_run_status

FAN_US_PAO_HV5_1:
  id: "2182792952097538048"
  description: "Non-standard type for HV5"
  implements:
  - FAN_SS_VSC_BSPC
  uses: # Should model as a separate device, not on this fan.
  - exhaust_air_damper_percentage_command 
  - exhaust_air_static_pressure_sensor
  - exhaust_air_static_pressure_setpoint

FAN_US_PAO_HV5_3:
  id: "7722220493763248128"
  description: "Non-standard type for HV5"
  implements:
  - FAN_SS_VSC_BSPC
  uses: # Should model as a separate device, not on this fan.
  - exhaust_air_damper_percentage_command_1
  - exhaust_air_damper_percentage_command_2
  - exhaust_air_damper_percentage_command_3
  - exhaust_air_static_pressure_sensor
  - exhaust_air_static_pressure_setpoint

FAN_US_PAO_HV5_8:
  id: "16945592530618023936"
  description: "Non-standard type for HV5 EFs"
  implements:
  - FAN_SS_VSC
  uses: # Should model as a separate device, not on this fan.
  - exhaust_air_damper_percentage_command
  - exhaust_air_static_pressure_sensor
  - exhaust_air_static_pressure_setpoint

FAN_US_SVL_BRG1_1:
  id: "17292369701925552128"
  description: "Non-standard type for BRG1"
  implements:
  - FAN_SS
  uses:
  - zone_occupancy_status

FAN_US_SVL_BRG1_2:
  id: "15710480332811665408"
  description: "Non-standard type for BRG1"
  implements:
  - FAN_SS
  uses:
  - exhaust_air_damper_command
  - exhaust_air_damper_status

FAN_US_SVL_MP1_3:
  id: "10022275673768329216"
  description: "Non-standard type for MP1"
  implements:
  - FAN_SS_VSC_FDPM_DRSM5X
  - INCOMPLETE

FAN_US_SVL_MP3_1:
  id: "7518274280950333440"
  description: "Non-standard type for MP3"
  implements:
  - FAN_SS_VSC
  - INCOMPLETE
  uses:
  - differential_pressure_sensor
  - discharge_air_temperature_sensor

FAN_US_SVL_MP3_3:
  id: "2681408281154420736"
  description: "Non-standard type for MP3"
  implements:
  - FAN_SS
  - DEPRECATED
  uses:
  - dryer_run_status_1
  - dryer_run_status_2
  - dryer_run_status_3
  - dryer_run_status_4
  - dryer_run_status_5
  - filter_differential_pressure_sensor

FAN_US_SVL_MP4_3:
  id: "16746149917432479744"
  description: "Non-standard type for MP4"
  implements:
  - FAN_SS_VSC_BSPC
  uses:
  - exhaust_air_damper_percentage_command_1
  - exhaust_air_damper_percentage_command_2

FAN_US_SVL_MP4_4:
  id: "9950218079730401280"
  description: "Hash:b0ca60c549d1ba9493310cb1e832003a645a704cb4e659e28312336fc8048222; Entities: US-SVL-MP4:FAN:KEF-1 SF"
  implements:
  - FAN_SS_VSC
  uses:
  - discharge_air_temperature_sensor
  - exhaust_air_static_pressure_sensor

FAN_US_SVL_MP5_3:
  id: "17570308649241280512"
  description: "Hash:baa9cc8812ae9b36bd430ca2574f7a3a5a003479d6623ff75573535ea8a3a467; Entities: US-SVL-MP5:FAN:EF 1-6"
  implements:
  - FAN_SS_DRSM8X
  - DEPRECATED

FAN_US_SVL_MP5_4:
  id: "8806303774378295296"
  description: "Non-standard type for MP5"
  implements:
  - FAN_SS_VSC
  - INCOMPLETE
  uses:
  - dishwasher_run_status_1
  - dishwasher_run_status_2

FAN_US_SVL_MP5_5:
  id: "425104867841802240"
  description: "Non-standard type for MP5"
  implements:
  - FAN_SS_ZTM
  - INCOMPLETE

FAN_US_SVL_MP7_2:
  id: "2357149107983745024"
  description: "Non-standard type for MP7"
  implements:
  - FAN_SS_VSC
  uses:
  - dishwasher_run_status

FAN_SS_AL:
  id: "17078082582253404160"
  description: "Basic return fan start/stop only with optional alarms"
  implements:
  - FAN
  - SS
  opt_uses:
  - lost_power_alarm
  - low_differential_pressure_alarm
  - control_mode
  - run_mode
  - schedule_run_command
  - control_status

<<<<<<< HEAD
FAN_SS_VSC_SRC:
  description: "Basic Exhaust fan with start/stop, speed sensor, fail alarm, scheduled run"
  uses:
  - schedule_run_command
  - lost_power_alarm
  implements:
  - FAN_SS_VSC
  - SRC

FAN_ST:
  description: "Basic fan with flowrate status only"
  uses:
  - discharge_air_flowrate_status
  implements:
  - FAN
=======
FAN_SS_VSC_EPC_EHHRC_EHHRC3X:
  description: "Non-standard fan with exhaust static pressure control and heat recovery coils."
  implements:
  - FAN
  - SS
  - VSC
  - EPC
  - EHHRC
  uses:
  - heat_recovery_water_isolation_valve_command_1
  - heat_recovery_water_isolation_valve_command_2
  - heat_recovery_water_isolation_valve_command_3
>>>>>>> 13be164d
<|MERGE_RESOLUTION|>--- conflicted
+++ resolved
@@ -610,7 +610,6 @@
   - schedule_run_command
   - control_status
 
-<<<<<<< HEAD
 FAN_SS_VSC_SRC:
   description: "Basic Exhaust fan with start/stop, speed sensor, fail alarm, scheduled run"
   uses:
@@ -626,7 +625,7 @@
   - discharge_air_flowrate_status
   implements:
   - FAN
-=======
+
 FAN_SS_VSC_EPC_EHHRC_EHHRC3X:
   description: "Non-standard fan with exhaust static pressure control and heat recovery coils."
   implements:
@@ -639,4 +638,3 @@
   - heat_recovery_water_isolation_valve_command_1
   - heat_recovery_water_isolation_valve_command_2
   - heat_recovery_water_isolation_valve_command_3
->>>>>>> 13be164d
