# Copyright 2020 Google LLC
#
# Licensed under the Apache License, Version 2.0 (the License);
# you may not use this file except in compliance with the License.
# You may obtain a copy of the License at
#
#    https://www.apache.org/licenses/LICENSE-2.0
#
# Unless required by applicable law or agreed to in writing, software
# distributed under the License is distributed on an AS IS BASIS,
# WITHOUT WARRANTIES OR CONDITIONS OF ANY KIND, either express or implied.
# See the License for the specific language governing permissions and
# limitations under the License.

########################
### Canonical Types  ###
########################

CHWS_RWTC_WDT:
  guid: "c6b1443d-86c3-4012-8db3-698d133432da"
  description: "Chilled water system with temperature control and monitoring."
  is_canonical: true
  implements:
  - CHWS
  - RWTC
  - WDT

CHWS_WDT:
  guid: "b8073a03-10fd-410e-a4d9-c8002181775b"
  description: "Chilled water system with only basic delta-T monitoring."
  is_canonical: true
  implements:
  - CHWS
  - WDT

CHWS_SWTC:
  guid: "69ebb826-7163-472a-81e5-86d473ea7b8f"
  description: "Chilled water system with basic supply water temperature control."
  is_canonical: true
  implements:
  - CHWS
  - SWTC

CHWS_SWTC_WFRM:
  guid: "9ec2ed3a-7ff6-4273-b4d5-a680dec5c5df"
  description: "Chilled water system with basic supply water temperature control and flowrate sensor. "
  is_canonical: true
  implements:
  - CHWS
  - SWTC
  - WFRM

CHWS_SWTC_WDPC:
  guid: "eb566702-f5f0-4f31-808c-320a61956fc7"
  description: "Chilled water system with supply temperature and differential pressure control."
  is_canonical: true
  implements:
  - CHWS
  - SWTC
  - WDPC

CHWS_SWTC_WDPC_BYPVPM:
  guid: "648a314c-05e7-4004-b19a-266913ee48f2"
  description: "Chilled water system with supply temperature control, differential pressure control, and a bypass valve."
  is_canonical: true
  implements:
  - CHWS
  - SWTC
  - WDPC
  - BYPVPM

CHWS_SWTC_WDPC_BYPVPM_WFRM:
  guid: "8777644d-4215-4261-9919-3eeffeb27b1d"
  description: "Chilled water system with supply temperature control, differential pressure control, a bypass valve, and flow monitoring."
  is_canonical: true
  implements:
  - CHWS
  - SWTC
  - WDPC
  - BYPVPM
  - WFRM

CHWS_SWTC_WDPC2X_BYPVPM_WFRM:
  guid: "e83ac652-c8c1-4e66-bfa6-5ad734aa9902"
  description: "Chilled water system with dual differential pressure control, a bypass valve, and flowrate monitoring."
  is_canonical: true
  implements:
  - CHWS
  - SWTC
  - WDPC2X
  - BYPVPM
  - WFRM

CHWS_SWTC_WDPC2X_BYPVPM_WFRC:
  guid: "38ae0779-3d12-4c5d-b04f-4c9ff793de6f"
  description: "Chilled water system with dual differential pressure control, a bypass valve, and flowrate control."
  is_canonical: true
  implements:
  - CHWS
  - SWTC
  - WDPC2X
  - BYPVPM
  - WFRC

CHWS_SWTC_WDPC_CLPM:
  guid: "f95086ea-688c-4bfb-8ba9-49a84760f1ae"
  description: "Chilled water system with supply temperature control, differential pressure control, and thermal load monitoring."
  is_canonical: true
  implements:
  - CHWS
  - SWTC
  - WDPC
  - CLPM

CHWS_SWTC_WDPC_WFRM:
  guid: "2f7079fe-580b-4c01-90d8-506ef800a835"
  description: "Chilled water system with supply temperature control, differential pressure control, and flowrate monitoring."
  is_canonical: true
  implements:
  - CHWS
  - SWTC
  - WDPC
  - WFRM

CHWS_SWTC_WDPC_CLPM_WFRM:
  guid: "099d495d-6211-4aa9-b628-af1fb2f45c57"
  description: "Chilled water system with supply temperature control, differential pressure control, and thermal load and flowrate monitoring."
  is_canonical: true
  implements:
  - CHWS
  - SWTC
  - WDPC
  - CLPM
  - WFRM

CHWS_SWTC_WDPC_CLPM_WFRC:
  guid: "be04a7b1-1f2d-48a5-9f76-95e7f32ca1e3"
  description: "Chilled water system with supply temperature, differential pressure, and flowrate control, and thermal load monitoring."
  is_canonical: true
  implements:
  - CHWS
  - SWTC
  - WDPC
  - CLPM
  - WFRC

CHWS_SWTC_WDPC_CLPM_WFRM_BYPVPM:
  guid: "54a68bdf-a21c-4ab1-9ff8-bbc84a1f5df8"
  description: "Chilled water system with supply temperature and differential pressure control and flowrate, thermal load, and bypass valve monitoring."
  is_canonical: true
  implements:
  - CHWS
  - SWTC
  - WDPC
  - CLPM
  - WFRM
  - BYPVPM

CHWS_SWTC_WDPC_BYPVFRC_MCBYPVPM_CLPM:
  guid: "553497fb-0c57-441c-bf74-3c7b0d713f9f"
  description: "Chilled water system with supply temperature and differential pressure control, bypass valve flowrate control, mechanical cooling bypass valve monitoring and cooling thermal monitoring."
  is_canonical: true
  implements:
  - CHWS
  - SWTC
  - WDPC
  - BYPVFRC
  - MCBYPVPM
  - CLPM

CHWS_SWTC_WDPC_CLPM_WFRC_BYPVPM:
  guid: "20c14eb4-763c-437d-9209-c35151e2251b"
  description: "Chilled water system with supply temperature, differential pressure, and flowrate control, and thermal load and bypass valve monitoring."
  is_canonical: true
  implements:
  - CHWS
  - SWTC
  - WDPC
  - CLPM
  - WFRC
  - BYPVPM

CHWS_SWTC_WDPC_BYPVFRC:
  guid: "1eb7c5c6-205b-409e-8e0a-2944e2994434"
  description: "Chilled water system with supply temperature, differential pressure and bypass valve flowrate control."
  is_canonical: true
  implements:
  - CHWS
  - SWTC
  - WDPC
  - BYPVFRC

CHWS_SWTC_WDPC_BYPVFRC_CLPM:
  guid: "2b835b66-3db9-499e-97f4-1e22540df676"
  description: "Chilled water system with supply temperature, differential pressure, bypass valve flowrate control, and cooling thermal monitoring."
  is_canonical: true
  implements:
  - CHWS
  - SWTC
  - WDPC
  - BYPVFRC
  - CLPM

CHWS_SWTC_WDPC_WFRM_PSWTC_PWVPM_MINFC_CLPM:
  guid: "7626e0e2-1e32-4101-b53b-5fa66af3cdc2"
  description: "Chilled water system with process water (typically used in lab applications)."
  is_canonical: true
  implements:
  - CHWS
  - SWTC
  - WDPC
  - WFRM
  - PSWTC
  - PWVPM
  - MINFC
  - CLPM

CHWS_SWTC_RWISOVM_WDPC_WFRM_PWFRM_PSWTC_PWVPM_MINFC_CLPM_PCLPM:
  guid: "b4de26a9-120d-42a6-9f45-9b9b8edd3ad4"
  description: "Chilled water system with process water (typically used in lab applications)."
  is_canonical: true
  implements:
  - CHWS
  - SWTC
  - RWISOVM
  - WDPC
  - WFRM
  - PWFRM
  - PSWTC
  - PWVPM
  - MINFC
  - CLPM
  - PCLPM

CHWS_SWTC_WDPM:
  guid: "187add27-862d-42c6-8a62-7d75f0371267"
  description: "Chilled water system with supply temperature control and differential pressure monitoring."
  is_canonical: true
  implements:
  - CHWS
  - SWTC
  - WDPM

CHWS_SWTC_WDPC2X_BYPVPM_WFRC_CLPM:
  guid: "f0273ebf-2aa6-4449-9613-7e6bc11a5a41"
  description: "Chilled water system with dual differential pressure control."
  is_canonical: true
  implements:
  - CHWS
  - SWTC
  - WDPC2X
  - BYPVPM
  - WFRC
  - CLPM

CHWS_SWTC_WDPC2X_BYPVPM_WFRM_CLPM:
  guid: "12296ec0-f0ad-49db-9935-c51a15ac35be"
  description: "Chilled water system with dual differential pressure control."
  is_canonical: true
  implements:
  - CHWS
  - SWTC
  - WDPC2X
  - BYPVPM
  - WFRM
  - CLPM

CHWS_SWTC_WDPC2X_BYPVFRC_CLPM:
  guid: "3a3fea1e-7f64-4ed9-9b18-bd1c62d53af2"
  description: "Chilled water system with dual differential pressure control, bypass valve flowrate control and cooling thermal monitoring."
  is_canonical: true
  implements:
  - CHWS
  - SWTC
  - WDPC2X
  - BYPVFRC
  - CLPM

CHWS_RWTC_CHWVM:
  guid: "40d0d1a2-b819-4d1b-b01a-e7b900af0d8d"
  description: "Chilled water system with return temperature control and chilled water valve monitoring."
  is_canonical: true
  implements:
  - CHWS
  - RWTC
  - CHWVM

CHWS_SWTM_WDPC_BYPVPM:
  guid: "00989b0e-3eac-44c2-a0be-7c28a0e2552c"
  description: "Chilled water system with supply temperature monitoring, differential pressure control, and bypass valve monitoring."
  is_canonical: true
  implements:
  - CHWS
  - SWTM
  - WDPC
  - BYPVPM

CHWS_CLPM_WFRM_WDPC_WDT:
  guid: "19f41a39-0272-41aa-b7df-531414ccd4f3"
  description: "Chilled water system with differential pressure control and delta-T, thermal power, and flowrate monitoring."
  is_canonical: true
  implements:
  - CHWS
  - CLPM
  - WFRM
  - WDPC
  - WDT

CHWS_CLPM_RMM_SWTC_WFRC:
  guid: "21893e95-7e50-4fa9-a4e4-27cfc0944494"
  description: "Chilled water system with run mode monitoring, supply temperature control, and thermal power, flowrate, and differential pressure monitoring."
  is_canonical: true
  implements:
  - CHWS
  - CLPM
  - RMM
  - SWTC
  - WFRC

CHWS_BYPVPM_CLPM_SWTC_WDPC_TDTM_WFRM:
  guid: "3530b09c-8dae-4da7-b1e5-4e4bcfe5225d"
  description: "Chilled water system with supply temperature and differential pressure control, and a buffer tank with entering/leaving temperature sensors"
  is_canonical: true
  implements:
  - CHWS
  - BYPVPM
  - CLPM
  - SWTC
  - WDPC
  - TDTM
  - WFRM

CHWS_SWTM:
  guid: "78de9ab3-fbe2-4163-95d5-717f31231277"
  description: "Simple chilled water system with supply temperature monitoring."
  is_canonical: true
  implements:
  - CHWS
  - SWTM

CHWS_WDT_CWDT_CICHVISOVM3X:
  guid: "13803e63-8fb2-4c5b-bfef-89d6d647d917"
  description: "Chilled water system with provision to switch to a hot water system."
  is_canonical: true
  implements:
  - CHWS
  - WDT
  - CWDT
  - CICHVISOVM3X
  uses:
  - flowrate_sensor

CHWS_SWTC_WDPM_WFRM:
  guid: "26cc124e-80f4-4602-ad4c-ea41a92c2e6c"
  description: "Chilled water system with supply temperature, differential pressure monitoring and water flowrate monitoring."
  is_canonical: true
  implements:
  - CHWS
  - SWTC
  - WDPM
  - WFRM

CHWS_WDPC_SWISOVPM_BYPVPM_WSEBYPVPM_PWDT_PRWFRM_SEWTM_SEWFRM_CLPM:
  guid: "2ddb95f1-5fd1-449a-b528-9ab4f744d9e2"
  description: "Chilled water system with water differential pressure control, bypass valve, water side economizer bypass valve, primary water temperature differential monitoring, primary and secondary loop flow monitoring and cooling thermal power monitoring."
  is_canonical: true
  implements:
  - CHWS
  - WDPC
  - SWISOVPM
  - BYPVPM
  - WSEBYPVPM
  - PWDT
  - PRWFRM
  - SEWTM
  - SEWFRM
  - CLPM

CHWS_SWTC_WDPC_PSWTC_PWDPC_PWFRM_PWECVC_SWDVPM_PWDVPM:
  guid: "a6394e94-4120-4562-8d34-5fa6101972a7"
  description: "Chilled and process water system with process water electricconductivity drain valve control and diverting valves on both sides."
  is_canonical: true
  implements:
  - CHWS
  - SWTC
  - WDPC
  - PSWTC
  - PWDPC
  - PWFRM
  - PWECVC
  - SWDVPM
  - PWDVPM

CHWS_SWTC_WDPC_WFRC_CMSWFRM_BYPVPM_WSEBYPVPM_WSERWTM_CLPM:
  guid: "a50e908f-be3f-4e29-a284-21cc0a7fa332"
  description: "Chilled water system with supply water temperature and differential pressure control, flowrate control, common chiller supply water flowrate monitoring, cooling thermal monitoring, bypass valve and water side economizer bypass valve."
  is_canonical: true
  implements:
  - CHWS
  - SWTC
  - WDPC
  - WFRC
  - CMSWFRM
  - BYPVPM
  - WSEBYPVPM
  - WSERWTM
  - CLPM

CHWS_SWTC_WDPC_BYPVPM_WSEBYPVPM:
  guid: "cb8bd909-4be3-46a4-8802-30d177901bff"
  description: "Chilled water system with bypass valve, water side economizer bypass valve and differential pressure control."
  is_canonical: true
  implements:
  - CHWS
  - SWTC
  - WDPC
  - BYPVPM
  - WSEBYPVPM

CHWS_RWTM:
  guid: "74ef88cc-ffc7-40ec-b4ac-5978a8746a09"
  description: "Simple chilled water system with return temperature monitoring."
  is_canonical: true
  implements:
  - CHWS
  - RWTM

CHWS_SEWDPC_SESWTC_SERWFRM_PRWFRM_PWDT:
  guid: "3461657c-4b79-4207-9c9b-fcc15a17049d"
  description: "Chilled water system with secondary loop supply water temperature and differential pressure control, primary and secondary flowrate monitoring."
  is_canonical: true
  implements:
  - CHWS
  - SEWDPC
  - SESWTC
  - SERWFRM
  - PRWFRM
  - PWDT

<<<<<<< HEAD
CHWS_SEWDPC_SESWTC_SERWFRM_PRWFRM_PRWDPC_PWDT:
  guid: "fe148047-bc3a-48be-96e8-c1d589e2d4e6"
  description: "Chilled water system with secondary loop supply water temperature control, primary and secondary differential pressure control, primary and secondary flowrate monitoring."
  is_canonical: true
  implements:
  - CHWS
  - SEWDPC
  - SESWTC
  - SERWFRM
  - PRWFRM
  - PRWDPC
  - PWDT

=======
CHWS_THCWDPC_RWCHVVM_SWCHVVM_PWDT_SESWTC_PWRFM:
  guid: "e3f6366d-4383-48f4-9ce4-a3b7107603ac"
  description: "Chilled water system with thermally conditioned water valve, primary supply temeprature and flowrate monitoring, and differential pressure monitoring."
  is_canonical: true
  implements:
  - CHWS
  - THCWDPC
  - RWCHVVM
  - SWCHVVM
  - PWDT
  - SESWTC
  - PWRFM
>>>>>>> 10a21ed1

###################################
### Existing Non-standard Types ###
###################################

CHWS_SWTC_WDPC_BYPVPM_NONCANONICAL_1:
  guid: "5e310be2-363e-439d-9cb0-d28cae29788e"
  description: "Non-standard type."
  implements:
  - CHWS_SWTC_WDPC_BYPVPM
  - INCOMPLETE
  uses:
  - west_supply_water_temperature_sensor
  - east_supply_water_temperature_sensor
  - west_differential_pressure_sensor
  - east_differential_pressure_sensor
  - west_flowrate_sensor
  - east_flowrate_sensor

CHWS_SWTC_WDPC_BYPVPM_WSEBYPVPM_NONCANONICAL_1:
  guid: "d7794334-b7fb-46f1-a21f-ea96528a5611"
  description: "Non-standard type."
  implements:
  - CHWS_SWTC_WDPC_BYPVPM_WSEBYPVPM
  - INCOMPLETE
  uses:
  - west_supply_water_temperature_sensor
  - east_supply_water_temperature_sensor
  - west_differential_pressure_sensor
  - east_differential_pressure_sensor
  - west_flowrate_sensor
  - east_flowrate_sensor

CHWS_SWTC_WDPC2X_BYPVPM_WFRM_NONCANONICAL_1:
  guid: "b4e9ea71-b415-4fb8-a1b6-b282c1397b30"
  description: "Non-standard type."
  implements:
  - CHWS_SWTC_WDPC2X_BYPVPM_WFRM
  - INCOMPLETE
  uses:
  - chilled_supply_water_temperature_sensor
  - chilled_supply_water_temperature_setpoint
  - chilled_return_water_temperature_sensor

CHWS_SWTC_WDPC_WFRM_PSWTC_PWVPM_MINFC_CLPM_NONCANONICAL_1:
  guid: "50e06e15-9a39-4561-8f3e-e7dbedc0a2ae"
  description: "Non-standard type."
  implements:
  - CHWS_SWTC_WDPC_WFRM_PSWTC_PWVPM_MINFC_CLPM
  - DEPRECATED
  uses:
  - return_water_isolation_valve_status
  - process_water_flowrate_setpoint
  - process_cooling_thermal_power_sensor

CHWS_SWTC_WDPC_BYPVPM_WFRM_NONCANONICAL_1:
  guid: "ba993791-6878-4e7b-91a1-d7c0aac04e6f"
  description: "Non-standard type."
  implements:
  - CHWS_SWTC_WDPC_BYPVPM_WFRM
  - INCOMPLETE
  uses:
  - production_differential_pressure_sensor
  - supply_water_flowrate_sensor # Need to rename to flowrate_sensor<|MERGE_RESOLUTION|>--- conflicted
+++ resolved
@@ -437,7 +437,6 @@
   - PRWFRM
   - PWDT
 
-<<<<<<< HEAD
 CHWS_SEWDPC_SESWTC_SERWFRM_PRWFRM_PRWDPC_PWDT:
   guid: "fe148047-bc3a-48be-96e8-c1d589e2d4e6"
   description: "Chilled water system with secondary loop supply water temperature control, primary and secondary differential pressure control, primary and secondary flowrate monitoring."
@@ -451,7 +450,6 @@
   - PRWDPC
   - PWDT
 
-=======
 CHWS_THCWDPC_RWCHVVM_SWCHVVM_PWDT_SESWTC_PWRFM:
   guid: "e3f6366d-4383-48f4-9ce4-a3b7107603ac"
   description: "Chilled water system with thermally conditioned water valve, primary supply temeprature and flowrate monitoring, and differential pressure monitoring."
@@ -464,7 +462,6 @@
   - PWDT
   - SESWTC
   - PWRFM
->>>>>>> 10a21ed1
 
 ###################################
 ### Existing Non-standard Types ###
