--- conflicted
+++ resolved
@@ -266,12 +266,8 @@
   - CLPM
 
 CHWS_SWTC_WDPC_CLPM_MINFC:
-<<<<<<< HEAD
+  guid: "ee576902-b1bc-4e34-9940-5f8d0559d516"
   description: "Chilled water system with supply water temperature control, differential pressure control, cooling thermal monitoring, and minimum flow control."
-=======
-  guid: "ee576902-b1bc-4e34-9940-5f8d0559d516"
-  description: "Chilled water system with process water (typically used in lab applications)."
->>>>>>> c18ae871
   is_canonical: true
   implements:
   - CHWS
