--- conflicted
+++ resolved
@@ -26,12 +26,8 @@
   - potable_water_medium_temperature_sensor
   - potable_water_low_temperature_sensor
 
-<<<<<<< HEAD
-DWST_HWDT_CPC_HLPM_SWTC2X_HWFM:
-=======
 DWST_HWDT_CPC_SWTC2X_HWFM_HSWPM:
   guid: "cd74f84e-969a-422c-8c84-d40ca6281352"
->>>>>>> 6b7db37e
   description: "Non-standard domestic water system with two heating water heat exhangers that are manually opened/closed, 
   one circulation pump, and heating water system flow and btu monitoring"
   is_canonical: false
@@ -46,12 +42,8 @@
   - supply_water_temperature_setpoint
   - heating_water_flowrate_sensor
 
-<<<<<<< HEAD
-DWST_HWDT_CPC2X_HLPM_SWTC2X_HWFM_HSWPM:
-=======
 DWST_HWDT_CPC2X_SWTC2X_HWFM_HSWPM:
   guid: "21d3d1b0-ace7-4623-a103-58164929c6b6"
->>>>>>> 6b7db37e
   description: "Non-standard domestic water system with two heating water heat exhangers that are manually opened/closed, 
   two circulation pumps, and heating water system flow and btu monitoring"
   is_canonical: false
