--- conflicted
+++ resolved
@@ -4792,7 +4792,6 @@
   uses:
   - heating_water_valve_percentage_command
   - min_zone_air_relative_humidity_sensor
-<<<<<<< HEAD
   - min_zone_air_relative_humidity_setpoint
 
 
@@ -4966,7 +4965,4 @@
   - SFVSC
   - SSPC
   - VOADM
-  - VMADC
-=======
-  - min_zone_air_relative_humidity_setpoint
->>>>>>> afcd1294
+  - VMADC