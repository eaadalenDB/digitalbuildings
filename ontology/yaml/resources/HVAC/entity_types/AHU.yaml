--- conflicted
+++ resolved
@@ -2667,8 +2667,6 @@
   - SFSS
   - SFVSC
 
-<<<<<<< HEAD
-
 AHU_DFSS_UV_H3X_DAM_DFCM_CHWVM:
   description: "AHU with discharge air/fan, chilled water valve and UV lamp operation."
   is_canonical: true
@@ -2885,7 +2883,7 @@
   - smoke_alarm
   - supply_fan_lost_power_alarm
   - control_status
-=======
+
 AHU_BSPC_DX4SC_ECONM_EDPM_EFSS_EFVSC_SFSS_SFVSC_SSPC_STC_SSPCSCM_STCSCM:
   description: "Multi-zone AHU with supply temperature and pressure control with supervisor control mode types (machine learning)."
   is_canonical: true
@@ -2893,7 +2891,7 @@
   - AHU_BSPC_DX4SC_ECONM_EDPM_EFSS_EFVSC_SFSS_SFVSC_SSPC_STC
   - SSPCSCM
   - STCSCM
->>>>>>> 82df3f3e
+
 
 ###################################
 ### Existing Non-standard Types ###
