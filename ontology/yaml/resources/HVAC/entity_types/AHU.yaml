--- conflicted
+++ resolved
@@ -5955,19 +5955,12 @@
   - RDC
 
 AHU_SFVSC_SDM_SSPC_SARC_EFSS_DX6SC_ECONM_BSPC:
-<<<<<<< HEAD
-=======
   guid: "1d7c3718-b2fe-49da-a04b-50205cfc926d"
->>>>>>> 2d21dc5c
   description: "AHU with supply and exhaust fans, building and supply air static pressure control, and economizer."
   is_canonical: true
   implements:
   - AHU
   - SFVSC
-<<<<<<< HEAD
-=======
-  - STC
->>>>>>> 2d21dc5c
   - SDM
   - SSPC
   - SARC
@@ -5978,11 +5971,7 @@
 
 AHU_DFSS_DXZC_HTZC:
   guid: "1ef244bd-808f-4f64-b827-7523752fd7d5"
-<<<<<<< HEAD
   description: "Single zone AHU with a discharge fan, DX cooling coil, and heating coil."
-=======
-  description: "Single zone AHU with a supply fan, DX cooling coil, and heating coil."
->>>>>>> 2d21dc5c
   is_canonical: true
   implements:
   - AHU
