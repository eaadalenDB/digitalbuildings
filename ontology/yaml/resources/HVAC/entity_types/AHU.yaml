--- conflicted
+++ resolved
@@ -5783,7 +5783,6 @@
   - SARC
 
 AHU_DFSS_DFVSC_DFFC_CHWDC_DSPM_OADM:
-  guid: "96d0a5b4-4982-4836-a15a-3ce415d9fcfb"
   description: "Single zone AHU with discharge fan, chilled water coil, and discharge air flowrate control."
   is_canonical: true
   implements:
@@ -5795,12 +5794,7 @@
   - DSPM
   - OADM
 
-<<<<<<< HEAD
-AHU_DFSS_DFVSC_DFFC_EFSS_EFVSC_CHWDC_DSPC_BSPC_OADM_OAFM_RDC:
-=======
 AHU_DFSS_DFVSC_DFFC_EFSS_EFVSC_CHWDC_DSPC_BSPC_DARC_OADM_OAFM_RDC:
-  guid: "338cad76-e55d-4cad-8cb1-41df7f061144"
->>>>>>> fdd7dd44
   description: "Single zone AHU with discharge and exhaust fans, chilled water coil, building and discharge air static pressure control, discharge air flowrate control."
   is_canonical: true
   implements:
@@ -5813,6 +5807,7 @@
   - CHWDC
   - DSPC
   - BSPC
+  - DARC
   - OADM
   - OAFM
   - RDC
