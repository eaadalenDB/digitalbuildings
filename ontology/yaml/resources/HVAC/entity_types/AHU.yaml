# Copyright 2020 Google LLC
#
# Licensed under the Apache License, Version 2.0 (the License);
# you may not use this file except in compliance with the License.
# You may obtain a copy of the License at
#
#    https://www.apache.org/licenses/LICENSE-2.0
#
# Unless required by applicable law or agreed to in writing, software
# distributed under the License is distributed on an AS IS BASIS,
# WITHOUT WARRANTIES OR CONDITIONS OF ANY KIND, either express or implied.
# See the License for the specific language governing permissions and
# limitations under the License.

########################
### Canonical Types  ###
########################

### Single Zone Units ###

AHU_CSP_DFSS_DX2ZC_ECONZ:
  guid: "f0e116a8-ab2c-4303-a782-2a9a47005372"
  description: "Single zone AHU."
  is_canonical: true
  implements:
  - AHU
  - CSP
  - DFSS
  - DX2ZC
  - ECONZ

AHU_CSP_DFSS_DX2ZC_ECONMD:
  guid: "39dd2cf1-b5c0-4b3b-942a-e02620eed5c3"
  description: "Single zone AHU."
  is_canonical: true
  implements:
  - AHU
  - CSP
  - DFSS
  - DX2ZC
  - ECONMD

AHU_CSP_DFSS_DXZC_ECONZ:
  guid: "52746623-e5aa-48d1-8cb7-422bb889a0e3"
  description: "Single zone AHU."
  is_canonical: true
  implements:
  - AHU
  - CSP
  - DFSS
  - DXZC
  - ECONZ

AHU_DFSS_DXRC_RHDHC:
  guid: "094ea5d7-0435-4881-93b2-6516da45de2d"
  description: "Single zone AHU with humidity control."
  is_canonical: true
  implements:
  - AHU
  - DFSS
  - DXRC
  - RHDHC

AHU_DFSS_DSP_DXZC:
  guid: "33d3dac8-c894-4f18-859a-5c3ec9cbafe2"
  description: "Single zone AHU."
  is_canonical: true
  implements:
  - AHU
  - DFSS
  - DSP
  - DXZC

AHU_CSP_DFSS_DXZC:
  guid: "9654f3c9-ef33-4273-8d42-c19e70f0726a"
  description: "Single zone AHU (cooling only)."
  is_canonical: true
  implements:
  - AHU
  - CSP
  - DFSS
  - DXZC

AHU_DFSS_DSP_DXZC_ECONZ:
  guid: "04ea910f-047f-42e1-8d20-cbd1975be758"
  description: "Single zone AHU."
  is_canonical: true
  implements:
  - AHU
  - DFSS
  - DSP
  - DXZC
  - ECONZ

AHU_DFSS_DSP_DXSC_ECONZ:
  guid: "834072a0-15e2-4366-b4f8-bec5ed83a4fe"
  description: "Single zone AHU."
  is_canonical: true
  implements:
  - AHU
  - DFSS
  - DSP
  - DXSC
  - ECONZ

AHU_DFSS_DXZC_ECONZ_EFSS:
  guid: "fbca19b2-bc34-4f22-8b0a-3b35a892925a"
  description: "Single zone AHU."
  is_canonical: true
  implements:
  - AHU
  - DFSS
  - DXZC
  - ECONZ
  - EFSS

AHU_CSP_DFSS_DX2SC_ECONZ:
  guid: "2282f023-3ec5-4db3-89d4-40976d910a9c"
  description: "Single zone AHU."
  is_canonical: true
  implements:
  - AHU
  - CSP
  - DFSS
  - DX2SC
  - ECONZ

AHU_DFSS_DSP_DX2ZC_ECONZ:
  guid: "c399fba7-1e21-4fd2-ac35-bc2aa43c4d0c"
  description: "Single zone AHU."
  is_canonical: true
  implements:
  - AHU
  - DFSS
  - DSP
  - DX2ZC
  - ECONZ

AHU_DFSS_DSP_DX4ZC_ECONZ:
  guid: "9064de94-7a42-40da-becd-45d9a62eed99"
  description: "Single zone AHU."
  is_canonical: true
  implements:
  - AHU
  - DFSS
  - DSP
  - DX4ZC
  - ECONZ

AHU_CSP_DFSS_DXZC_ECONMD:
  guid: "42dc2ee7-78ed-4a3d-9c65-ca0a3bae853c"
  description: "Single zone AHU."
  is_canonical: true
  implements:
  - AHU
  - CSP
  - DFSS
  - DXZC
  - ECONMD

AHU_DSP_DFSS_DXZC_ECONMD:
  guid: "acf1a9b2-4931-4d2c-b8f6-f601516d02ba"
  description: "Single zone AHU."
  is_canonical: true
  implements:
  - AHU
  - DSP
  - DFSS
  - DXZC
  - ECONMD

AHU_DFSS_DXZC_ECONZ_HT2ZC:
  guid: "3f6757fd-3535-4e21-b035-d7bc59173522"
  description: "Single zone AHU."
  is_canonical: true
  implements:
  - AHU
  - DFSS
  - DXZC
  - ECONZ
  - HT2ZC

AHU_DFSS_DX2ZTC_ECONZ_EFSS:
  guid: "f13031b8-5f69-4a51-b868-2f1a47bc1f22"
  description: "Single zone AHU with exhaust control."
  is_canonical: true
  implements:
  - AHU
  - DFSS
  - DX2ZTC
  - ECONZ
  - EFSS


AHU_DFSS_DXZC_ECONM:
  guid: "39d11efc-26e4-4b2e-9e33-2d6dbf17ba38"
  description: "Single zone AHU."
  is_canonical: true
  implements:
  - AHU
  - DFSS
  - DXZC
  - ECONM

AHU_DFSS_DSP_DX2ZC_ECONZ_HTZC:
  guid: "8b064238-63ae-4100-bafe-154ea86bef72"
  description: "Single zone AHU."
  is_canonical: true
  implements:
  - AHU
  - DFSS
  - DSP
  - DX2ZC
  - ECONZ
  - HTZC

AHU_CO2C_DFSS_DX2ZC_ECONZ_HT2ZC:
  guid: "fee08f4c-af69-4a7f-ab3b-954251565d2c"
  description: "Single zone AHU."
  is_canonical: true
  implements:
  - AHU
  - CO2C
  - DFSS
  - DX2ZC
  - ECONZ
  - HT2ZC

AHU_CO2C_DFSS_DX2ZC_ECONZ_HTZC:
  guid: "58e3e32c-9415-48ad-b060-13684b77c782"
  description: "Single zone AHU."
  is_canonical: true
  implements:
  - AHU
  - CO2C
  - DFSS
  - DX2ZC
  - ECONZ
  - HTZC

AHU_DFSS_DXDC_ECOND_ZHM_ZTM:
  guid: "73840b41-f773-4036-bf37-6df08ddacc1b"
  description: "Single zone AHU with minimal zone monitoring."
  is_canonical: true
  implements:
  - AHU
  - DFSS
  - DXDC
  - ECOND
  - ZHM
  - ZTM

AHU_DFSS_DSP_DXDC_ECOND_EFSS_HTDC:
  guid: "99403d6d-3c54-4c2c-ba4c-0de347f06313"
  description: "Single zone AHU."
  is_canonical: true
  implements:
  - AHU
  - DFSS
  - DSP
  - DXDC
  - ECOND
  - EFSS
  - HTDC

AHU_DFSS_DXZC_ECOND_EFSS_HTSC:
  guid: "86060be8-c709-4eb3-af23-111c000cd438"
  description: "Single zone AHU."
  is_canonical: true
  implements:
  - AHU
  - DFSS
  - DXZC
  - ECOND
  - EFSS
  - HTSC

AHU_DFSS_DSP_DXZC_ECONZ_EFSS:
  guid: "0fb2175e-7e02-4440-a2da-44ae33869921"
  description: "Single zone AHU."
  is_canonical: true
  implements:
  - AHU
  - DFSS
  - DSP
  - DXZC
  - ECONZ
  - EFSS

AHU_DFSS_DFVSC_DXZC_ECONZ_HWZC:
  guid: "49f93f87-7741-402c-b3a3-059cadf09050"
  description: "Single zone AHU."
  is_canonical: true
  implements:
  - AHU
  - DFSS
  - DFVSC
  - DXZC
  - ECONZ
  - HWZC

AHU_DFSS_DSP_DXZC_ECON_HTZC:
  guid: "83096e82-059e-4f54-8d3e-5248ef32c6e3"
  description: "Single zone AHU."
  is_canonical: true
  implements:
  - AHU
  - DFSS
  - DSP
  - DXZC
  - ECON
  - HTZC

AHU_CHWZC_DFSS_DSP_ECONZ:
  guid: "51c30c07-c226-4175-9e37-6fe713349d23"
  description: "Single zone AHU."
  is_canonical: true
  implements:
  - AHU
  - CHWZC
  - DFSS
  - DSP
  - ECONZ

AHU_CHWZTC_DFSS_ECONZ_HWZTC_ZTC:
  guid: "81dd7d9b-6b54-4095-b4ee-6da5d0e46e4f"
  description: "Single zone AHU."
  is_canonical: true
  implements:
  - AHU
  - CHWZTC
  - DFSS
  - ECONZ
  - HWZTC
  - ZTC

AHU_DFSS_ECONZ_HP2ZC:
  guid: "20f0bc07-c43e-407c-97cc-a849c613b2d5"
  description: "Single zone AHU."
  is_canonical: true
  implements:
  - AHU
  - DFSS
  - ECONZ
  - HP2ZC

AHU_DFSS_DSP_ECONZ_HPZC_HTZC:
  guid: "80261608-f2bd-4c51-af89-83eb4ecdf35c"
  description: "Single zone AHU."
  is_canonical: true
  implements:
  - AHU
  - DFSS
  - DSP
  - ECONZ
  - HPZC
  - HTZC

AHU_DFSS_DSP_ECONZ_HPZC:
  guid: "d26c4142-9260-41e6-930b-c9ebe43a0063"
  description: "Single zone AHU."
  is_canonical: true
  implements:
  - AHU
  - DFSS
  - DSP
  - ECONZ
  - HPZC

AHU_DFSS_DSP_ECONZ_HPZC_HT2ZC:
  guid: "211efa70-a9af-4748-bf24-30559573ab61"
  description: "Single zone AHU."
  is_canonical: true
  implements:
  - AHU
  - DFSS
  - DSP
  - ECONZ
  - HPZC
  - HT2ZC

AHU_DFSS_DSP_ECONMD_HP2ZC:
  guid: "331b42ed-bec9-4e92-be57-bf154a2d2c25"
  description: "Single zone heat pump AHU with economizer mode control."
  is_canonical: true
  implements:
  - AHU
  - DFSS
  - DSP
  - ECONMD
  - HP2ZC

AHU_DFSS_DSP_ECONMD_HP3ZC:
  guid: "f80e10d8-7889-489c-a195-48ee2be843fd"
  description: "Single zone heat pump AHU with economizer mode control."
  is_canonical: true
  implements:
  - AHU
  - DFSS
  - DSP
  - ECONMD
  - HP3ZC

AHU_DFSS_DSP_DX2ZC_ECONZ_EFSS:
  guid: "ceb87a73-0847-4203-bf37-d6f57619f4fd"
  description: "Single zone AHU."
  is_canonical: true
  implements:
  - AHU
  - DFSS
  - DSP
  - DX2ZC
  - ECONZ
  - EFSS

AHU_DFSS_DSP_DX2ZC_ECON_HTZC:
  guid: "cca6873d-457d-42a5-b161-79b8b8b88465"
  description: "Single zone AHU."
  is_canonical: true
  implements:
  - AHU
  - DFSS
  - DSP
  - DX2ZC
  - ECON
  - HTZC

AHU_DFSS_DSP_DX2ZC_ECONZ_HT2ZC:
  guid: "cccddd4a-8052-4bfa-b4b9-474d151e0d79"
  description: "Single zone AHU."
  is_canonical: true
  implements:
  - AHU
  - DFSS
  - DSP
  - DX2ZC
  - ECONZ
  - HT2ZC

AHU_DFSS_DSP_DX2ZC_ECONZ_HT2ZC_RHM_RCKTM2X_CFCM:
  guid: "838369c9-e666-43ac-ab8b-e2564a51476f"
  description: "Single zone AHU with return air humidity monitoring, 2-circuit refrigeration monitoring and condenser fan current monitoring."
  is_canonical: true
  implements:
  - AHU
  - DFSS
  - DSP
  - DX2ZC
  - ECONZ
  - HT2ZC
  - RHM
  - RCKTM2X
  - CFCM

AHU_DFSS_DSP_DXZC_ECONZ_ZHC:
  guid: "11ee2619-0647-4d96-8f98-fd0629e15cb7"
  description: "Single zone AHU."
  is_canonical: true
  implements:
  - AHU
  - DFSS
  - DSP
  - DXZC
  - ECONZ
  - ZHC

AHU_CO2M_DFSS_DSP_ECONZ_HP2ZC:
  guid: "f71c404f-ee4e-43f6-b79c-ddd086630c5a"
  description: "Single zone AHU."
  is_canonical: true
  implements:
  - AHU
  - CO2M
  - DFSS
  - DSP
  - ECONZ
  - HP2ZC

AHU_CO2M_DFSS_DSP_DX2ZC_ECONZ:
  guid: "5926d63d-ba31-47d6-ac13-7c30e52acd79"
  description: "Single zone AHU."
  is_canonical: true
  implements:
  - AHU
  - CO2M
  - DFSS
  - DSP
  - DX2ZC
  - ECONZ

AHU_DFSS_DSP_DX2ZC_ECOND:
  guid: "b29ed2c0-4b22-4191-b128-8b4bfb4fd7e3"
  description: "Single zone AHU."
  is_canonical: true
  implements:
  - AHU
  - DFSS
  - DSP
  - DX2ZC
  - ECOND

AHU_DFSS_DSP_DXZC_ECONZ_HTZC:
  guid: "3a088409-8986-472d-a0bf-dcd291a9172f"
  description: "Single zone AHU."
  is_canonical: true
  implements:
  - AHU
  - DSP
  - DFSS
  - DXZC
  - ECONZ
  - HTZC

AHU_CO2C2X_DFSS_DSP_DXZC_ECONZ_HTZC:
  guid: "78f56bbf-1f81-4a20-a2a5-ab24a0f4091e"
  description: "Single zone AHU"
  is_canonical: true
  implements:
  - AHU
  - CO2C2X
  - DFSS
  - DSP
  - DXZC
  - ECONZ
  - HTZC

AHU_DFSS_DSP_ECONZ_HP2ZC_HT2ZC:
  guid: "8e478bcb-79c6-4750-babc-ebde0ee72307"
  description: "Single zone AHU"
  is_canonical: true
  implements:
  - AHU
  - DFSS
  - DSP
  - ECONZ
  - HP2ZC
  - HT2ZC


AHU_DFSS_DSP_DX2ZC_ECONZ_EFSS_HTZC:
  guid: "d0827748-2f6b-42ea-84d3-cca5d25ff267"
  description: "Single zone AHU."
  is_canonical: true
  implements:
  - AHU
  - DFSS
  - DSP
  - DX2ZC
  - ECONZ
  - EFSS
  - HTZC

AHU_SFSS_SFVSC_EFSS_CHWSC_RTM_FDPM2X_CO2EFVSC_SSPC2X_CO2M6X_OAFC_VOCM_PMM:
  guid: "9a598063-a472-4db0-a894-1be5ef5538f9"
  description: "Multi zone AHU."
  is_canonical: true
  implements:
  - AHU
  - SFSS
  - EFSS
  - SFVSC
  - CHWSC
  - RTM
  - FDPM2X
  - CO2EFVSC
  - SSPC2X
  - CO2M6X
  - OAFC
  - VOCM
  - PMM

AHU_BSPC_DFSS_DSP_DX2ZC_ECONZ_EFSS:
  guid: "e6708d02-8187-4f1c-803b-f18756d9da05"
  description: "Single zone AHU."
  is_canonical: true
  implements:
  - AHU
  - BSPC
  - DFSS
  - DSP
  - DX2ZC
  - ECONZ
  - EFSS

AHU_DFSS_DSP_DX2ZC_ECONZ_EFSS_HT2ZC:
  guid: "147adf9a-2b3b-4842-a5e3-edb3baf15c02"
  description: "Single zone AHU."
  is_canonical: true
  implements:
  - AHU
  - DFSS
  - DSP
  - DX2ZC
  - ECONZ
  - EFSS
  - HT2ZC

AHU_DFSS_DSP_DX2DC_ECOND_EFSS_HT2DC:
  guid: "4041b087-32e2-4186-9bfe-f89c3846b55e"
  description: "Single zone AHU."
  is_canonical: true
  implements:
  - AHU
  - DFSS
  - DSP
  - DX2DC
  - ECOND
  - EFSS
  - HT2DC

AHU_CO2C_DFSS_DSP_ECONZ_HPZC:
  guid: "68517941-59ce-4166-8321-186727514003"
  description: "Single zone AHU."
  is_canonical: true
  implements:
  - AHU
  - CO2C
  - DFSS
  - DSP
  - ECONZ
  - HPZC

AHU_CO2C_DFSS_DSP_DX2DC_ECOND_HTDC:
  guid: "aab3df2f-0ac6-48c4-ba7e-8c56d271acb2"
  description: "Single zone AHU."
  is_canonical: true
  implements:
  - AHU
  - CO2C
  - DFSS
  - DSP
  - DX2DC
  - ECOND
  - HTDC

AHU_DFSS_DSP_DXZC_ECONZ_EFSS_HTZC:
  guid: "17e85d54-5f4e-4955-9272-ea0d0ab8953c"
  description: "Single zone AHU."
  is_canonical: true
  implements:
  - AHU
  - DFSS
  - DSP
  - DXZC
  - ECONZ
  - EFSS
  - HTZC


AHU_BFSS_CO2C_DFSS_DX2ZC_ECONZ_HTZC:
  guid: "a4a4127a-e56d-49db-948e-015167d12190"
  description: "Single zone AHU."
  is_canonical: true
  implements:
  - AHU
  - BFSS
  - CO2C
  - DFSS
  - DX2ZC
  - ECONZ
  - HTZC


AHU_DFSS_DSP_DXDC_ECOND_HWDC_MTC:
  guid: "19aa4005-8164-4a79-b86a-871e8a2f1883"
  description: "Single zone AHU."
  is_canonical: true
  implements:
  - AHU
  - DFSS
  - DSP
  - DXDC
  - ECOND
  - HWDC
  - MTC

AHU_BPC_CHWDC_DFSS_DSP_ECOND_HTDC_ZSPC:
  guid: "107d5f1c-c12f-4d0a-8358-a5ee7ad56289"
  description: "Single zone AHU."
  is_canonical: true
  implements:
  - AHU
  - BPC
  - CHWDC
  - DFSS
  - DSP
  - ECOND
  - HTDC
  - ZSPC

AHU_CO2C_DFSS_DSP_DXZC_ECONZ_HTZC:
  guid: "1ae90f4a-a5ef-4ea5-b0a3-94b1452d1ec6"
  description: "Single zone AHU."
  is_canonical: true
  implements:
  - AHU
  - CO2C
  - DFSS
  - DSP
  - DXZC
  - ECONZ
  - HTZC

AHU_DFSS_DSP_ECOND_EFSS_FDPM_HWDC:
  guid: "1b02996f-c544-4e77-a8a4-66c23b855339"
  description: "Single zone AHU."
  is_canonical: true
  implements:
  - AHU
  - DFSS
  - DSP
  - ECOND
  - EFSS
  - FDPM
  - HWDC

AHU_DFSS_DFVSC_DX4ZC_ECONZ_HT3ZC_ZHM:
  guid: "f8801e01-9c45-4f17-a761-6e112ebd628e"
  description: "Single zone AHU."
  is_canonical: true
  implements:
  - AHU
  - DFSS
  - DFVSC
  - DX4ZC
  - ECONZ
  - HT3ZC
  - ZHM

AHU_CO2M_DFSS_DSP_DX2ZC_ECONZ_HT2ZC:
  guid: "10c3e354-6e41-4e0c-805a-640941dd4bc4"
  description: "Single zone AHU."
  is_canonical: true
  implements:
  - AHU
  - CO2M
  - DFSS
  - DSP
  - DX2ZC
  - ECONZ
  - HT2ZC

AHU_CO2M_DFSS_DSP_DXZC_ECONZ_HTZC:
  guid: "f15af8da-f503-475c-9de0-df2c9fb9f5c1"
  description: "Single zone AHU."
  is_canonical: true
  implements:
  - AHU
  - CO2M
  - DFSS
  - DSP
  - DXZC
  - ECONZ
  - HTZC

AHU_BSPC_DFSS_DSP_DX2ZC_ECONZ_EFSS_EFVSC:
  guid: "677a848c-1d83-4094-9185-ce3c2956abc7"
  description: "Single zone AHU."
  is_canonical: true
  implements:
  - AHU
  - BSPC
  - DFSS
  - DSP
  - DX2ZC
  - ECONZ
  - EFSS
  - EFVSC

AHU_DFSS_DSP_DXZC_ECOND_HTZC:
  guid: "bd86ee29-0990-4347-b114-1f9942133aa2"
  description: "Single zone AHU."
  is_canonical: true
  implements:
  - AHU
  - DFSS
  - DSP
  - DXZC
  - ECOND
  - HTZC

AHU_ECOND_DFSS_DFVSC_DSP_CHWDC_HWDC_CO2C:
  guid: "67d4ec22-42d3-45c5-8f51-ac4bfb7e789f"
  description: "Single Zone AHU with economizer and CO2 control"
  is_canonical: true
  implements:
  - AHU
  - ECOND
  - DFSS
  - DFVSC
  - DSP
  - CHWDC
  - HWDC
  - CO2C

AHU_CO2C_DFSS_DSP_DXZC_ECONZ_EFSS_HTZC:
  guid: "06019e28-c9e1-448f-8d11-775cbba3bf67"
  description: "Single zone AHU."
  is_canonical: true
  implements:
  - AHU
  - CO2C
  - DFSS
  - DSP
  - DXZC
  - ECONZ
  - EFSS
  - HTZC

AHU_BSPC_DFSS_DFVSC_DX2ZC_ECONZ_EFSS_EFVSC:
  guid: "3b0ffc69-3d75-44c6-8b83-dec95853aa14"
  description: "Single zone AHU."
  is_canonical: true
  implements:
  - AHU
  - BSPC
  - DFSS
  - DFVSC
  - DX2ZC
  - ECONZ
  - EFSS
  - EFVSC

AHU_BSPC_DFSS_DFVSC_DSP_DX2ZC_ECONZ_EFSS_EFVSC:
  guid: "5b2e4afc-2eb2-40ce-8e4a-b9549866a00c"
  description: "Single zone AHU."
  is_canonical: true
  implements:
  - AHU
  - BSPC
  - DFSS
  - DFVSC
  - DSP
  - DX2ZC
  - ECONZ
  - EFSS
  - EFVSC

AHU_CO2C_DFSS_DSP_DX2ZC_ECONZ_EFSS_HT2ZC:
  guid: "7f08604b-0f21-401b-ba8c-86a3ce0796c4"
  description: "Single zone AHU."
  is_canonical: true
  implements:
  - AHU
  - CO2C
  - DFSS
  - DSP
  - DX2ZC
  - ECONZ
  - EFSS
  - HT2ZC

AHU_DFSS_DFVSC_DSP_DXZC_ECOND_EFSS_EFVSC_HTZC:
  guid: "4f371358-79b8-48fc-bff1-a27ad597d855"
  description: "Single zone AHU."
  is_canonical: true
  implements:
  - AHU
  - DFSS
  - DFVSC
  - DSP
  - DXZC
  - ECOND
  - EFSS
  - EFVSC
  - HTZC

AHU_BSPC_DFSS_DFVSC_DX2ZC_ECONZ_EFSS_EFVSC_HTZC:
  guid: "73902e20-c242-4ba1-a608-714e3efc2ffc"
  description: "Single zone AHU."
  is_canonical: true
  implements:
  - AHU
  - BSPC
  - DFSS
  - DFVSC
  - DX2ZC
  - ECONZ
  - EFSS
  - EFVSC
  - HTZC

AHU_BSPC_DFSS_DFVSC_DSP_DX3DC_ECOND_EFSS_EFVSC_HTDC:
  guid: "5baab672-6729-41db-9f54-4bf3c45a39b4"
  description: "Single zone AHU."
  is_canonical: true
  implements:
  - AHU
  - BSPC
  - DFSS
  - DFVSC
  - DSP
  - DX3DC
  - ECOND
  - EFSS
  - EFVSC
  - HTDC


AHU_CO2C_DFSS_DFVSC_DSP_DX2DC_ECOND_EFSS_EFVSC_HTDC:
  guid: "0ed4c0d3-9fe9-4e39-9ea3-44f5aec750c4"
  description: "Single zone AHU."
  is_canonical: true
  implements:
  - AHU
  - CO2C
  - DFSS
  - DFVSC
  - DSP
  - DX2DC
  - ECOND
  - EFSS
  - EFVSC
  - HTDC

AHU_CO2M_DFSS_DFVSC_DSP_DXDC_ECONMD_EFSS_EFVSC_HWDC:
  guid: "4c30fc34-348c-4af2-bf7c-eee3cf5cebeb"
  description: "Single zone AHU."
  is_canonical: true
  implements:
  - AHU
  - CO2M
  - DFSS
  - DFVSC
  - DSP
  - DXDC
  - ECONMD
  - EFSS
  - EFVSC
  - HWDC

AHU_DFSS_DXZC_ECOND_ZHM:
  guid: "26cdceee-4336-4df6-9803-79f2d0fcd5fd"
  description: "Single-zone AHU."
  is_canonical: true
  implements:
  - AHU
  - DFSS
  - DXZC
  - ECOND
  - ZHM

AHU_DFSS_CHWDT_DTM_RTC_RWISOVPC_OAFC_FDPSM2X:
  guid: "7a673576-2e77-4e23-9cad-9508fedb1571"
  description: "Smart AHU."
  is_canonical: true
  implements:
  - AHU
  - DFSS
  - CHWDT
  - DTM
  - RTC
  - RWISOVPC
  - OAFC
  - FDPSM2X

AHU_SFSS_SFVSC_EFSS_EFVSC_HTWHLZTC_HWZTC_CHWZTC_SSPC_RSPC_CO2DSPMADC_MTM_ECONZ_FDPM3X:
  guid: "d1f96a1d-3c49-49c9-8ff7-aa60f1f7e10b"
  description: "AHU that serves multiple dampers all feeding a single zone."
  is_canonical: true
  implements:
  - AHU
  - SFSS
  - SFVSC
  - EFSS
  - EFVSC
  - HTWHLZTC
  - HWZTC
  - CHWZTC
  - SSPC
  - RSPC
  - CO2DSPMADC
  - MTM
  - ECONZ
  - FDPM3X

### Multi-zone Units ###

AHU_ECON_HWSC_ETM_SFM_FDPSM_SFVSC_EFVSC_SDM_EDM:
  guid: "06e2e862-e9c2-46ec-91cd-d4b43cb44449"
  description: "AHU with supply and return fans, with supply heating from run around coil."
  is_canonical: true
  implements:
  - AHU
  - ECON
  - HWSC
  - ETM
  - SFM
  - FDPSM
  - SFVSC
  - EFVSC
  - SDM
  - EDM

AHU_DXSC_ECON_EFSS_SFSS:
  guid: "3d8e710d-7a56-4605-8eb5-5d86dd2a65f4"
  description: "Single zone AHU."
  is_canonical: true
  implements:
  - AHU
  - DXSC
  - ECON
  - EFSS
  - SFSS

AHU_DXSC_ECON_HTSC_SFSS:
  guid: "742c5306-cc94-4a2d-8660-fe8a2bd0d4a2"
  description: "Single zone AHU."
  is_canonical: true
  implements:
  - AHU
  - DXSC
  - ECON
  - HTSC
  - SFSS

AHU_BYPSSPC_ECON_HP2SC_HTSC_SFSS:
  guid: "d7eab6ec-0cf6-4e0a-8e71-56ba842512d8"
  description: "Multi-zone AHU with bypass static control."
  is_canonical: true
  implements:
  - AHU
  - BYPSSPC
  - ECON
  - HP2SC
  - HTSC
  - SFSS

AHU_BYPSSPC_DX2SC_ECON_HTSC_SFSS:
  guid: "f4a4cd0a-5618-4241-bdfa-3d0f5fea4c70"
  description: "Multi-zone AHU with bypass static control."
  is_canonical: true
  implements:
  - AHU
  - BYPSSPC
  - DX2SC
  - ECON
  - HTSC
  - SFSS

AHU_BYPSSPC_DX2SC_ECON_HT2SC_SFSS:
  guid: "daa54d7b-8dbb-42ea-b314-80efe8ebf984"
  description: "Multi-zone AHU with bypass static control."
  is_canonical: true
  implements:
  - AHU
  - BYPSSPC
  - DX2SC
  - ECON
  - HT2SC
  - SFSS

AHU_BYPSSPC_DXSC_ECON_HTSC_SFSS:
  guid: "0067dcd1-b00a-4715-8b2c-b35565a36176"
  description: "Multi-zone AHU with bypass static control."
  is_canonical: true
  implements:
  - AHU
  - BYPSSPC
  - DXSC
  - ECON
  - HTSC
  - SFSS

AHU_BYPSSPC_ECON_EFSS_HP2SC_SFSS:
  guid: "488ec33d-6ebd-48e6-be59-5a091ef44d91"
  description: "Multi-zone AHU with bypass static control."
  is_canonical: true
  implements:
  - AHU
  - BYPSSPC
  - ECON
  - EFSS
  - HP2SC
  - SFSS

AHU_DX2SC_ECON_SFSS_SFVSC_SSPC:
  guid: "7891e6d4-b2e8-4475-b4eb-f283c0c4fee9"
  description: "Multi zone AHU."
  is_canonical: true
  implements:
  - AHU
  - DX2SC
  - ECON
  - SFSS
  - SFVSC
  - SSPC

AHU_BYPSSPC_DXSC_ECON_HP2SC_SFSS:
  guid: "a02bb3ee-8af6-45cb-b0cf-f254303a8b23"
  description: "Multi-zone AHU with bypass static control."
  is_canonical: true
  implements:
  - AHU
  - BYPSSPC
  - DXSC
  - ECON
  - HP2SC
  - SFSS

AHU_BYPSSPC_ECON_HP2SC_HT2SC_SFSS:
  guid: "b7482bdc-3c72-4904-8ace-c19faaec08d7"
  description: "Multi-zone AHU with bypass static control."
  is_canonical: true
  implements:
  - AHU
  - BYPSSPC
  - ECON
  - HP2SC
  - HT2SC
  - SFSS


AHU_DXSC_ECON_SFSS_SFVSC_SSPC:
  guid: "f7513ae5-3133-47ef-bff0-82bbe8425d5e"
  description: "Multi-zone AHU."
  is_canonical: true
  implements:
  - AHU
  - DXSC
  - ECON
  - SFSS
  - SFVSC
  - SSPC

AHU_BYPSSPC2X_DX2SC_ECON_HT2SC_SFSS:
  guid: "f29bd444-7ab0-4293-8a97-3b200f0fa1c7"
  description: "Single zone AHU with bypass static pressure control."
  is_canonical: true
  implements:
  - AHU
  - BYPSSPC2X
  - DX2SC
  - ECON
  - HT2SC
  - SFSS

AHU_BYPSSPC_DSP_DX2ZC_ECON_HTZC_SFSS:
  guid: "89539e7e-93f7-40a9-b141-ee545be513d8"
  description: "Weird type where the unit serves a zone, but has static control."
  #is_canonical: true
  implements:
  - AHU
  - BYPSSPC
  - DSP
  - DX2ZC
  - ECON
  - HTZC
  - SFSS

AHU_BYPSSPC_DX2SDC_ECON_HT2SDC_SFSS:
  guid: "a9557fcb-b4d7-451b-8d29-30d8c1d2e38c"
  description: "Multi zone AHU with bypass static control."
  is_canonical: true
  implements:
  - AHU
  - BYPSSPC
  - DX2SDC
  - ECON
  - HT2SDC
  - SFSS

AHU_DX4SC_ECON_SFSS_SFVSC_SSPC:
  guid: "16a45594-84ef-4f23-bf9b-02b751d7b687"
  description: "Multi-zone AHU."
  is_canonical: true
  implements:
  - AHU
  - DX4SC
  - ECON
  - SFSS
  - SFVSC
  - SSPC


AHU_CHWSDC_ECOND_HTSDC_SFSS_SHC:
  guid: "db92d74e-5c90-472a-a4e4-e3eaca4b20d8"
  description: "Multi-zone AHU."
  is_canonical: true
  implements:
  - AHU
  - CHWSDC
  - ECOND
  - HTSDC
  - SFSS
  - SHC


AHU_DX4SC_ECON_EFSS_SFSS_SSPC:
  guid: "af50e8f3-378e-4085-9dd3-77e9e0a3f3a3"
  description: "Multi-zone AHU with exhaust fan."
  is_canonical: true
  implements:
  - AHU
  - DX4SC
  - ECON
  - EFSS
  - SFSS
  - SSPC

AHU_DXSC_ECON_HTSC_SFSS_SFVSC:
  guid: "a432fbb8-db0d-4209-9102-ca481c544ce4"
  description: "Multi-zone AHU."
  is_canonical: true
  implements:
  - AHU
  - DXSC
  - ECON
  - HTSC
  - SFSS
  - SFVSC

AHU_CHWSC_ECON_SFSS_SFVSC_SSPC:
  guid: "e80e6380-6ef5-4b6c-b148-b14d829c6a38"
  description: "Multi-zone AHU."
  is_canonical: true
  implements:
  - AHU
  - CHWSC
  - ECON
  - SFSS
  - SFVSC
  - SSPC

AHU_CHWSC_ECON_FDPM_HWSC_SFSS:
  guid: "216c48c3-a85b-4d17-b1b1-75df67832eb8"
  description: "Multi-zone AHU."
  is_canonical: true
  implements:
  - AHU
  - CHWSC
  - ECON
  - FDPM
  - HWSC
  - SFSS

AHU_CHWSC_ECON_SARC_SFSS_SFVSC_SSPC:
  guid: "7b3f417a-ae90-4081-ae73-5ea225886209"
  description: "Multi-zone AHU."
  is_canonical: true
  implements:
  - AHU
  - CHWSC
  - ECON
  - SARC
  - SFSS
  - SFVSC
  - SSPC


AHU_DX2SC_ECON_HT2SC_SFSS_SFVSC_SSPC:
  guid: "1d6a352e-da19-4670-9ed2-50a6b99c5bc6"
  description: "Multi-zone AHU."
  is_canonical: true
  implements:
  - AHU
  - DX2SC
  - ECON
  - HT2SC
  - SFSS
  - SFVSC
  - SSPC

AHU_BYPSSPC_DXSC_ECON_EFSS_HTSC_SFSS:
  guid: "750d0b4e-4b60-42c4-b5ba-16d97bd8982d"
  description: "Multi-zone AHU"
  is_canonical: true
  implements:
  - AHU
  - BYPSSPC
  - DXSC
  - ECON
  - EFSS
  - HTSC
  - SFSS

AHU_BYPSSPC_DX2SC_ECON_EFSS_HTSC_SFSS:
  guid: "5eb6323d-72be-458f-b1f6-2abd16de026b"
  description: "Multi-zone AHU."
  is_canonical: true
  implements:
  - AHU
  - BYPSSPC
  - DX2SC
  - ECON
  - EFSS
  - HTSC
  - SFSS

AHU_BSPC_DX4SC_ECON_EFSS_SFSS_SSPC:
  guid: "f8f38f2c-7321-4355-8b37-1dfb2578c89c"
  description: "Multi-zone AHU"
  is_canonical: true
  implements:
  - AHU
  - BSPC
  - DX4SC
  - ECON
  - EFSS
  - SFSS
  - SSPC


AHU_BYPSSPC_ECON_EFSS_HP2ZC_SFSS_STM:
  guid: "ca031704-2b49-48c9-8cb9-1e57541e8f5e"
  description: "Multi-zone AHU. Weird unit with supply static control for a single zone."
  #is_canonical: true
  implements:
  - AHU
  - BYPSSPC
  - ECON
  - EFSS
  - HP2ZC
  - SFSS
  - STM

AHU_BYPSSPC_DX2SC_ECON_EFSS_HT2SC_SFSS:
  guid: "9cb3ee0a-77fe-4ff7-bcaf-2862013cd169"
  description: "Multi-zone AHU."
  is_canonical: true
  implements:
  - AHU
  - BYPSSPC
  - DX2SC
  - ECON
  - EFSS
  - HT2SC
  - SFSS

AHU_CHWSC_ECON_HWSC_SFSS_SFVSC_SSPC:
  guid: "657ac31f-6d4c-43ce-aed5-a957aa4cd3a3"
  description: "Multi-zone AHU."
  is_canonical: true
  implements:
  - AHU
  - CHWSC
  - ECON
  - HWSC
  - SFSS
  - SFVSC
  - SSPC

AHU_CHWSC_ECON_SFC_SFSS_SFVSC_SSPC:
  guid: "65617b0a-c96f-4ccb-b66d-874c8f4991c4"
  description: "Multi-zone AHU."
  is_canonical: true
  implements:
  - AHU
  - CHWSC
  - ECON
  - SFC
  - SFSS
  - SFVSC
  - SSPC

AHU_DX2SC_ECON_EFSS_SFSS_SFVSC_SSPC:
  guid: "5bc290b6-c5af-4d11-af4f-9f29b37c2d3d"
  description: "Multi-zone AHU."
  is_canonical: true
  implements:
  - AHU
  - DX2SC
  - ECON
  - EFSS
  - SFSS
  - SFVSC
  - SSPC


AHU_BSPC_DXSC_ECON_SFSS_SFVSC_SSPC:
  guid: "c735a775-e842-424a-bd6b-66894433a7cd"
  description: "Multi-zone AHU."
  is_canonical: true
  implements:
  - AHU
  - BSPC
  - DXSC
  - ECON
  - SFSS
  - SFVSC
  - SSPC

AHU_BPC_DXSC_ECON_PHWSC_RAIDC_RFSS_RFVSC_SAIDC_SFSS_SFVSC_SSPC:
  guid: "6ed07a60-6042-4918-925a-95cca8e627a2"
  description: "Multi-zone AHU with return fan VFD, RF and SF iso dampers, and PHW."
  is_canonical: true
  implements:
  - AHU
  - BPC
  - DXSC
  - ECON
  - PHWSC
  - RAIDC
  - RFSS
  - RFVSC
  - SAIDC
  - SFSS
  - SFVSC
  - SSPC

AHU_BPC2X_DXSC_ECON_PHWSC_RFSS_RFVSC_SFSS_SFVSC_SSPC:
  guid: "255af978-419a-4b4a-a1ba-35a04aa280ee"
  description: "Multi-zone AHU with return fan VFD and multiple pressure sensors"
  is_canonical: true
  implements:
  - AHU
  - BPC2X
  - DXSC
  - ECON
  - PHWSC
  - RFSS
  - RFVSC
  - SFSS
  - SFVSC
  - SSPC
  

AHU_CHWSC_ECONM2X_MOAFC_SFSS_SFVSC_SSPC:
  guid: "f152b105-28c2-4655-a42a-d378ee7bf9ed"
  description: "Multi-zone AHU."
  is_canonical: true
  implements:
  - AHU
  - CHWSC
  - ECONM2X
  - MOAFC
  - SFSS
  - SFVSC
  - SSPC

AHU_CHWSC_ECON_FDPM_SFSS_SFVSC_SSPC:
  guid: "45f43f06-1c09-4e01-8a22-02513375ccd1"
  description: "Multi-zone AHU."
  is_canonical: true
  implements:
  - AHU
  - CHWSC
  - ECON
  - FDPM
  - SFSS
  - SFVSC
  - SSPC

AHU_DXSC_ECONM_HWSC_SFSS_SFVSC_SSPC:
  guid: "45aa52cc-a95f-4c28-bb82-e777b03bc477"
  description: "Multi-zone AHU."
  is_canonical: true
  implements:
  - AHU
  - DXSC
  - ECONM
  - HWSC
  - SFSS
  - SFVSC
  - SSPC

AHU_BSPC_DXSC_ECON_EFSS_SFSS_SFVSC_SSPC:
  guid: "33f865c4-1475-482d-92fd-204af4e5bd0f"
  description: "Multi-zone AHU."
  is_canonical: true
  implements:
  - AHU
  - BSPC
  - DXSC
  - ECON
  - EFSS
  - SFSS
  - SFVSC
  - SSPC

AHU_BSPC_DX4SC_ECON_EFSS_SFSS_SFVSC_SSPC:
  guid: "36d2cefd-c823-49ab-8ad3-cf9b6d46ff5f"
  description: "Multi-zone AHU."
  is_canonical: true
  implements:
  - AHU
  - BSPC
  - DX4SC
  - ECON
  - EFSS
  - SFSS
  - SFVSC
  - SSPC

AHU_BSPC_DX4SC_ECON_EFSS_SFSS_SFVSC_SSPC_RHM_RCKTM2X_CFCM6X:
  guid: "3bcd9e9b-4d88-4885-84f1-38c21c9f5cf5"
  description: "Multi-zone AHU with return air humidity monitoring, condenser fan current monitoring and 2-circuit refrigeration monitoring."
  is_canonical: true
  implements:
  - AHU
  - BSPC
  - DX4SC
  - ECON
  - EFSS
  - SFSS
  - SFVSC
  - SSPC
  - RHM
  - RCKTM2X
  - CFCM6X

AHU_DX2SC_ECON_EFSS_HT2SC_SFSS_SFVSC_SSPC:
  guid: "ffd0eedd-7d0c-4b33-9d9b-f26a7bb4c29f"
  description: "Multi-zone AHU."
  is_canonical: true
  implements:
  - AHU
  - DX2SC
  - ECON
  - EFSS
  - HT2SC
  - SFSS
  - SFVSC
  - SSPC

AHU_DXSC_ECON_EFSS_HTSC_SFSS_SFVSC_SSPC:
  guid: "06d0e12e-6678-4cc4-968d-bed801a36e3c"
  description: "Multi-zone AHU."
  is_canonical: true
  implements:
  - AHU
  - DXSC
  - ECON
  - EFSS
  - HTSC
  - SFSS
  - SFVSC
  - SSPC

AHU_BYPSSPC_DXSC_ECON_EFSS_HTSC_SFSS_SFVSC:
  guid: "1f7a0dbd-c2d0-461b-a35f-d4ba963c95cd"
  description: "Multi-zone AHU."
  is_canonical: true
  implements:
  - AHU
  - BYPSSPC
  - DXSC
  - ECON
  - EFSS
  - HTSC
  - SFSS
  - SFVSC

AHU_BSPC_CHWSC_ECON_EFSS_SFSS_SFVSC_SSPC:
  guid: "e1272d1a-32de-468a-82ba-37d9be08ee86"
  description: "Multi-zone AHU."
  is_canonical: true
  implements:
  - AHU
  - BSPC
  - CHWSC
  - ECON
  - EFSS
  - SFSS
  - SFVSC
  - SSPC

AHU_BSPC_CHWSC_ECON_EFSS_HWSC_SFSS_SSPC:
  guid: "8b5b166e-6707-4f47-ba41-3fc2705082e4"
  description: "Multi-zone AHU."
  is_canonical: true
  implements:
  - AHU
  - BSPC
  - CHWSC
  - ECON
  - EFSS
  - HWSC
  - SFSS
  - SSPC

AHU_BSPC_DX2SC_ECON_EFSS_SFSS_SFVSC_SSPC:
  guid: "2020e9c0-1471-4e8d-b9fc-0172af3c5b63"
  description: "Multi-zone AHU."
  is_canonical: true
  implements:
  - AHU
  - BSPC
  - DX2SC
  - ECON
  - EFSS
  - SFSS
  - SFVSC
  - SSPC

AHU_DX4SC_ECON_EFSS_HWSC_SFSS_SFVSC_SSPC:
  guid: "4e0af562-86bc-4f25-b8dd-a18a41d35be3"
  description: "Multi-zone AHU."
  is_canonical: true
  implements:
  - AHU
  - DX4SC
  - ECON
  - EFSS
  - HWSC
  - SFSS
  - SFVSC
  - SSPC

AHU_BSPC_DX4SC_ECON_EFSS_RHM_SFSS_SSPC:
  guid: "f9e31c77-5a78-4121-8f29-b6666de82ab3"
  description: "Multi-zone AHU."
  is_canonical: true
  implements:
  - AHU
  - BSPC
  - DX4SC
  - ECON
  - EFSS
  - RHM
  - SFSS
  - SSPC

AHU_CHWSC_ECON_FDPM_HWSC_SFSS_SFVSC_SSPC:
  guid: "ad2bb44e-babe-4acd-996f-668783ed3c22"
  description: "Multi-zone AHU."
  is_canonical: true
  implements:
  - AHU
  - CHWSC
  - ECON
  - FDPM
  - HWSC
  - SFSS
  - SFVSC
  - SSPC

AHU_DX4ZC_ECON_EFSS_HT3ZC_SFSS_SFVSC_ZHC:
  guid: "03b89e03-9196-421a-967d-28419737dbfa"
  description: "Multi-zone AHU with some weird zone points."
  #is_canonical: true
  implements:
  - AHU
  - DX4ZC
  - ECON
  - EFSS
  - HT3ZC
  - SFSS
  - SFVSC
  - ZHC

AHU_BSPC_DX4SC_ECONM_EFSS_EFVSC_SFSS_SFVSC_SSPC:
  guid: "3028f2ae-ebe5-4ce0-88c2-4926c08bbb89"
  description: "Multi-zone AHU."
  is_canonical: true
  implements:
  - AHU
  - BSPC
  - DX4SC
  - ECONM
  - EFSS
  - EFVSC
  - SFSS
  - SFVSC
  - SSPC

AHU_BSPC_DX4SC_ECON_EFSS_EFVSC_SFSS_SFVSC_SSPC:
  guid: "c1a60cf1-6f30-4d34-aeba-ac40fde5d605"
  description: "Multi-zone AHU."
  is_canonical: true
  implements:
  - AHU
  - BSPC
  - DX4SC
  - ECON
  - EFSS
  - EFVSC
  - SFSS
  - SFVSC
  - SSPC

AHU_BSPC_DX4SC_ECON_EFSS_EFVSC_SFSS_SFVSC_SSPC_RHM_RCKTM2X_CFCM6X:
  guid: "32ec0c99-e99f-4351-86b2-4513c4ca13f4"
  description: "Multi-zone AHU with return air humidity monitoring, condenser fan current monitoring and 2-circuit refrigeration monitoring."
  is_canonical: true
  implements:
  - AHU
  - BSPC
  - DX4SC
  - ECON
  - EFSS
  - EFVSC
  - SFSS
  - SFVSC
  - SSPC
  - RHM
  - RCKTM2X
  - CFCM6X

AHU_DX2SC_ECON_EFSS_EFVSC_HTSC_SFSS_SFVSC_SSPC:
  guid: "d3d965e0-47d9-4194-b1a6-d2fffa088a87"
  description: "Multi-zone AHU."
  is_canonical: true
  implements:
  - AHU
  - DX2SC
  - ECON
  - EFSS
  - EFVSC
  - HTSC
  - SFSS
  - SFVSC
  - SSPC

AHU_BSPC_DX4SC_ECON_EFSS_RHM_SFSS_SFVSC_SSPC:
  guid: "049aa3b3-f42a-4e2d-8a7c-8b9c760bae11"
  description: "Multi-zone AHU."
  is_canonical: true
  implements:
  - AHU
  - BSPC
  - DX4SC
  - ECON
  - EFSS
  - RHM
  - SFSS
  - SFVSC
  - SSPC

AHU_CHWSC_ECON_EFSS_EFVSC_HWSC_SFSS_SFVSC_SSPC:
  guid: "2281d1f2-83a6-4625-a6cb-6a976eeff49b"
  description: "Multi-zone AHU."
  is_canonical: true
  implements:
  - AHU
  - CHWSC
  - ECON
  - EFSS
  - EFVSC
  - HWSC
  - SFSS
  - SFVSC
  - SSPC

AHU_BSPC_CHWSC_ECON_EFSS_EFVSC_SFSS_SFVSC_SSPC:
  guid: "a66a2231-fbac-497b-8b92-e7dd23694970"
  description: "Multi-zone AHU."
  is_canonical: true
  implements:
  - AHU
  - BSPC
  - CHWSC
  - ECON
  - EFSS
  - EFVSC
  - SFSS
  - SFVSC
  - SSPC

AHU_BSPC_DX4SC_ECONM_EFSS_EFVSC_SFSS2X_SFVSC_SSPC:
  guid: "0402924a-3617-4248-a014-2bae40397b45"
  description: "Multi-zone AHU."
  is_canonical: true
  implements:
  - AHU
  - BSPC
  - DX4SC
  - ECONM
  - EFSS
  - EFVSC
  - SFSS2X
  - SFVSC
  - SSPC

AHU_BSPC_DX2SC_ECONM_EFSS_EFVSC_SFSS_SFVSC_SSPC_SARC:
  guid: "02f3b167-3be1-45b0-a0c5-8e1eb7881677"
  description: "Multi-zone AHU with supply air reset control."
  is_canonical: true
  implements:
  - AHU
  - BSPC
  - DX2SC
  - ECONM
  - EFSS
  - EFVSC
  - SFSS
  - SFVSC
  - SSPC
  - SARC

AHU_BSPC_DX2SC_ECONM_EFSS_EFVSC_HT2SC_SARC_SFSS_SFVSC_SSPC:
  guid: "f02c8b88-3a00-4477-b8b7-f629ccc7efcb"
  description: "Multi-zone AHU with two-stage DX cooling, two-stage heating, economizer mode control & supply air reset control."
  is_canonical: true
  implements:
  - AHU
  - BSPC
  - DX2SC
  - ECONM
  - EFSS
  - EFVSC
  - HT2SC
  - SARC
  - SFSS
  - SFVSC
  - SSPC

AHU_BSPC_DXSC_ECON_EFSS_EFVSC_SFSS_SFVSC_SSPC:
  guid: "d79782e0-ca1a-40ce-afea-802988578518"
  description: "Multi-zone AHU."
  is_canonical: true
  implements:
  - AHU
  - BSPC
  - DXSC
  - ECON
  - EFSS
  - EFVSC
  - SFSS
  - SFVSC
  - SSPC

AHU_BSPC_CO2C_DX2SC_ECON_EFSS_SFSS_SFVSC_SSPC:
  guid: "39f7f971-bb7a-4e71-be4b-7b08282c2bbb"
  description: "Multi-zone AHU."
  is_canonical: true
  implements:
  - AHU
  - BSPC
  - CO2C
  - DX2SC
  - ECON
  - EFSS
  - SFSS
  - SFVSC
  - SSPC

AHU_BSPC_DX2SC_ECONM_EFSS_EFVSC_SFSS_SFVSC_SSPC:
  guid: "e0bea5be-7882-465c-a98a-a9e6cc2e31f7"
  description: "Multi-zone AHU."
  is_canonical: true
  implements:
  - AHU
  - BSPC
  - DX2SC
  - ECONM
  - EFSS
  - EFVSC
  - SFSS
  - SFVSC
  - SSPC

AHU_BSPC_DX4SC_ECON_EFSS_SARC_SFSS_SFVSC_SSPC:
  guid: "781a7403-8537-493b-83b6-20e9ff4670c5"
  description: "Multi-zone AHU."
  is_canonical: true
  implements:
  - AHU
  - BSPC
  - DX4SC
  - ECON
  - EFSS
  - SARC
  - SFSS
  - SFVSC
  - SSPC

AHU_BSPC_DX2SC_ECON_EFSS_EFVSC_SFSS_SFVSC_SSPC:
  guid: "93a1d3dd-0764-41fd-ab44-362469261b17"
  description: "Multi-zone AHU."
  is_canonical: true
  implements:
  - AHU
  - BSPC
  - DX2SC
  - ECON
  - EFSS
  - EFVSC
  - SFSS
  - SFVSC
  - SSPC

AHU_BSPC_DX4SC_ECON_EFSS_OAFMC_SFSS_SFVSC_SSPC:
  guid: "dbda21a6-a19b-4f56-a72d-15a61d4afc97"
  description: "Multi-zone AHU."
  is_canonical: true
  implements:
  - AHU
  - BSPC
  - DX4SC
  - ECON
  - EFSS
  - OAFMC
  - SFSS
  - SFVSC
  - SSPC

AHU_BSPC_DX4SC_ECON_EFSS_OAFMC_SFSS_SFVSC_SSPC_RHM_RCKTM2X_CFCM6X:
  guid: "ab92eece-75ee-4500-8ab2-f675260db2e6"
  description: "Multi-zone AHU with return air humidity monitoring, 2-circuit refrigeration monitoring and condenser fan current monitoring."
  is_canonical: true
  implements:
  - AHU
  - BSPC
  - DX4SC
  - ECON
  - EFSS
  - OAFMC
  - SFSS
  - SFVSC
  - SSPC
  - RHM
  - RCKTM2X
  - CFCM6X

AHU_BSPC_DX2SC_ECON_EFSS_HWSC_SFSS_SFVSC_SSPC:
  guid: "ce6690b6-f809-4fbf-ac5d-4ae57e733f3c"
  description: "Multi-zone AHU."
  is_canonical: true
  implements:
  - AHU
  - BSPC
  - DX2SC
  - ECON
  - EFSS
  - HWSC
  - SFSS
  - SFVSC
  - SSPC

AHU_BSPC_DX2SC_ECON_EFSS_EFVSC_HWSC_SFSS_SFVSC_SSPC:
  guid: "c3069d60-9c53-4bc3-97e9-0591712f0b82"
  description: "Multi-zone AHU."
  is_canonical: true
  implements:
  - AHU
  - BSPC
  - DX2SC
  - ECON
  - EFSS
  - EFVSC
  - HWSC
  - SFSS
  - SFVSC
  - SSPC

AHU_BSPC_DX4SC_ECON_OAFMC_SFC_SFSS_SFVSC_SSPM:
  guid: "cfbc1111-5cf3-48fc-9596-eaed5a62b675"
  description: "Multi-zone AHU."
  is_canonical: true
  implements:
  - AHU
  - BSPC
  - DX4SC
  - ECON
  - OAFMC
  - SFC
  - SFSS
  - SFVSC
  - SSPM

AHU_DXSC_ECON_EFSS_EFVSC_HTSC_SFSS_SFVSC_SSPC:
  guid: "9b14b6e7-b8fb-45e6-9a76-b2a0768c69d5"
  description: "Multi-zone AHU."
  is_canonical: true
  implements:
  - AHU
  - DXSC
  - ECON
  - EFSS
  - EFVSC
  - HTSC
  - SFSS
  - SFVSC
  - SSPC

AHU_BSPC_DX5SC_ECON_EFSS_EFVSC_SFSS_SFVSC_SSPC:
  guid: "213a3d3d-e368-462d-b036-773d12f8a57b"
  description: "Multi-zone AHU."
  is_canonical: true
  implements:
  - AHU
  - BSPC
  - DX5SC
  - ECON
  - EFSS
  - EFVSC
  - SFSS
  - SFVSC
  - SSPC

AHU_BSPC_DX3SC_ECONM_EFSS4X_EFVSC4X_SFSS2X_SFVSC2X_SSPC:
  guid: "4f6724ac-28d0-43b5-96f9-f377bc493f63"
  description: "Multi-zone AHU."
  is_canonical: true
  implements:
  - AHU
  - BSPC
  - DX3SC
  - ECONM
  - EFSS4X
  - EFVSC4X
  - SFSS2X
  - SFVSC2X
  - SSPC

AHU_BSPC_DXSC_ECONM_EFSS_SFSS_SFVSC_SSPC_STC:
  guid: "454eca99-3b3a-4de9-9954-0dfa4366d9b3"
  description: "Multi-zone AHU."
  is_canonical: true
  implements:
  - AHU
  - BSPC
  - DXSC
  - ECONM
  - EFSS
  - SFSS
  - SFVSC
  - SSPC
  - STC

AHU_BSPC_DX3SC_ECONM_EFSS_EFVSC_SFSS_SFVSC_SSPC:
  guid: "67c07bd4-556e-4f0b-a713-001c76b4a005"
  description: "Multi-zone AHU."
  is_canonical: true
  implements:
  - AHU
  - BSPC
  - DX3SC
  - ECONM
  - EFSS
  - EFVSC
  - SFSS
  - SFVSC
  - SSPC

AHU_BSPC_DX3SC_ECONM_EFSS_EFVSC_SARC_SFSS_SFVSC_SSPC:
  guid: "e006b7fc-bf8b-4a5b-bb3f-dde489f48691"
  description: "Multi-zone AHU with three-stage DX cooling, economizer mode control & supply air reset control."
  is_canonical: true
  implements:
  - AHU
  - BSPC
  - DX3SC
  - ECONM
  - EFSS
  - EFVSC
  - SARC
  - SFSS
  - SFVSC
  - SSPC

AHU_BSPC_DX2SC_ECON_EFSS_SARC_SFM_SFSS_SSPC:
  guid: "f32f304a-40cb-4a7f-a911-8cc09b71d3cf"
  description: "Multi-zone AHU."
  is_canonical: true
  implements:
  - AHU
  - BSPC
  - DX2SC
  - ECON
  - EFSS
  - SARC
  - SFM
  - SFSS
  - SSPC

AHU_BSPC_DX3SC_ECON_EFSS_EFVSC_HTSC_SFSS_SFVSC_SSPC:
  guid: "7af41f37-de4b-46eb-9cd3-c6cfe4c8bcbf"
  description: "Multi-zone AHU."
  is_canonical: true
  implements:
  - AHU
  - BSPC
  - DX3SC
  - ECON
  - EFSS
  - EFVSC
  - HTSC
  - SFSS
  - SFVSC
  - SSPC

AHU_BSPC_DX2SC_ECON_EFSS_EFVSC_HTSC_SFSS_SFVSC_SSPC:
  guid: "abc5ea2a-9251-417a-9c4b-1b4f9b41f0c6"
  description: "Multi-zone AHU."
  is_canonical: true
  implements:
  - AHU
  - BSPC
  - DX2SC
  - ECON
  - EFSS
  - EFVSC
  - HTSC
  - SFSS
  - SFVSC
  - SSPC


AHU_BSPC_CHWSC_ECON_EFSS_EFVSC_HWSC_SFSS_SFVSC_SSPC:
  guid: "944c889a-1eeb-4296-9a4a-f1265c1a0914"
  description: "Multi-zone AHU."
  is_canonical: true
  implements:
  - AHU
  - BSPC
  - CHWSC
  - ECON
  - EFSS
  - EFVSC
  - HWSC
  - SFSS
  - SFVSC
  - SSPC


AHU_BSPC_CHW2XSC_ECON_EFSS2X_EFVSC2X_RSPC_SFSS2X_SFVSC2X_SSPC:
  guid: "b8b4caca-ea4f-44c0-b859-1704c5b7d971"
  description: "Multi-zone AHU."
  is_canonical: true
  implements:
  - AHU
  - BSPC
  - CHW2XSC
  - ECON
  - EFSS2X
  - EFVSC2X
  - RSPC
  - SFSS2X
  - SFVSC2X
  - SSPC

AHU_BSPC_DXSC_ECON_EFSS_EFVSC_FDPM_SFSS3X_SFVSC2X_SSPC:
  guid: "a524fcf1-fbb5-4106-9d19-31f39db33e7a"
  description: "Multi-zone AHU."
  is_canonical: true
  implements:
  - AHU
  - BSPC
  - DXSC
  - ECON
  - EFSS
  - EFVSC
  - FDPM
  - SFSS3X
  - SFVSC2X
  - SSPC


AHU_BSPC_CHWSC_ECON_EFSS_EFVSC_OAFMC_SFSS_SFVSC_SSPC:
  guid: "a49081e5-d843-4182-abe1-4cfe3bbb0ddb"
  description: "Multi-zone AHU."
  is_canonical: true
  implements:
  - AHU
  - BSPC
  - CHWSC
  - ECON
  - EFSS
  - EFVSC
  - OAFMC
  - SFSS
  - SFVSC
  - SSPC

AHU_BSPC_DX4SC_ECON_EFSS_EFVSC_SARC_SFSS_SFVSC_SSPC:
  guid: "ef3f5eba-7b89-4b29-a3d1-bed4d1aaf3db"
  description: "Multi-zone AHU."
  is_canonical: true
  implements:
  - AHU
  - BSPC
  - DX4SC
  - ECON
  - EFSS
  - EFVSC
  - SARC
  - SFSS
  - SFVSC
  - SSPC

AHU_BSPC_DX3SC_ECON_EFSS_EFVSC_SARC_SFSS_SFVSC_SSPC_EDM_RHM_RCKTM2X_CFCM4X:
  guid: "4e6d95c5-0e95-4f5c-9bb1-a885fc8d8df9"
  description: "Multi-zone AHU with exhaust air damper monitoring, return air humidity monitoring, 2-circuit refrigerant monitoring and condenser fan monitoring"
  is_canonical: true
  implements:
  - AHU
  - BSPC
  - DX3SC
  - ECON
  - EFSS
  - EFVSC
  - SARC
  - SFSS
  - SFVSC
  - SSPC
  - EDM
  - RHM
  - RCKTM2X
  - CFCM4X

AHU_BSPC_DX4SC_ECON_EFSS_EFVSC_HWSC_SFSS_SFVSC_SSPC:
  guid: "980f6cbc-80ec-4a38-8e06-d38478ff3bdb"
  description: "Multi-zone AHU."
  is_canonical: true
  implements:
  - AHU
  - BSPC
  - DX4SC
  - ECON
  - EFSS
  - EFVSC
  - HWSC
  - SFSS
  - SFVSC
  - SSPC

AHU_BSPC_DX2SC_ECON_EFSS_EFVSC_OAFMC_SFSS_SFVSC_SSPC:
  guid: "e809e4f4-ab23-49b7-a742-da76a8622a54"
  description: "Multi-zone AHU."
  is_canonical: true
  implements:
  - AHU
  - BSPC
  - DX2SC
  - ECON
  - EFSS
  - EFVSC
  - OAFMC
  - SFSS
  - SFVSC
  - SSPC

AHU_CHWSC_ECON_EFSS_EFVSC_FDPM_RFC_SFSS_SFVSC_SSPC:
  guid: "577c3da6-94da-4e22-a029-6c74119a7c3d"
  description: "Multi-zone AHU."
  is_canonical: true
  implements:
  - AHU
  - CHWSC
  - ECON
  - EFSS
  - EFVSC
  - FDPM
  - RFC
  - SFSS
  - SFVSC
  - SSPC

AHU_BSPC_DX4SC_ECONM_EFSS_EFVSC_OAFMC_SFSS_SFVSC_SSPC:
  guid: "4a9f69bb-5f8b-41aa-aa92-3e4f85dd5bf8"
  description: "Multi-zone AHU."
  is_canonical: true
  implements:
  - AHU
  - BSPC
  - DX4SC
  - ECONM
  - EFSS
  - EFVSC
  - OAFMC
  - SFSS
  - SFVSC
  - SSPC

AHU_BSPC_CHWSC_ECON_EFSS_OAFMC_SARC_SFSS_SFVSC_SSPC:
  guid: "d6ce2c49-db4f-486a-8850-39f898dba743"
  description: "Multi-zone AHU."
  is_canonical: true
  implements:
  - AHU
  - BSPC
  - CHWSC
  - ECON
  - EFSS
  - OAFMC
  - SARC
  - SFSS
  - SFVSC
  - SSPC

AHU_BSPC_DX4SC_ECON_EFSS_OAFMC_SARC_SFSS_SFVSC_SSPC:
  guid: "3577afab-0425-44f4-b776-b561d85b046a"
  description: "Multi-zone AHU."
  is_canonical: true
  implements:
  - AHU
  - BSPC
  - DX4SC
  - ECON
  - EFSS
  - OAFMC
  - SARC
  - SFSS
  - SFVSC
  - SSPC

AHU_BSPC_CHWSC_ECON_EFSS_EFVSC_MOAFC_SARC_SFSS_SFVSC_SSPC:
  guid: "3daa60e5-f928-47c7-b6bc-b952235f2652"
  description: "Multi-zone AHU."
  is_canonical: true
  implements:
  - AHU
  - BSPC
  - CHWSC
  - ECON
  - EFSS
  - EFVSC
  - MOAFC
  - SARC
  - SFSS
  - SFVSC
  - SSPC

AHU_BSPC_DX4SC_ECON_EFSS_EFVSC_HWSC_SARC_SFSS_SFVSC_SSPC:
  guid: "67b635b1-d1af-4441-940a-fd9ea088e6ff"
  description: "Multi-zone AHU."
  is_canonical: true
  implements:
  - AHU
  - BSPC
  - DX4SC
  - ECON
  - EFSS
  - EFVSC
  - HWSC
  - SARC
  - SFSS
  - SFVSC
  - SSPC

AHU_BSPC_CHWSC_ECON_EFSS4X_EFVSC4X_FDPM_HWSC_SFSS2X_SFVSC2X_SSPC:
  guid: "bd1c5457-585c-40ec-a919-12a7c0ce5faa"
  description: "Multi-zone AHU."
  is_canonical: true
  implements:
  - AHU
  - BSPC
  - CHWSC
  - ECON
  - EFSS4X
  - EFVSC4X
  - FDPM
  - HWSC
  - SFSS2X
  - SFVSC2X
  - SSPC


AHU_BSPC_CHWSC_ECON_EFSS3X_EFVSC3X_MOAFC_SARC_SFSS2X_SFVSC2X_SSPC:
  guid: "35bbc7a3-828b-49cb-bfaa-baf1e6ab855c"
  description: "Multi-zone AHU."
  is_canonical: true
  implements:
  - AHU
  - BSPC
  - CHWSC
  - ECON
  - EFSS3X
  - EFVSC3X
  - MOAFC
  - SARC
  - SFSS2X
  - SFVSC2X
  - SSPC

AHU_BPC_CHWSC_ECONM_EFSS4X_EFVSC4X_FDPM_HWSC_MOAFC_SFSS2X_SFVSC2X_SSPC:
  guid: "629577a8-3583-4fd4-86f7-3be67e08399b"
  description: "Multi-zone AHU."
  is_canonical: true
  implements:
  - AHU
  - BPC
  - CHWSC
  - ECONM
  - EFSS4X
  - EFVSC4X
  - FDPM
  - HWSC
  - MOAFC
  - SFSS2X
  - SFVSC2X
  - SSPC

AHU_BSPC_CO2M_DX4SC_ECON_EFSS_EFVSC_FDPM4X_HTSC_MOAFC_OAFC_SFSS_SFVSC_SSPC:
  guid: "3bd06ead-f794-4bd3-8388-f1d2a6dc3868"
  description: "Multi-zone AHU."
  is_canonical: true
  implements:
  - AHU
  - BSPC
  - CO2M
  - DX4SC
  - ECON
  - EFSS
  - EFVSC
  - FDPM4X
  - HTSC
  - MOAFC
  - OAFC
  - SFSS
  - SFVSC
  - SSPC

AHU_BSPC_CHWSC_ECON_EFSS_EFSS4X_EFVSC_EFVSC4X_FDPM_HWSC_MOAFC_SFSS2X_SFVSC2X_SSPC:
  guid: "d663e5cf-f848-4bf1-8523-a5a4da8fca61"
  description: "Multi-zone AHU with multiple supply/exhaust fans."
  is_canonical: true
  implements:
  - AHU
  - BSPC
  - CHWSC
  - ECON
  - EFSS
  - EFSS4X
  - EFVSC
  - EFVSC4X
  - FDPM
  - HWSC
  - MOAFC
  - SFSS2X
  - SFVSC2X
  - SSPC



AHU_BSPC_ECON_EFSS_SFSS_SFVSC_SSPC:
  guid: "700607e5-6200-4401-880e-ccb125ba0b89"
  description: "Multi-zone AHU."
  is_canonical: true
  implements:
  - AHU
  - BSPC
  - ECON
  - EFSS
  - SFSS
  - SFVSC
  - SSPC

AHU_DXSC_ECON_EFSS_HWSC_SFSS_SFVSC:
  guid: "8e552330-ba1c-4a80-92e6-af5491a72b31"
  description: "Multi-zone AHU."
  is_canonical: true
  implements:
  - AHU
  - DXSC
  - ECON
  - EFSS
  - HWSC
  - SFSS
  - SFVSC

AHU_BSPC_ECON_EFSS_SARC_SFSS_SFVSC_SSPC:
  guid: "2d16690c-e66e-421e-90fd-74d00885d25f"
  description: "Multi-zone AHU."
  is_canonical: true
  implements:
  - AHU
  - BSPC
  - ECON
  - EFSS
  - SARC
  - SFSS
  - SFVSC
  - SSPC

AHU_BSPC_DX3SC_ECONM_EFSS_EFVSC_HTSC_SFSS_SFVSC_SSPC:
  guid: "89bf9c59-7157-4445-9be6-c7cfdef626c7"
  description: "Multi-zone AHU."
  is_canonical: true
  implements:
  - AHU
  - BSPC
  - DX3SC
  - ECONM
  - EFSS
  - EFVSC
  - HTSC
  - SFSS
  - SFVSC
  - SSPC

AHU_BSPC_DX4SC_ECONM_EFSS_EFVSC_OAFC_SARC_SFSS_SFVSC_SSPC:
  guid: "120d5b81-4821-4c0f-a400-3e4cbf9d326d"
  description: "Multi-zone AHU."
  is_canonical: true
  implements:
  - AHU
  - BSPC
  - DX4SC
  - ECONM
  - EFSS
  - EFVSC
  - OAFC
  - SARC
  - SFSS
  - SFVSC
  - SSPC

AHU_BSPC_CHWSC_ECON_EFSS_EFVSC_HWSC_PHWSC_SFSS_SFVSC_SSPC:
  guid: "a10c6ffe-8f75-4d43-995a-631cd0a7032f"
  description: "Multi-zone AHU."
  is_canonical: true
  implements:
  - AHU
  - BSPC
  - CHWSC
  - ECON
  - EFSS
  - EFVSC
  - HWSC
  - PHWSC
  - SFSS
  - SFVSC
  - SSPC

AHU_BSPC_DX4SC_ECON_EFSS_EFVSC_MOAFC_SFSS_SFVSC_SSPC_STC:
  guid: "7c3271d0-95ee-4401-860c-bf8df8f17b22"
  description: "Multi-zone AHU with minimum ventilation control."
  is_canonical: true
  implements:
  - AHU
  - BSPC
  - DX4SC
  - ECON
  - EFSS
  - EFVSC
  - MOAFC
  - SFSS
  - SFVSC
  - SSPC
  - STC

AHU_DX2SC_ECONM_EFSS_SARC_SFSS_SFVSC_SSPC:
  guid: "b7f4aa3e-706b-4961-b911-1c29a8fb0fd6"
  description: "Multi-zone AHU with two-stage DX cooling, economizer mode control & supply air reset control."
  is_canonical: true
  implements:
  - AHU
  - DX2SC
  - ECONM
  - EFSS
  - SARC
  - SFSS
  - SFVSC
  - SSPC

AHU_DX2SC_ECONM_EFSS_SARC_SFC_SFSS_SFVSC_SSPC:
  guid: "43567299-cca7-4ac0-8259-125609ec6cb3"
  description: "Multi zone unit with 2-stage compressor."
  is_canonical: true
  implements:
  - AHU
  - DX2SC
  - ECONM
  - EFSS
  - SARC
  - SFC
  - SFSS
  - SFVSC
  - SSPC

AHU_BSPC_DX4SC_ECONM_EDPM_EFSS_EFVSC_SFSS_SFVSC_SSPC_STC:
  guid: "bd225999-9e48-439b-ae4d-9504a91c16e9"
  description: "Multi-zone AHU with exhaust damper monitoring"
  is_canonical: true
  implements:
  - AHU
  - BSPC
  - DX4SC
  - ECONM
  - EDPM
  - EFSS
  - EFVSC
  - SFSS
  - SFVSC
  - SSPC
  - STC

AHU_CHWSC_ECONM_FDPM_MOAFC_SFSS2X_SFVSC2X_SSPC_SARC:
  guid: "c93df86e-2592-480a-92aa-806eab3d2a20"
  description: "Multi-zone AHU with dual fans, static control and filter monitoring."
  is_canonical: true
  implements:
  - AHU
  - CHWSC
  - ECONM
  - FDPM
  - MOAFC
  - SFSS2X
  - SFVSC2X
  - SSPC
  - SARC

AHU_CHWSC_ECONM_FDPM_HWSC_SFSS_STC:
  guid: "85cb71cb-8e2a-463f-affe-6df8b3a2c81c"
  description: "Multi-zone AHU."
  is_canonical: true
  implements:
  - AHU
  - CHWSC
  - ECONM
  - FDPM
  - HWSC
  - SFSS
  - STC

AHU_CHWSC_ECONM_FDPM_HWSC_SFSS_SFVSC_SSPC_SARC:
  guid: "2f8c18be-23c4-4fdc-a7af-4a90e9a93e9d"
  description: "Multi-zone AHU."
  is_canonical: true
  implements:
  - AHU
  - CHWSC
  - ECONM
  - FDPM
  - HWSC
  - SFSS
  - SFVSC
  - SSPC
  - SARC


AHU_EDBPC_DX4SC_ECONM_EFSS_EFVSC_SFSS_SFVSC_SARC_SSPC:
  guid: "9d123538-8cb1-4ad7-b712-4cce9693caaf"
  description: "Multi-zone AHU."
  is_canonical: true
  implements:
  - AHU
  - EDBPC
  - DX4SC
  - ECONM
  - EFSS
  - EFVSC
  - SFSS
  - SFVSC
  - SARC
  - SSPC

AHU_BSPC_DX4SC_ECONM_EFSS_SARC_SFSS_SFVSC_SSPC:
  guid: "b1ee5cc8-502a-48b1-8a14-2ca7392a93f3"
  description: "Multi-zone AHU."
  is_canonical: true
  implements:
  - AHU
  - BSPC
  - DX4SC
  - ECONM
  - EFSS
  - SARC
  - SFSS
  - SFVSC
  - SSPC


AHU_BSPC_DX4SC_ECON_EFSS_SFSS_SFVSC_SSPC_HWSC:
  guid: "55eacfaf-cffe-4532-b274-d935ab534f22"
  description: "Multi-zone AHU."
  is_canonical: true
  implements:
  - AHU
  - BSPC
  - DX4SC
  - ECON
  - EFSS
  - SFSS
  - SFVSC
  - SSPC
  - HWSC

AHU_BSPC_DX4SC_ECONM_EFSS_EFVSC_SFSS2X_SFVSC2X_SSPC_SARC:
  guid: "271e95a7-ff11-4e33-816d-7050e313fa6e"
  description: "Multi-zone AHU."
  is_canonical: true
  implements:
  - AHU
  - BSPC
  - DX4SC
  - ECONM
  - EFSS
  - EFVSC
  - SFSS2X
  - SFVSC2X
  - SSPC
  - SARC

AHU_CHWSC_HWSC_SFSS_SFVSC_SSPC:
  guid: "82fc8cfc-9fc1-407c-8842-d71d3c0431c2"
  description: "Multi-zone AHU."
  is_canonical: true
  implements:
  - AHU
  - CHWSC
  - HWSC
  - SFSS
  - SFVSC
  - SSPC

AHU_BSPC_DFSS_DSP_DX4DC_HWDC_ECONM_EFSS:
  guid: "3a816efd-4775-41f3-90b1-702b8871fe0d"
  description: "Single zone AHU."
  is_canonical: true
  implements:
  - AHU
  - BSPC
  - DFSS
  - DSP
  - DX4DC
  - HWDC
  - ECONM
  - EFSS

AHU_DFSS_DSP_DX3ZC_ECONZ:
  guid: "6e3fe994-8012-453b-9bf5-9e9f74b60860"
  description: "Single zone AHU."
  is_canonical: true
  implements:
  - AHU
  - DFSS
  - DSP
  - DX3ZC
  - ECONZ

AHU_DFSS_DFVSC_DSP_DX3ZC_ECONZ_HT3ZC:
  guid: "80df4e5f-eb0b-4383-9b82-4c4c814986c5"
  description: "Single zone AHU with three-stage DX cooling and three-stage heating."
  is_canonical: true
  implements:
  - AHU
  - DFSS
  - DFVSC
  - DSP
  - DX3ZC
  - ECONZ
  - HT3ZC

AHU_DX4SC_ECONM_EFSS_EFVSC_SFSS_SFVSC_SSPC:
  guid: "5326bea5-131d-4b0d-b2fb-1b324264aa12"
  description: "Multi-zone AHU."
  is_canonical: true
  implements:
  - AHU
  - DX4SC
  - ECONM
  - EFSS
  - EFVSC
  - SFSS
  - SFVSC
  - SSPC

AHU_DX4ZC_DFSS_DFVSC_EFSS_EFVSC_DSP_ECONZ:
  guid: "6d4c4f20-58c1-474d-a65b-6f15b272ec1a"
  description: "Single zone AHU, four-stage DX cooling."
  is_canonical: true
  implements:
  - AHU
  - DX4ZC
  - DFSS
  - DFVSC
  - EFSS
  - EFVSC
  - DSP
  - ECONZ

AHU_CO2C_DFSS_DFVSC_EFSS_EFVSC_DX2ZC_ECONZ_HTZC:
  guid: "86ce6d35-7fad-4598-aa62-33b5b00e9ca1"
  description: "Single zone AHU."
  is_canonical: true
  implements:
  - AHU
  - CO2C
  - DFSS
  - DFVSC
  - EFSS
  - EFVSC
  - DX2ZC
  - ECONZ
  - HTZC

AHU_BSPC_DX6SC_ECON_EFSS_EFVSC_SFSS_SFVSC_SSPC_SARC:
  guid: "e89c239b-2c41-40cf-999e-c8eac8d3ce23"
  description: "Multi-zone AHU."
  is_canonical: true
  implements:
  - AHU
  - BSPC
  - DX6SC
  - ECON
  - EFSS
  - EFVSC
  - SFSS
  - SFVSC
  - SSPC
  - SARC

AHU_BSPC_DX5SC_ECON_EFSS_EFVSC_SFSS_SFVSC_SSPC_SARC:
  guid: "21622d57-a653-4993-a64c-51be725a86d7"
  description: "Multi-zone AHU."
  is_canonical: true
  implements:
  - AHU
  - BSPC
  - DX5SC
  - ECON
  - EFSS
  - EFVSC
  - SFSS
  - SFVSC
  - SSPC
  - SARC

AHU_BSPC_DXSC_ECON_EFSS_SFSS_SFVSC_SSPC_SARC:
  guid: "62f71a8a-6f53-43d3-88b3-39aa8f81602e"
  description: "Multi-zone AHU."
  is_canonical: true
  implements:
  - AHU
  - BSPC
  - DXSC
  - ECON
  - EFSS
  - SFSS
  - SFVSC
  - SSPC
  - SARC

AHU_CO2M_DFSS_DFVSC_DSP_DXZC_ECOND_EFSS_EFVSC_HTZC:
  guid: "28b2e224-15c8-40f4-9992-d00688dc3faa"
  description: "Single zone AHU."
  is_canonical: true
  implements:
  - AHU
  - CO2M
  - DFSS
  - DFVSC
  - DSP
  - DXZC
  - ECOND
  - EFSS
  - EFVSC
  - HTZC

AHU_BSPC_DXSC_ECON_EFSS_EFVSC_SFSS_SFVSC_SSPC_SARC:
  guid: "a3b973fc-b763-48c9-938e-c3fb4ff09b11"
  description: "Multi-zone AHU."
  is_canonical: true
  implements:
  - AHU
  - BSPC
  - DXSC
  - ECON
  - EFSS
  - EFVSC
  - SFSS
  - SFVSC
  - SSPC
  - SARC

AHU_ZSPC_CHWDC_CSP_ECONMD_DFSS_DFVSC_HWDC:
  guid: "e0eadf0d-ea13-4d5d-8c35-0ca458d65dba"
  description: "Single zone unit with dehumidifcation CHW coil"
  is_canonical: true
  implements:
  - AHU
  - ZSPC
  - CHWDC
  - CSP
  - ECONMD
  - DFSS
  - DFVSC
  - HWDC


AHU_DX2DSPRTC_SFSS_VOADM_ZHDHC_SSPC_STM_BYPDM:
  guid: "89de444e-f12a-48bc-b428-d309ce58c2de"
  description: "Multi-zone AHU with dual setpoint return air temperature control"
  is_canonical: true
  implements:
  - AHU
  - DX2DSPRTC
  - SFSS
  - VOADM
  - ZHDHC
  - SSPC
  - STM
  - BYPDM


AHU_CHW2XSC_ECON_ED_EFSS2X_EFVSC2X_HWSC_SFSS2X_SFVSC2X_SHM_RHM_SARC_SFM_SSPC_ZSPC_RSPC_RFC:
  guid: "02a87b43-d806-4cf4-8dda-023bf8e9220c"
  description: "Multi zone lab unit with two CHW and HW coils"
  is_canonical: true
  implements:
  - AHU
  - CHW2XSC
  - ECON
  - ED
  - EFSS2X
  - EFVSC2X
  - HWSC
  - SFSS2X
  - SFVSC2X
  - SHM
  - RHM
  - SARC
  - SFM
  - SSPC
  - ZSPC
  - RSPC
  - RFC

AHU_ECON_DFSS_DFVSC_DSP_HWZC_CHWZC_CO2C:
  guid: "b1ec595a-5f57-4bd7-8815-4e1ec85796fb"
  description: "Hydronic variable speed fan coil with cooling and heating (zone temp control)."
  is_canonical: true
  implements:
  - ECOND
  - DFSS
  - DFVSC
  - DSP
  - HWZC
  - CHWZC
  - CO2C

AHU_DFSS_DFVSC_DSP_HWZC_CHWZC_ECONZ_CO2C:
  guid: "16f573dd-efe0-4c96-b918-3ed39b5dca3e"
  description: "Hydronic variable speed fan coil with cooling and heating (zone temp control) and direct CO2 control."
  is_canonical: true
  implements:
  - AHU
  - DFSS
  - DFVSC
  - DSP
  - HWZC
  - CHWZC
  - ECONZ
  - CO2C

AHU_BYPSSPC_DX2SC_ECON_EFSS_HT2SC_SFSS_SARC:
  guid: "423afafb-9491-47d7-bd55-a968195717fd"
  description: "Air handler with bypass damper static control, two-stage DX cooling, two-stage heating, and supply air reset control."
  is_canonical: true
  implements:
  - AHU
  - BYPSSPC
  - DX2SC
  - ECON
  - EFSS
  - HT2SC
  - SFSS
  - SARC

AHU_DFSS_DFVSC_DSP_DX3ZC_ECONZ_HT2ZC:
  guid: "4a017e57-cad4-4633-aa25-702403311920"
  description: "Single-zone AHU with dual setpoint control, 3-stage cooling, 2-stage heating"
  is_canonical: true
  implements:
  - AHU
  - DFSS
  - DFVSC
  - DSP
  - DX3ZC
  - ECONZ
  - HT2ZC

AHU_DFSS_DFVSC_DSP_DX3ZC_ECONZ:
  guid: "dd4fd722-50e6-41f9-97dc-533de754f31d"
  description: "Single-zone AHU with 3-stage cooling"
  is_canonical: true
  implements:
  - AHU
  - DFSS
  - DFVSC
  - DSP
  - DX3ZC
  - ECONZ

AHU_BYPSSPC_DX3SC_ECON_HT2SC_SFSS_SFVSC:
  guid: "4557f283-0aae-4af8-9ea8-854147da6962"
  description: "Multi-zone AHU with bypass staic control, 3-stage cooling, 2-stage heating"
  is_canonical: true
  implements:
  - AHU
  - BYPSSPC
  - DX3SC
  - ECON
  - HT2SC
  - SFSS
  - SFVSC

AHU_DFVSC_ZTC_RTM_DTM_HPZTC_CWDT_CO2C_OADM_FDPM_AHAC_WLDS:
  guid: "2d143156-0001-496b-8413-a56cf51bdcf6"
  description: "Single zone variable speed water cooled heat pump with CO2 override, after hours override and leak detection"
  is_canonical: true
  implements:
  - AHU
  - DFVSC
  - ZTC
  - RTM
  - DTM
  - HPZTC
  - CWDT
  - CO2C
  - OADM
  - FDPM
  - AHAC
  - SAFETY/WLDS

AHU_DFVSC_ZTC_RTM_DTM_HPZTC_CWDT_CO2C_OAFC_FDPM_AHAC_WLDS:
  guid: "f26ea3c9-14d1-46fd-b91c-2188bb52fbcd"
  description: "Single zone variable speed water cooled heat pump with CO2 override, filter monitoring, after hours override and leak detection"
  is_canonical: true
  implements:
  - AHU
  - DFVSC
  - ZTC
  - RTM
  - DTM
  - HPZTC
  - CWDT
  - CO2C
  - OAFC
  - FDPM
  - AHAC
  - SAFETY/WLDS

AHU_DFVSC_ZTC_RTM_DTM_HPZTC_CWDT_CO2C_OAFC_AHAC_WLDS:
  guid: "83b4ebbd-6c0a-407b-9a22-1748b55d2894"
  description: "Single zone variable speed water cooled heat pump with CO2 override, after hours override and leak detection"
  is_canonical: true
  implements:
  - AHU
  - DFVSC
  - ZTC
  - RTM
  - DTM
  - HPZTC
  - CWDT
  - CO2C
  - OAFC
  - AHAC
  - SAFETY/WLDS
  
AHU_DFVSC_ZTC_RTM_DTM_HPZTC_CWDT_CO2C_OADM_FDPM_AHAC:
  guid: "01979cce-71eb-4aba-8a96-3a1e9936870d"
  description: "Single zone variable speed water cooled heat pump with CO2 override and after hours override"
  is_canonical: true
  implements:
  - AHU
  - DFVSC
  - ZTC
  - RTM
  - DTM
  - HPZTC
  - CWDT
  - CO2C
  - OADM
  - FDPM
  - AHAC

AHU_DFVSC_ZTC_RTM_DTM_HPZTC_CWDT_CO2C_OAFC_FDPM_AHAC:
  guid: "bb551a56-3c80-4993-ad96-8d039af5195f"
  description: "Single zone variable speed water cooled heat pump with CO2 override, filter monitoring and after hours override"
  is_canonical: true
  implements:
  - AHU
  - DFVSC
  - ZTC
  - RTM
  - DTM
  - HPZTC
  - CWDT
  - CO2C
  - OAFC
  - FDPM
  - AHAC

AHU_DFVSC_ZTC_RTM_DTM_HPZTC_CWDT_CO2C_OAFC_AHAC:
  guid: "3e72c6d2-3428-4b09-8499-d9071f52a190"
  description: "Single zone variable speed water cooled heat pump with CO2 override and after hours override"
  is_canonical: true
  implements:
  - AHU
  - DFVSC
  - ZTC
  - RTM
  - DTM
  - HPZTC
  - CWDT
  - CO2C
  - OAFC
  - AHAC

AHU_SS_SSPC_CHWVM_HWVM_STM_FDPM_OA:
  guid: "34250588-6c39-4b84-b890-701048abcb3b"
  description: "AHU for preconditioning supply air"
  is_canonical: true
  implements:
  - AHU
  - SS
  - SSPC
  - CHWVM
  - HWVM
  - STM
  - FDPM
  - OA

AHU_SS_SSPC_CHWVM_HWVM_STM_OA:
  guid: "b69a79eb-7900-4f95-922d-edbe4c51b1ab"
  description: "AHU for preconditioning supply air"
  is_canonical: true
  implements:
  - AHU
  - SS
  - SSPC
  - CHWVM
  - HWVM
  - STM
  - OA

AHU_SFVSC_SSPC_STC_CHWSC_ECON_FDPM:
  guid: "b5411ff8-9082-4d83-bd1a-67c243821d1c"
  description: "AHU with supply fan speed control, supply temperature control and filter monitoring."
  is_canonical: true
  implements:
  - AHU
  - SFVSC
  - SSPC
  - STC
  - CHWSC
  - ECON
  - FDPM

AHU_SFVSC_SSPC_STC_CHWSC_ECON:
  guid: "4f2e07aa-1353-4e60-892b-d2c9fe5dde5b"
  description: "AHU with supply fan speed control, and supply temperature control."
  is_canonical: true
  implements:
  - AHU
  - SFVSC
  - SSPC
  - STC
  - CHWSC
  - ECON

AHU_DFFC_ZTC_CHWZTC_HWZTC_ECONZ_DTM_RTM_CO2C_FDPM_AHAC:
  guid: "0ce5a99f-e424-4fad-a584-04b12bdc93d4"
  description: "Single zone AHU with zone temperature and CO2 control, and filter monitoring."
  is_canonical: true
  implements:
  - AHU
  - DFFC
  - ZTC
  - CHWZTC
  - HWZTC
  - DTM
  - RTM
  - CO2C
  - FDPM
  - ECONZ
  - AHAC

AHU_DFFC_ZTC_CHWZTC_HWZTC_ECONZ_DTM_RTM_CO2C_AHAC:
  guid: "6b07bf60-15f0-4098-816f-4b64c502edad"
  description: "Single zone AHU with zone temperature and CO2 control."
  is_canonical: true
  implements:
  - AHU
  - DFFC
  - ZTC
  - CHWZTC
  - HWZTC
  - DTM
  - RTM
  - CO2C
  - ECONZ
  - AHAC

AHU_RTC_RHC_FDPM_REFM_WLDS:
  description: "AHU with return temperature and humidity control, filter monitoring, and refrigerant and water leak monitoring. "
  guid: "0fa6f1e1-279d-44e3-a865-e9ed8cbbd7f2"
  is_canonical: true
  implements:
  - AHU
  - RTC
  - RHC
  - FDPM
  - REFM
  - SAFETY/WLDS

AHU_RTC_RHC_OAFM_WLDS:
  guid: "b5ee8bfa-4594-4a3e-bb71-99ac68e8777b"
  description: "AHU with return temperature and humidity control, and water leak monitoring. "
  is_canonical: true
  implements:
  - AHU
  - RTC
  - RHC
  - OAFM
  - SAFETY/WLDS

AHU_DFSS_UV_H3X_DTC_DFVSFC_CHWVM:
  guid: "f728c3c0-68a0-41c0-9455-b3bef6ab2ea7"
  description: "AHU with discharge air/fan, chilled water valve and UV lamp operation."
  is_canonical: true
  implements:
  - AHU
  - UV
  - H3X
  - DTC
  - DFVSFC
  - CHWVM
  - DFSS
  opt_uses:
  - control_status
  - lost_power_alarm
  - filter_alarm
  - control_mode
  - run_mode
  - schedule_run_command
  - discharge_air_flowrate_status

AHU_DFSS_DTC_DFVSFC_CHWVM_RTM:
  guid: "35db0d81-5419-41fb-a092-7930e51913b1"
  description: "AHU with discharge air/fan and chilled water valve operation."
  is_canonical: true
  implements:
  - AHU
  - DFSS
  - DTC
  - DFVSFC
  - CHWVM
  - RTM
  opt_uses:
  - control_status
  - lost_power_alarm
  - filter_alarm
  - control_mode
  - run_mode
  - schedule_run_command
  - smoke_alarm
  - discharge_air_flowrate_status
  - leaving_cooling_coil_temperature_sensor
  - entering_cooling_coil_temperature_sensor

AHU_DFSS_DTC_CHWVM_RTM:
  guid: "bbe3f3af-b201-499a-a0c6-29a89b05b3cb"
  description: "AHU with discharge air and chilled water valve operation."
  is_canonical: true
  implements:
  - AHU
  - DFSS
  - DTC
  - CHWVM
  - RTM
  opt_uses:
  - lost_power_alarm
  - discharge_air_flowrate_status
  - filter_alarm
  - control_mode
  - run_mode
  - schedule_run_command
  - smoke_alarm
  - entering_cooling_coil_temperature_sensor
  - leaving_cooling_coil_temperature_sensor
  - control_status

AHU_CHWDT_CHWVM_CLPM_DFSS_CHWZTC:
  guid: "c212dd9f-86f3-40c5-9118-da4b8dfabf7d"
  description: "AHU with chilled water valve operation and discharge fan operation. Chilled return/supply temp and zone air temp monitoring."
  is_canonical: true
  implements:
  - AHU
  - CHWDT
  - CHWVM
  - CLPM
  - DFSS
  - CHWZTC
  opt_uses:
  - discharge_air_flowrate_status
  - filter_differential_pressure_status
  - lost_power_alarm
  - filter_alarm
  - control_mode
  - run_mode
  - schedule_run_command
  - smoke_alarm
  - control_status

AHU_DFVSFC_CHWVM_CLPM_DTC_UV_CO2C_MTM_OAMC_RHM_CHWDT_RTC:
  guid: "06dead81-fe4d-4b61-b1d2-08ad5d98485f"
  description: "AHU with discharge air, chilled water valve, discharge air/fan, CO2, UV and chilled supply/return water operation."
  is_canonical: true
  implements:
  - AHU
  - DFVSFC
  - CHWVM
  - CLPM
  - DTC
  - UV
  - CO2C
  - MTM
  - OAMC
  - RHM
  - CHWDT
  - DFSS
  - RTC
  opt_uses:
  - discharge_air_flowrate_status
  - control_status
  - filter_differential_pressure_status
  - lost_power_alarm
  - filter_alarm
  - control_mode
  - run_mode
  - schedule_run_command
  - smoke_alarm

AHU_DTC_DFSS_CHWVM_CLPM_CHWDT_CO2C_UV:
  guid: "2a808dda-a383-4840-b677-96c5feaa4968"
  description: "AHU with discharge air, chilled water valve, discharge air/fan, CO2, UV and chilled supply/return water operation."
  is_canonical: true
  implements:
  - AHU
  - DTC
  - DFSS
  - CHWVM
  - CLPM
  - CHWDT
  - CO2C
  - UV
  opt_uses:
  - filter_differential_pressure_status
  - discharge_air_flowrate_status
  - discharge_air_flowrate_sensor
  - filter_alarm
  - control_mode
  - run_mode
  - smoke_alarm
  - control_status

AHU_DTC_CHWVM_H3X_OAMC_DFVSFC_UV_CO2C2X_ZHM_ZTM:
  guid: "076016fc-dbc9-45e7-a5a9-d94b607e1fb8"
  description: "AHU with discharge air, chilled water valve, outside air, discharge air/fan, CO2, heater, UV and chilled supply/return water operation."
  is_canonical: true
  implements:
  - AHU
  - DTC
  - CHWVM
  - H3X
  - OAMC
  - DFVSFC
  - UV
  - CO2C2X
  - ZHM
  - ZTM
  uses:
  - discharge_air_damper_percentage_command
  opt_uses:
  - discharge_air_flowrate_status
  - filter_differential_pressure_status
  - filter_alarm
  - control_mode
  - run_mode
  - discharge_fan_lost_power_alarm
  - smoke_alarm
  - control_status

AHU_CHWDT_CHWVM_CLPM_STC_SFSS_UV_CO2C:
  guid: "e8cce52e-04a5-492a-b5ab-4b5fe56c1375"
  description: "AHU with supply air, chilled water valve, outside air, supply air/fan, CO2, heater, UV and chilled supply/return water operation."
  is_canonical: true
  implements:
  - AHU
  - CHWDT
  - CHWVM
  - CLPM
  - STC
  - SFSS
  - UV
  - CO2C
  opt_uses:
  - filter_differential_pressure_status
  - filter_alarm
  - control_mode
  - run_mode
  - smoke_alarm
  - supply_fan_lost_power_alarm
  - supply_air_flowrate_status
  - control_status

AHU_BSPC_DX4SC_ECONM_EDPM_EFSS_EFVSC_SFSS_SFVSC_SSPC_STC_SSPCSCM_STCSCM:
  guid: "c88eb0a3-2261-4323-aea4-a808617ef9a5"
  description: "Multi-zone AHU with supply temperature and pressure control with supervisor control mode types (machine learning)."
  is_canonical: true
  implements:
  - AHU_BSPC_DX4SC_ECONM_EDPM_EFSS_EFVSC_SFSS_SFVSC_SSPC_STC
  - SSPCSCM
  - STCSCM
  opt_uses:
  - supervisor_run_command
  - run_command

AHU_BSPC_DX3SC_ECON_EFSS_EFVSC_SFSS_SFVSC_SSPC_STC_REFSM2X_REFPM2X:
  guid: "c68bdcfb-13f5-4b79-b045-43ea066a4374"
  description: "Multi-zone AHU with two-circuit refrigeration monitoring and supply air temperature and pressure control."
  is_canonical: true
  implements:
  - AHU
  - BSPC
  - DX3SC
  - ECON
  - EFSS
  - EFVSC
  - SFSS
  - SFVSC
  - SSPC
  - STC
  - REFSM2X
  - REFPM2X

AHU_BSPC_DX3SC_ECON_EFSS_EFVSC_SFSS_SFVSC_SSPC_STC_REFSM2X_REFPM2X_SSPCSCM_STCSCM:
  guid: "53e23c40-a7c2-4083-aeed-61e7a78174ca"
  description: "Multi-zone AHU with refrigeration monitoring and supply air temperature and pressure control with supervisor control mode types (machine learning)."
  is_canonical: true
  implements:
  - AHU_BSPC_DX3SC_ECON_EFSS_EFVSC_SFSS_SFVSC_SSPC_STC_REFSM2X_REFPM2X
  - SSPCSCM
  - STCSCM
  opt_uses:
  - supervisor_run_command
  - run_command

AHU_BSPC_CHWSC_ECON_EFSS_EFVSC_HWSC_SFSS_SFVSC_SHC_SSPC:
  guid: "9ec76470-522c-46df-b283-7cd3d1706db0"
  description: "Multi-zone AHU with chilled and heating water coils and supply air humidity control."
  is_canonical: true
  implements:
  - AHU
  - BSPC
  - CHWSC
  - ECON
  - EFSS
  - EFVSC
  - HWSC
  - SFSS
  - SFVSC
  - SHC
  - SSPC

AHU_BSPC_DX4SC_ECON_EFSS_EFVSC_HW2SC_SARC_SFSS_SFVSC_SSPC:
  guid: "59cc3f42-fb1e-4bfd-9e15-c17d2b3d8c82"
  description: "Multi-zone AHU with two heating water coils."
  is_canonical: true
  implements:
  - AHU
  - BSPC
  - DX4SC
  - ECON
  - EFSS
  - EFVSC
  - HW2SC
  - SARC
  - SFSS
  - SFVSC
  - SSPC

AHU_DX6SC_CHWSC_ECON_EFSS2X_EFVSC2X_HWSC_SFSS2X_SFVSC2X_SSPC:
  guid: "bcc43d0f-003b-489b-b050-5976b89f2e88"
  description: "Multi-zone AHU with six-stage DX cooling and chilled and heating water valves."
  is_canonical: true
  implements:
  - AHU
  - DX6SC
  - CHWSC
  - ECON
  - EFSS2X
  - EFVSC2X
  - HWSC
  - SFSS2X
  - SFVSC2X
  - SSPC

AHU_BSPC_DX6SC_ECON_EFSS_EFVSC_HWSC_SARC_SFSS_SFVSC_SSPC:
  guid: "011d727c-1f7d-4f54-9166-88a24122705b"
  description: "Multi-zone AHU with six-stage DX cooling and heating water valve."
  is_canonical: true
  implements:
  - AHU
  - BSPC
  - DX6SC
  - ECON
  - EFSS
  - EFVSC
  - HWSC
  - SARC
  - SFSS
  - SFVSC
  - SSPC

AHU_BSPC_DX3SC_ECON_EFSS_HT2SC_SFSS_SFVSC_SSPC:
  guid: "62c7768e-8f0b-45c9-b526-cc78367f29c7"
  description: "Multi-zone AHU with three-stage DX cooling and two-stage heating."
  is_canonical: true
  implements:
  - AHU
  - BSPC
  - DX3SC
  - ECON
  - EFSS
  - HT2SC
  - SFSS
  - SFVSC
  - SSPC

AHU_BSPC_DXSC_ECON_EFSS_EFVSC_PHWSC_SFSS_SFVSC_SSPC_STC:
  guid: "6055a474-d660-4523-8cea-ca3e25974679"
  description: "Multi-zone AHU with DX cooling and preheating water valve."
  is_canonical: true
  implements:
  - AHU
  - BSPC
  - DXSC
  - ECON
  - EFSS
  - EFVSC
  - PHWSC
  - SFSS
  - SFVSC
  - SSPC
  - STC

AHU_BSPC_DXSC_ECON_EFSS_EFVSC_HWSC_SARC_SFSS_SFVSC_SSPC:
  guid: "a20489fa-e249-4bf7-b86a-c13d457cc835"
  description: "Multi-zone AHU with DX cooling and heating water valve."
  is_canonical: true
  implements:
  - AHU
  - BSPC
  - DXSC
  - ECON
  - EFSS
  - EFVSC
  - HWSC
  - SARC
  - SFSS
  - SFVSC
  - SSPC

AHU_BPC_DXSC_ECON_RFSS_RFVSC_HWSC_SARC_SFSS_SFVSC_SSPC:
  guid: "082aef7e-69aa-4019-975b-ef2cb221e91b"
  description: "Multi-zone AHU with DX cooling and heating water valve and return air control."
  is_canonical: true
  implements:
  - AHU
  - BPC
  - DXSC
  - ECON
  - RFSS
  - RFVSC
  - HWSC
  - SARC
  - SFSS
  - SFVSC
  - SSPC

AHU_BPC_DXSC_ECONM_RFSS_RFVSC_SARC_SFSS_SFVSC_SSPC:
  guid: "9c8f30f0-6e32-463c-81cb-721d109ab0f2"
  description: "Multi-zone AHU with DX cooling, economizing mode control and return air control."
  is_canonical: true
  implements:
  - AHU
  - BPC
  - DXSC
  - ECONM
  - RFSS
  - RFVSC
  - SARC
  - SFSS
  - SFVSC
  - SSPC

AHU_BSPC_BYPSSPC_DX2SC_ECON_EFSS_HTSC_SFSS:
  guid: "2e387831-935a-4d81-849f-47af7943c0ce"
  description: "Multi-zone AHU with bypass static pressure control, two-stage DX cooling and single-stage heating."
  is_canonical: true
  implements:
  - AHU
  - BSPC
  - BYPSSPC
  - DX2SC
  - ECON
  - EFSS
  - HTSC
  - SFSS

AHU_BSPC_DX4SC_ECON_EFSS_EFVSC_SARC_SFSS_SFVSC_SSPC_SSPCSCM_STCSCM:
  guid: "8dda71d3-ded5-461f-8d04-78aa99777f0a"
  description: "Multi-zone AHU with four-stage DX cooling and with supervisor control mode types (machine learning)."
  is_canonical: true
  implements:
  - AHU_BSPC_DX4SC_ECON_EFSS_EFVSC_SARC_SFSS_SFVSC_SSPC
  - SSPCSCM
  - STCSCM
  opt_uses:
  - supervisor_run_command
  - run_command


AHU_BSPC_DX2SC_ECON_EFSS_SFSS_SFVSC_SSPC_SSPCSCM_STCSCM:
  guid: "0676aa55-5712-4560-bd58-dd858aa4ce48"
  description: "Multi-zone AHU with two-stage DX cooling and with supervisor control mode types (machine learning)."
  is_canonical: true
  implements:
  - AHU_BSPC_DX2SC_ECON_EFSS_SFSS_SFVSC_SSPC
  - SSPCSCM
  - STCSCM
  opt_uses:
  - supervisor_run_command
  - run_command


AHU_BSPC_DXSC_ECON_EFSS_EFVSC_SFSS_SFVSC_SSPC_SARC_SSPCSCM_STCSCM:
  guid: "265015b9-7c38-4fbb-95a6-518541335e96"
  description: "Multi-zone AHU with single-stage DX cooling and exhaust/supply fan spped control, and with supervisor control mode types (machine learning)."
  is_canonical: true
  implements:
  - AHU_BSPC_DXSC_ECON_EFSS_EFVSC_SFSS_SFVSC_SSPC_SARC
  - SSPCSCM
  - STCSCM
  opt_uses:
  - supervisor_run_command
  - run_command


AHU_BSPC_DXSC_ECON_SFSS_SFVSC_SSPC_SSPCSCM_STCSCM:
  guid: "915418cd-2906-43fb-a6b5-3e4efdb3d036"
  description: "Multi-zone AHU with single-stage DX cooling and supply fan spped control, and with supervisor control mode types (machine learning)."
  is_canonical: true
  implements:
  - AHU_BSPC_DXSC_ECON_SFSS_SFVSC_SSPC
  - SSPCSCM
  - STCSCM
  opt_uses:
  - supervisor_run_command
  - run_command


AHU_BSPC_DX2SC_ECON_EFSS_EFVSC_FDPM_SFSS3X_SFVSC3X_SSPC:
  guid: "b8e98102-a3b8-41a2-a938-b61413c80f85"
  description: "Multi-zone AHU with two-stage DX cooling, filter DP monitoring, and three variable-speed supply fans."
  is_canonical: true
  implements:
  - AHU
  - BSPC
  - DX2SC
  - ECON
  - EFSS
  - EFVSC
  - FDPM
  - SFSS3X
  - SFVSC3X
  - SSPC

AHU_BSPC_CHWSC_ECON_EFSS3X_EFVSC3X_HWSC_SARC_SFSS4X_SFVSC4X_SSPC:
  guid: "99db542f-80ab-401e-a2ff-20f97bed83eb"
  description: "Multi-zone AHU with chilled and heating water coils, three variable-speed exhaust fans, and four variable-speed supply fans."
  is_canonical: true
  implements:
  - AHU
  - BSPC
  - CHWSC
  - ECON
  - EFSS3X
  - EFVSC3X
  - HWSC
  - SARC
  - SFSS4X
  - SFVSC4X
  - SSPC

AHU_BSPC_CHWSC_ECON_EFSS2X_EFVSC2X_HWSC_SARC_SFSS2X_SFVSC2X_SSPC:
  guid: "f343a3df-01ff-4a96-96a4-f7b3af9b3723"
  description: "Multi-zone AHU with chilled and heating water coils, two variable-speed exhaust fans, and two variable-speed supply fans."
  is_canonical: true
  implements:
  - AHU
  - BSPC
  - CHWSC
  - ECON
  - EFSS2X
  - EFVSC2X
  - HWSC
  - SARC
  - SFSS2X
  - SFVSC2X
  - SSPC

AHU_DX2SC_ECON_SHM_SFSS_SFVSC_SSPC:
  guid: "96704471-4bd4-4e7a-8880-ad074abe21f4"
  description: "Multi-zone AHU with two-stage DX cooling and supply air humidity monitoring."
  is_canonical: true
  implements:
  - AHU
  - DX2SC
  - ECON
  - SHM
  - SFSS
  - SFVSC
  - SSPC


AHU_CHWSC_OAMC_RTM_SFVSC_RACO2C:
  guid: "9662a98e-5b36-4191-8b6c-256cb9f8cabf"
  description: "AHU with return air monitor and supply air temperature, fan and zone air co2 control where the co2 sensor installed at return air duct."
  is_canonical: true
  implements:
  - AHU
  - CHWSC
  - OAMC
  - RTM
  - SFVSC
  - RACO2C
  opt_uses:
  - supply_fan_lost_power_alarm


AHU_BSPC_DX4SC_ECONM_EFSS_EFVSC_SARC_SHC_SFSS2X_SFVSC_SSPC:
  guid: "8d3f0769-8a91-412d-a13c-03697fc1581b"
  description: "Multi-zone AHU with four-stage DX cooling and supply air humidity control."
  is_canonical: true
  implements:
  - AHU
  - BSPC
  - DX4SC
  - ECONM
  - EFSS
  - EFVSC
  - SARC
  - SHC
  - SFSS2X
  - SFVSC
  - SSPC

AHU_DFSS_DFVSMC_DSP_ECONZ_HPZC:
  guid: "bbfd5368-f08e-4178-9416-6932e2148334"
  description: "Single zone AHU with fan multi-speed control."
  is_canonical: true
  implements:
  - AHU
  - DFSS
  - DFVSMC
  - DSP
  - ECONZ
  - HPZC

AHU_BSPC_ECON_EFSS_HTWHLSTC_HT2SC_SFSS_SFVSC:
  guid: "bdc27df1-35e8-41e2-86c2-42a5ea7154ca"
  description: "Multi zone AHU with heat recovery wheel."
  is_canonical: true
  implements:
  - AHU
  - BSPC
  - ECON
  - EFSS
  - HTWHLSTC
  - HT2SC
  - SFSS
  - SFVSC

AHU_ECON_EFSS2X_EFVSC2X_EPC_HT4SC_HTWHLSTC_SFC_SFSS2X_SFVSC2X_SSPC:
  guid: "fefe85fa-90aa-41a3-afdf-2fe94e629d28"
  description: "Multi zone AHU with heat recovery wheel."
  is_canonical: true
  implements:
  - AHU
  - ECON
  - EFSS2X
  - EFVSC2X
  - EPC
  - HT4SC
  - HTWHLSTC
  - SFC
  - SFSS2X
  - SFVSC2X
  - SSPC

AHU_DFSS_DFVSC_DSP_DX3ZC_ECONZ_EFSS_EFVSC_HT2ZC:
  guid: "52a97494-8bab-490b-985a-470122245522"
  description: "Single-zone AHU with dual zone setpoint control, 3-stage cooling, 2-stage heating"
  is_canonical: true
  implements:
  - AHU
  - DFSS
  - DFVSC
  - DSP
  - DX3ZC
  - ECONZ
  - EFSS
  - EFVSC
  - HT2ZC

AHU_DFSS_DFVSC_DSP_DX3ZC_ECONZ_EFSS_EFVSC:
  guid: "f8a0f16d-c57e-41f5-8f58-6c1c5b545d04"
  description: "Single-zone AHU with dual zone setpoint control and 3-stage cooling"
  is_canonical: true
  implements:
  - AHU
  - DFSS
  - DFVSC
  - DSP
  - DX3ZC
  - ECONZ
  - EFSS
  - EFVSC

AHU_DFSS_DSP_ECONZ_HP2ZC_HTZC:
  guid: "a04735a4-3c8f-4917-a142-4ff526ba30b3"
  description: "Single zone AHU."
  is_canonical: true
  implements:
  - AHU
  - DFSS
  - DSP
  - ECONZ
  - HP2ZC
  - HTZC

AHU_DX3SC_ECON_HTSC_SFSS_SFVSC_SHM_SSPC:
  guid: "8f0a4e9c-77c5-45bf-af49-eb4ef2d142d4"
  description: "Multi zone AHU."
  is_canonical: true
  implements:
  - AHU
  - DX3SC
  - ECON
  - HTSC
  - SFSS
  - SFVSC
  - SHM
  - SSPC

AHU_DFSS_DFVSC_DX2DC_ECOND_EFSS_EFVSC_HWDC_ZHM:
  guid: "c247ffc2-c5ff-4c04-aaf4-e264e40afe1c"
  description: "Single zone AHU."
  is_canonical: true
  implements:
  - AHU
  - DFSS
  - DFVSC
  - DX2DC
  - ECOND
  - EFSS
  - EFVSC
  - HWDC
  - ZHM

AHU_BSPC_DX2SC_ECON_EFSS_FDPM_SARC_SFSS_SFVSC_SSPC:
  guid: "bf6dd241-4e43-456f-a5eb-456a276237c3"
  description: "Two stage compressor AHU with differential pressure filter monitoring."
  is_canonical: true
  implements:
  - AHU
  - BSPC
  - DX2SC
  - ECON
  - EFSS
  - FDPM
  - SARC
  - SFSS
  - SFVSC
  - SSPC

AHU_DFSS_DFVSC_DSP_DX4DC_ECONZ_EFSS_ZSPC:
  guid: "7bbafae0-44da-49c8-b5d0-aa695816901e"
  description: "Single zone AHU."
  is_canonical: true
  implements:
  - AHU
  - DFSS
  - DFVSC
  - DSP
  - DX4DC
  - ECONZ
  - EFSS
  - ZSPC

AHU_BSPC_DX4SC_EC2SC_ECON_EFSS2X_EFVSC2X_SARC_SFSS4X_SFVSC_SSPC:
  guid: "3dd9a7e4-5ce5-4e93-870f-ed171b3333a4"
  description: "Multi-zone AHU with two evaporative precoolers and four-stage DX cooling."
  is_canonical: true
  implements:
  - AHU
  - BSPC
  - DX4SC
  - EC2SC
  - ECON
  - EFSS2X
  - EFVSC2X
  - SARC
  - SFSS4X
  - SFVSC
  - SSPC

AHU_BSPC_CHW2XSC_HWSC_ECON_EFSS2X_EFVSC2X_SFSS2X_SFVSC2X_SHC:
  guid: "fc9e3bce-52ca-4b69-b2cb-bf45746d0541"
  description: "Multi-zone AHU with chilled and heating water coils and supply air humidity control."
  is_canonical: true
  implements:
  - AHU
  - BSPC
  - CHW2XSC
  - HWSC
  - ECON
  - EFSS2X
  - EFVSC2X
  - SFSS2X
  - SFVSC2X
  - SHC

AHU_BSPC_CHWZC_DFSS_DFVSC_DSP_ECONZ_EFSS_EFVSC_FDPM_SSPC:
  guid: "10826b0f-fede-4809-a6c4-fbb37afb5d95"
  description: "Single zone AHU with chilled water coils."
  is_canonical: true
  implements:
  - AHU
  - BSPC
  - CHWZC
  - DFSS
  - DFVSC
  - DSP
  - ECONZ
  - EFSS
  - EFVSC
  - FDPM
  - SSPC

AHU_BSPC_DX4SC_ECONM_EFSS_EFVSC_PHWSC_SFSS2X_SFVSC2X_SSPC_SARC:
  guid: "17d1e1eb-a9ae-4ba5-8fe1-1c5c3506a049"
  description: "Multi-zone AHU with four-stage DX cooling and preheating water valve."
  is_canonical: true
  implements:
  - AHU
  - BSPC
  - DX4SC
  - ECONM
  - EFSS
  - EFVSC
  - PHWSC
  - SFSS2X
  - SFVSC2X
  - SSPC
  - SARC

AHU_DFSS_DXZC_ECONZ_EFSS2X_HT2ZC_CO2C:
  guid: "e91bfec8-7ad2-43ff-aeb2-f618e2e8bb24"
  description: "Single zone AHU with CO2 control."
  is_canonical: true
  implements:
  - AHU
  - DFSS
  - DXZC
  - ECONZ
  - EFSS2X
  - HT2ZC
  - CO2C

AHU_SFSS_SFVSC_CHWRC_OAFC_SSPC_RAVOCC_RACO2C_ESFM_SAIDC:
  guid: "bdd50329-5280-4134-9003-746b5a601ea2"
  description: "AHU with CO2, VOC based outside air control, static pressure based VFD speed control,return air temperature based Chilled water valve modulation."
  is_canonical: true
  implements:
  - AHU
  - SFSS
  - SFVSC
  - CHWRC
  - OAFC
  - SSPC
  - RAVOCC
  - RACO2C
  - ESFM
  - SAIDC

AHU_DFSS_DFVSC_ECONZ_HP2ZC:
  guid: "227a4859-0f0b-4384-8657-a29555137216"
  description: "Single zone heat pump AHU."
  is_canonical: true
  implements:
  - AHU
  - DFSS
  - DFVSC
  - ECONZ
  - HP2ZC

AHU_DFSS_DFVSC_ECONZ_EFSS_HP2ZC_ZSPC:
  guid: "c2c6e7fa-02cb-447b-af00-04cf4c34bb9b"
  description: "Single zone heat pump AHU with zone pressure relief."
  is_canonical: true
  implements:
  - AHU
  - DFSS
  - DFVSC
  - ECONZ
  - EFSS
  - HP2ZC
  - ZSPC

AHU_DX4ZC_DFSS_DFVSC_EFSS_EFVSC_DSP_ECONZ_ZSPC:
  guid: "c1984dbc-4e9c-47bd-9bbd-df73d343f4b9"
  description: "Single zone AHU, four-stage DX cooling and zone static pressure control."
  is_canonical: true
  implements:
  - AHU
  - DX4ZC
  - DFSS
  - DFVSC
  - EFSS
  - EFVSC
  - DSP
  - ECONZ
  - ZSPC

AHU_CHW2XSC_RFSS2X_RFVSC2X_SFSS2X_SFVSC2X_RFC_EDRPC_RTM_SARC_SFC_SSPC_VOADM2X:
  guid: "c183a256-5fd6-4874-b971-6f09414fd67c"
  description: "Multi zone lab unit with two CHW, two OAD, and return static pressure control."
  is_canonical: true
  implements:
  - AHU
  - CHW2XSC
  - RFSS2X
  - RFVSC2X
  - SFSS2X
  - SFVSC2X
  - RFC
  - EDRPC
  - RTM
  - SARC
  - SFC
  - SSPC
  - VOADM2X

AHU_CHWDC_DFSS_DSP_ECONMD:
  guid: "6ca56e66-ef08-4d42-a265-f33f7cf84e07"
  description: "Single zone chilled water AHU with economizer mode control."
  is_canonical: true
  implements:
  - AHU
  - CHWDC
  - DFSS
  - DSP
  - ECONMD

AHU_CHWDC_DFSS_DFVSC_DSP_ECONZ_EFSS_ZSPC:
  guid: "9cdfd662-3ab3-4c75-b63f-c7020023ebcc"
  description: "Single zone AHU with zone static pressure control."
  is_canonical: true
  implements:
  - AHU
  - CHWDC
  - DFSS
  - DFVSC
  - DSP
  - ECONZ
  - EFSS
  - ZSPC

AHU_CHWSC_ECON_FDPM_EDRPC_RFSS_RFVSC_SFSS_SFVSC_SSPC:
  guid: "2b82edd1-47ca-4bcf-8bef-dead850d9ac7"
  description: "Multi-zone chilled water AHU with return static pressure control."
  is_canonical: true
  implements:
  - AHU
  - CHWSC
  - ECON
  - FDPM
  - EDRPC
  - RFSS
  - RFVSC
  - SFSS
  - SFVSC
  - SSPC
  
AHU_SFSS_SFVSC_CHWSC_OAFC_SSPC_RAVOCC_RACO2C_ESFM_SAIDC:
  guid: "0d8bb03e-ebe6-4a93-b4ea-3062fde65c96"
  description: "AHU with CO2, VOC based outside air control, static pressure based VFD speed control,supply temperature based Chilled water valve modulation."
  is_canonical: true
  implements:
  - AHU
  - SFSS
  - SFVSC
  - CHWSC
  - OAFC
  - SSPC
  - RAVOCC
  - RACO2C
  - ESFM
  - SAIDC

AHU_DFSS_DX2ZC_ECONZ_CO2C_DSP_RCKTM2X_HTZC_CC2XM_RTM_DTM:
  guid: "ae68472d-7735-4988-b59e-176296e464d3"
  description: "AHU with dual compressor refrigeration circuits (with monitoring), heating, and zone-level temperature and ventilation control."
  is_canonical: true
  implements:
  - AHU
  - DFSS
  - DX2ZC
  - ECONZ
  - CO2C
  - DSP
  - RCKTM2X
  - HTZC
  - CC2XM
  - RTM
  - DTM
  opt_uses:
  - condensing_fan_current_sensor

AHU_SFSS_SFMSC_SFVSC_FDPM_CHWSC_RTM_RACO2C_SSPC_VOADM2X_SAIDC_RAIDC2X:
  guid: "31033705-cb2a-4be6-9a8b-aa4812923667"
  description: "AHUs with chilled water temperature monitoring, compressor monitoring with zone temperature and humidity monitoring with 2 dampers monitoring and control ."
  is_canonical: true
  implements:
  - AHU
  - SFSS
  - SFMSC
  - SFVSC
  - FDPM
  - CHWSC
  - RTM
  - RACO2C
  - SSPC
  - VOADM2X
  - SAIDC
  - RAIDC2X

AHU_SFSS_SFMSC_SFVSC_FDPM_CHWSC_RTM_RACO2C_VOADM2X_SAIDC:
  guid: "d6cfd7e2-682b-4ca0-866f-b2b7abf75898"
  description: "AHUs with chilled water temperature monitoring and compressor monitoring with zone temperature and humidity monitoring ."
  is_canonical: true
  implements:
  - AHU
  - SFSS
  - SFMSC
  - SFVSC
  - FDPM
  - CHWSC
  - RTM
  - RACO2C
  - VOADM2X
  - SAIDC

AHU_SFSS_SFMSC_SFVSC_FDPM_CHWSC_RTM_RACO2C_SSPC_VOADM2X_SAIDC3X:
  guid: "6990ebfd-a792-49d4-867e-8d1fdca587fc"
  description: "AHUs with chilled water temperature monitoring and compressor monitoring with zone temperature and humidity monitoring ."
  is_canonical: true
  implements:
  - AHU
  - SFSS
  - SFMSC
  - SFVSC
  - FDPM
  - CHWSC
  - RTM
  - RACO2C
  - SSPC
  - VOADM2X
  - SAIDC3X

AHU_SFSS_SFMSC_SFVSC_FDPM_CHWSC_RTM_RACO2C_SSPC2X_VOADM2X_SAIDC2X_RAIDC4X_SSPC:
  guid: "33be7977-3eb0-4210-a7da-4c19692b3f34"
  description: "AHUs with chilled water temperature monitoring and compressor monitoring with zone temperature and humidity monitoring ."
  is_canonical: true
  implements:
  - AHU
  - SFSS
  - SFMSC
  - SFVSC
  - FDPM
  - CHWSC
  - RTM
  - RACO2C
  - SSPC2X
  - VOADM2X
  - SAIDC2X
  - RAIDC4X
  - SSPC

AHU_SFSS_SFMSC_SFVSC_FDPM_CHWSC_RTM_RACO2C_SSPC_VOADM2X_SAIDC2X_RAIDC2X:
  guid: "5db36b82-6f10-4ef3-95e6-188d52106c60"
  description: "AHUs with chilled water temperature monitoring and compressor monitoring with zone temperature and humidity monitoring ."
  is_canonical: true
  implements:
  - AHU
  - SFSS
  - SFMSC
  - SFVSC
  - FDPM
  - CHWSC
  - RTM
  - RACO2C
  - SSPC
  - VOADM2X
  - SAIDC2X
  - RAIDC2X

AHU_SFSS_SFMSC_SFVSC_FDPM_CHWSC_RTM_RACO2C_SSPC2X_VOADM2X_SAIDC2X_RAIDC3X_SSPC:
  guid: "5b77240c-0c2d-4592-8501-e4f45b6d2d7e"
  description: "AHUs with chilled water temperature monitoring and compressor monitoring with zone temperature and humidity monitoring ."
  is_canonical: true
  implements:
  - AHU
  - SFSS
  - SFMSC
  - SFVSC
  - FDPM
  - CHWSC
  - RTM
  - RACO2C
  - SSPC2X
  - VOADM2X
  - SAIDC2X
  - RAIDC3X
  - SSPC

AHU_SFSS_SFMSC_SFVSC_FDPM_CHWSC_RTM_RACO2C_SSPC2X_VOADM2X_SAIDC2X_RAIDC2X_SSPC:
  guid: "ce6b0017-274e-469f-b468-540d41126676"
  description: "AHUs with chilled water temperature monitoring and compressor monitoring with zone temperature and humidity monitoring ."
  is_canonical: true
  implements:
  - AHU
  - SFSS
  - SFMSC
  - SFVSC
  - FDPM
  - CHWSC
  - RTM
  - RACO2C
  - SSPC2X
  - VOADM2X
  - SAIDC2X
  - RAIDC2X
  - SSPC

AHU_CHWSC_ECON_EDBPC_RFSS_RFVSC_SFSS_SFVSC_SSPC:
  guid: "6856f47f-655a-4412-a1d9-9cc842a65e1b"
  description: "Multi-zone chilled water AHU with supply air static pressure control and building static pressure control."
  is_canonical: true
  implements:
  - AHU
  - CHWSC
  - ECON
  - EDBPC
  - RFSS
  - RFVSC
  - SFSS
  - SFVSC
  - SSPC

AHU_CHWSC_HWSC_ECON_EDBPC_RFSS2X_RFVSC2X_SFSS2X_SFVSC2X_SSPC:
  guid: "4aaac7e3-e781-47ff-92a1-8a27d8cc868a"
  description: "Multi-zone chilled water and heating water AHU with supply air static pressure control and building static pressure control."
  is_canonical: true
  implements:
  - AHU
  - CHWSC
  - HWSC
  - ECON
  - EDBPC
  - RFSS2X
  - RFVSC2X
  - SFSS2X
  - SFVSC2X
  - SSPC

AHU_CHWSC_HWSC_MOAFC_ECONM_EDBPC_RFSS2X_RFVSC2X_SFSS2X_SFVSC2X_SSPC_LCC:
  guid: "e69e6631-e2d3-4392-9659-411d5a260e1b"
  description: "Multi-zone chilled water and heating water AHU with supply air static pressure control, building static pressure control, minimum OA damper control, and economizer monitoring."
  is_canonical: true
  implements:
  - AHU
  - CHWSC
  - HWSC
  - MOAFC
  - ECONM
  - EDBPC
  - RFSS2X
  - RFVSC2X
  - SFSS2X
  - SFVSC2X
  - SSPC
  - LCC

AHU_CHWSC_HWSC_MOAFC_ECONM2X_EDBPC_RFSS4X_RFVSC4X_SFSS4X_SFVSC4X_SSPC_LCC:
  guid: "99914671-cc04-47cf-9133-c58d0478f791"
  description: "Multi-zone chilled water and heating water AHU with supply air static pressure control, building static pressure control, minimum OA damper control, and economizer control."
  is_canonical: true
  implements:
  - AHU
  - CHWSC
  - HWSC
  - MOAFC
  - ECONM2X
  - EDBPC
  - RFSS4X
  - RFVSC4X
  - SFSS4X
  - SFVSC4X
  - SSPC
  - LCC
AHU_CHWSC_EFSS_EFVSC_FDPM3X_HTWHLSTC_HWSC_RCO2M_RSPC_SFM_SFSS_SFVSC_SSPC_VOADM_VMADC:
  guid: "f53a0828-f284-490f-aa56-e150de3d0ddf"
  description: "Complex multi zone AHU with heat recovery wheel and recirculated air control."
  is_canonical: true
  implements:
  - AHU
  - CHWSC
  - EFSS
  - EFVSC
  - FDPM3X
  - HTWHLSTC
  - HWSC
  - RCO2M
  - RSPC
  - SFM
  - SFSS
  - SFVSC
  - SSPC
  - VOADM
  - VMADC

AHU_CHWSC_ECON_FDPM_HWSC_SFSS_SFVSC_SSPC_SDHC_RTM:
  guid: "cff73d74-717b-4656-808e-95365ce9ad9b"
  description: "Multi-zone AHU with dehumidifier and return temperature monitoring"
  is_canonical: true
  implements:
  - AHU
  - CHWSC
  - ECON
  - FDPM
  - HWSC
  - SFSS
  - SFVSC
  - SSPC
  - SDHC
  - RTM
  opt_uses:
  - smoke_alarm

AHU_SFSS4X_SFVSC4X_RFSS3X_RFVSC3X_CHWSC_HWSC_ECON_EDBPC_SARC_SSPC_RD_OAFMC_EFM:
  guid: "187ad041-6b1e-4ee5-aabb-69dc8c287bdd"
  description: "Cooling and heating AHU with 4 supply and 3 return fans, supply air reset control, building and supply static pressure control, return damper flow control and exhaust flow monitoring."
  is_canonical: true
  implements:
  - AHU
  - SFSS4X
  - SFVSC4X
  - RFSS3X
  - RFVSC3X
  - CHWSC
  - HWSC
  - ECON
  - EDBPC
  - SARC
  - SSPC
  - RD
  - OAFMC
  - EFM
  opt_uses:
  - smoke_alarm

AHU_SFSS4X_SFVSC4X_RFSS3X_RFVSC3X_CHWSC_HWSC_ECON_EDBPC_SARC_SSPC_RD_OAFMC:
  guid: "dca00b39-6816-4d59-b3b6-2b3a429edf8b"
  description: "Cooling and heating AHU with 4 supply and 3 return fans, supply air reset control, building and supply static pressure control and return damper flow control."
  is_canonical: true
  implements:
  - AHU
  - SFSS4X
  - SFVSC4X
  - RFSS3X
  - RFVSC3X
  - CHWSC
  - HWSC
  - ECON
  - EDBPC
  - SARC
  - SSPC
  - RD
  - OAFMC
  opt_uses:
  - smoke_alarm

AHU_SFSS2X_SFVSC2X_RFSS2X_RFVSC2X_CHWSC_HWSC_ECON_EDBPC_SARC_SSPC_RD_OAFMC:
  guid: "5a3034e7-0a17-416c-b974-55072d52d3e4"
  description: "Cooling and heating AHU with 2 supply and 2 return fans, supply air reset control, building and supply static pressure control and return damper flow control."
  is_canonical: true
  implements:
  - AHU
  - SFSS2X
  - SFVSC2X
  - RFSS2X
  - RFVSC2X
  - CHWSC
  - HWSC
  - ECON
  - EDBPC
  - SARC
  - SSPC
  - RD
  - OAFMC
  opt_uses:
  - smoke_alarm

AHU_SFSS_SFVSC_EFSS_EFVSC_CHWSC_HWSC_ECON_EDM_BSPC_SARC_SSPC_OAFMC:
  guid: "36c1740d-1eaa-4bae-8779-269cdfc0c5a0"
  description: "Multi-zone cooling and heating AHU with supply air reset control and supply static pressure control."
  is_canonical: true
  implements:
  - AHU
  - SFSS
  - SFVSC
  - EFSS
  - EFVSC
  - CHWSC
  - HWSC
  - ECON
  - EDM
  - BSPC
  - SARC
  - SSPC
  - OAFMC

AHU_SFSS2X_SFVSC2X_RFSS2X_RFVSC2X_LHC_CHW2XSC_DH2XSDPC_SSPC_SARC_MOAFC_ECON_EDPM2X_RD_UV_SHM:
  guid: "da6d6f64-ca90-4a5c-bf20-275779b58e23"
  description: "Multi-zone AHU with dual supply and return fans, dual chilled water coil cooling and dehumidification control, leaving temperature heating water valve control, dual exhaust damper monitoring, minimum ventilation control, return damper flow control, ultraviolet lamp and supply air humidity monitoring."
  is_canonical: true
  implements:
  - AHU
  - SFSS2X
  - SFVSC2X
  - RFSS2X
  - RFVSC2X
  - LHC
  - CHW2XSC
  - DH2XSDPC
  - SSPC
  - SARC
  - MOAFC
  - ECON
  - EDPM2X
  - RD
  - UV
  - SHM

AHU_SFSS2X_SFVSC2X_RFSS2X_RFVSC2X_CHW2XSC_DH2XSDPC_SSPC_SARC_MOAFC_ECON_EDPM2X_RD_UV_SHM:
  guid: "5acb1bda-0e3f-4f33-8c1f-ee64be72cf1d"
  description: "Multi-zone AHU with dual supply and return fans, dual chilled water coil cooling and dehumidification control, dual exhaust damper, minimum ventilation control, return damper flow control, ultraviolet lamp and supply air humidity monitoring."
  is_canonical: true
  implements:
  - AHU
  - SFSS2X
  - SFVSC2X
  - RFSS2X
  - RFVSC2X
  - CHW2XSC
  - DH2XSDPC
  - SSPC
  - SARC
  - MOAFC
  - ECON
  - EDPM2X
  - RD
  - UV
  - SHM

AHU_SFSS2X_SFVSC2X_RFSS2X_RFVSC2X_LHC_CHW2XSC_DH2XSDPC_SSPC_SARC_MOAFC_ECON_EDPM_RD_UV_SHM:
  guid: "136897bb-8b58-47cb-aeff-4d1a9518dcc8"
  description: "Multi-zone AHU with dual supply and return fans, dual chilled water coil cooling and dehumidification control, leaving temperature heating water valve control, exhaust damper monitoring, minimum ventilation control, return damper flow control, ultraviolet lamp and supply air humidity monitoring."
  is_canonical: true
  implements:
  - AHU
  - SFSS2X
  - SFVSC2X
  - RFSS2X
  - RFVSC2X
  - LHC
  - CHW2XSC
  - DH2XSDPC
  - SSPC
  - SARC
  - MOAFC
  - ECON
  - EDPM
  - RD
  - UV
  - SHM

AHU_SFSS_SFVSC_RFSS_RFVSC_HWSC_CHWSC_SSPC_SARC_MOAFC_ECON_EDPM_RD_UV:
  guid: "db33e650-dda4-43f6-bbc5-1844d6b97a0b"
  description: "Multi-zone AHU with supply and return fans, chilled and heating water valve control, exhaust damper monitoring, minimum ventilation control, return damper flow control and ultraviolet lamp."
  is_canonical: true
  implements:
  - AHU
  - SFSS
  - SFVSC
  - RFSS
  - RFVSC
  - HWSC
  - CHWSC
  - SSPC
  - SARC
  - MOAFC
  - ECON
  - EDPM
  - RD
  - UV

AHU_SFSS2X_SFVSC2X_RFSS2X_RFVSC2X_HWSC_CHWSC_SSPC_MOAFC_ECON_EDPM_RD_UV:
  guid: "09017cb5-0a96-49e6-ba9a-b4a7004eee1f"
  description: "Multi-zone AHU with dual supply and return fans, chilled and heating water valve control, exhaust damper monitoring, minimum ventilation control, return damper flow control and ultraviolet lamp."
  is_canonical: true
  implements:
  - AHU
  - SFSS2X
  - SFVSC2X
  - RFSS2X
  - RFVSC2X
  - HWSC
  - CHWSC
  - SSPC
  - MOAFC
  - ECON
  - EDPM
  - RD
  - UV

<<<<<<< HEAD
AHU_SFSS_SFVSC_EFSS_EFVSC_CHW2XSC_SSSC_CO2CMAX_ECON_SSPC:
  description: "Multi-zone AHU with supply and exhaust fans, co2 control, two chilled water and one steam valve control to supply air, and economizing."
  is_canonical: true
  implements:
  - AHU
  - SFSS
  - SFVSC
  - EFSS
  - EFVSC
  - CHW2XSC
  - SSSC
  - CO2CMAX
  - ECON
  - SSPC

AHU_SFSS_SFVSC_CHW2XSC_SSSC_ECON_SSPC:
  description: "Multi-zone AHU with supply fan control, two chilled water and one steam valve control to supply air, and economizing."
  is_canonical: true
  implements:
  - AHU
  - SFSS
  - SFVSC
  - CHW2XSC
  - SSSC
  - ECON
  - SSPC

AHU_SFSS_SFVSC_CHWSC_HTSC_SARC_SSPC_FDPM_MTM_ZTM:
  description: "Multi-zone AHU with supply fan control, chilled water and electric heater control to supply air, and mixed air and zone air temperature monitoring."
  is_canonical: true
  implements:
  - AHU
  - SFSS
  - SFVSC
  - CHWSC
  - HTSC
  - SARC
  - SSPC
  - FDPM
  - MTM
  - ZTM
=======
AHU_BSPC_DX5SC_ECONM_EDM_EFSS_EFVSC_SFSS4X_SFVSC4X_SSPC_SARC:
  guid: "befd596e-5a4b-4c64-b045-7f546ada3e96"
  description: "Multi-zone AHU with 5 compressors, exhaust damper monitoring, economizer controlling to MAT setpoint, and variable speed exhaust and four supply fans."
  is_canonical: true
  implements:
  - AHU
  - BSPC
  - DX5SC
  - ECONM
  - EDM
  - EFSS
  - EFVSC
  - SFSS4X
  - SFVSC4X
  - SSPC
  - SARC

AHU_BSPC_DX4SC_ECONM_EDM_EFSS_EFVSC_SFSS_SFVSC_SSPC_SARC:
  guid: "2de3849a-ad73-426b-b4e6-91a09c28b0ad"
  description: "Multi-zone AHU with 4 compressors, exhaust damper monitoring, economizer controlling to MAT setpoint, and variable speed exhaust and supply fans."
  is_canonical: true
  implements:
  - AHU
  - BSPC
  - DX4SC
  - ECONM
  - EDM
  - EFSS
  - EFVSC
  - SFSS
  - SFVSC
  - SSPC
  - SARC

AHU_BSPC_DX5SC_ECONM_EDM_EFSS_EFVSC_SFSS_SFVSC_SSPC_SARC:
  guid: "17587a07-ce9e-4298-abce-736d2669c3c8"
  description: "Multi-zone AHU with 5 compressors, exhaust damper monitoring, economizer controlling to MAT setpoint, and variable speed exhaust and supply fans."
  is_canonical: true
  implements:
  - AHU
  - BSPC
  - DX5SC
  - ECONM
  - EDM
  - EFSS
  - EFVSC
  - SFSS
  - SFVSC
  - SSPC
  - SARC
>>>>>>> 602fecd8

###################################
### Existing Non-standard Types ###
###################################

# TODO: Every AHU must have outside_air_temperature_sensor, so almost every AHU is currently incomplete.
#       See b/148117417 for details

AHU_UNDEFINED:
  guid: "7d70f11b-ad04-4576-b974-bc3df9c9109e"
  description: "An AHU with no telemetry data. Note this is non-canonical, as it is typically expected that telemetry will normally be available."
  implements:
  - AHU

AHU_NON_CANONICAL_TYPE_1:
  guid: "48831bff-5e24-4920-a961-f0d14845ea87"
  description: "Datapoint from for Ahu's on Landlords side."
  implements:
  - AHU
  - LANDLORD
  uses:
  - run_command
  - supply_air_temperature_setpoint
  - master_alarm
  - run_status
  - supply_air_temperature_sensor

AHU_NON_CANONICAL_TYPE_2:
  guid: "c963f0f3-c19a-4447-b768-0d6b948864b7"
  description: "Ahu with variable speed supply and exhaust air fans, air cooler, hair heater, and hru."
  implements:
  - AHU
  - VOADM
  - SFVSC
  - SSPC
  - SFSS
  - STC
  - HHRU
  - HWSC
  - CHWSC
  - EFVSC
  - ESPC
  - EDPM
  - EFSS
  - RTM
  - ZHM

AHU_NON_CANONICAL_TYPE_3:
  guid: "84559bca-4a3e-4f13-9801-8e9632703e4f"
  description: "Ahu with variable speed supply and exhaust air fans, air cooler, hair heater, and hru.-Incomplete"
  implements:
  - AHU
  - INCOMPLETE
  - VOADM
  - SFVSC
  - SSPC
  - SFSS
  - STC
  - PHRU
  - HWSC
  - CHWSC
  - EFVSC
  - ESPC
  - EDPM
  - EFSS
  - RTM
  - ZHM

AHU_NON_CANONICAL_TYPE_4:
  guid: "372a3f62-36b6-439f-b2d6-8d2c3968d361"
  description: "Non-standard type 4"
  implements:
  - REMAP_REQUIRED
  uses:
  - compressor_run_command
  - economizer_mode
  - outside_air_damper_percentage_command
  - return_air_temperature_sensor
  - supply_air_temperature_sensor
  - supply_fan_run_command
  - supply_fan_run_status
  - zone_air_cooling_temperature_setpoint
  - zone_air_temperature_sensor

AHU_NON_CANONICAL_TYPE_5:
  guid: "64d9c1dd-7322-47eb-ad07-c529941939a4"
  description: "Non-standard type 5"
  implements:
  - AHU_BSPC_DX4SC_ECON_EFSS_SFSS_SFVSC_SSPC
  - INCOMPLETE
  uses:
  - zone_air_temperature_sensor
  - zone_air_cooling_temperature_setpoint
  - zone_air_heating_temperature_setpoint

AHU_NON_CANONICAL_TYPE_6:
  guid: "c76dfc36-ac54-4f85-93d6-ded0b563a679"
  description: "Non-standard type 6"
  implements:
  - AHU_BSPC_DX4SC_ECON_EFSS_SFSS_SFVSC_SSPC
  - INCOMPLETE
  uses:
  - supply_air_damper_command
  - supply_air_damper_status

AHU_NON_CANONICAL_TYPE_7:
  guid: "58e4ffc1-f4ee-4401-9070-34897ff82ed6"
  description: "Non-standard type 7"
  implements:
  - AHU_DXSC_ECON_EFSS_HTSC_SFSS_SFVSC_SSPC
  - INCOMPLETE
  uses:
  - zone_air_temperature_sensor
  - zone_air_heating_temperature_setpoint
  - zone_air_cooling_temperature_setpoint

AHU_NON_CANONICAL_TYPE_8:
  guid: "d7a81252-d646-4ce4-a0b1-cf93c0da99d2"
  description: "Non-standard type 8"
  implements:
  - AHU_BYPSSPC_ECON_EFSS_HP2SC_SFSS
  - INCOMPLETE
  uses:
  - zone_air_cooling_temperature_setpoint
  - zone_air_heating_temperature_setpoint
  - zone_air_temperature_sensor

AHU_NON_CANONICAL_TYPE_9:
  guid: "cac518e6-617e-47c9-a54f-3d9bb2ec2361"
  description: "Non-standard type 9"
  implements:
  - AHU_DFSS_DSP_DXDC_ECOND_EFSS_HTDC
  - INCOMPLETE
  uses:
  - discharge_air_flowrate_sensor

AHU_NON_CANONICAL_TYPE_10:
  guid: "5eb89d7f-8e69-4381-a0fd-bc5c6a2bb697"
  description: "Non-standard type 10"
  implements:
  - AHU_NON_CANONICAL_TYPE_13
  - DEPRECATED

AHU_NON_CANONICAL_TYPE_11:
  guid: "2b0f88b5-7e5d-47ec-b51d-3437bda40e40"
  description: "Non-standard type 11"
  implements:
  - AHU_DX2SC_ECON_EFSS_EFVSC_HTSC_SFSS_SFVSC_SSPC
  - INCOMPLETE
  uses:
  - zone_air_temperature_sensor
  - zone_air_heating_temperature_setpoint
  - zone_air_cooling_temperature_setpoint

AHU_NON_CANONICAL_TYPE_12:
  guid: "7de613e3-ca36-4992-8c4b-ea72966dca9f"
  description: "Non-standard type 12"
  implements:
  - AHU_NON_CANONICAL_TYPE_13 # Deprecated
  - DEPRECATED

AHU_NON_CANONICAL_TYPE_13:
  guid: "a6aeb039-16c1-40d9-9c00-ac8704fc39d4"
  description: "Non-standard type 13"
  implements:
  - AHU_BSPC_DX2SC_ECON_EFSS_EFVSC_HTSC_SFSS_SFVSC_SSPC
  - INCOMPLETE
  uses:
  - zone_air_temperature_sensor

AHU_NON_CANONICAL_TYPE_14:
  guid: "7b02c57c-dda4-4676-884a-77fa1bfa6e64"
  description: "Non-standard type 14"
  implements:
  - AHU_CO2C_DFSS_DFVSC_DSP_DX2DC_ECOND_EFSS_EFVSC_HTDC
  - REMAP_REQUIRED
  uses:
  - supply_air_static_pressure_setpoint # Remove
  - supply_air_static_pressure_sensor # Remove

AHU_NON_CANONICAL_TYPE_15:
  guid: "ae903e3a-4438-460d-af4c-58eff89780e1"
  description: "Non-standard type 15"
  implements:
  - AHU_BYPSSPC_DXSC_ECON_HP2SC_SFSS
  - INCOMPLETE
  uses:
  - zone_air_co2_concentration_setpoint

AHU_NON_CANONICAL_TYPE_16:
  guid: "25f1eda5-8c88-4bc2-aa3e-6a083ec968c8"
  description: "Non-standard type 16"
  implements:
  - AHU_BYPSSPC_ECON_HP2SC_HT2SC_SFSS
  - INCOMPLETE
  uses:
  - zone_air_co2_concentration_setpoint # Remove

AHU_NON_CANONICAL_TYPE_17:
  guid: "71a21aca-2d0b-4d17-a2d4-9cd33738fbbb"
  description: "Non-standard type 17"
  implements:
  - AHU_BSPC_DX4SC_ECON_EFSS_SFSS_SSPC
  - INCOMPLETE
  uses:
  - zone_air_temperature_sensor

AHU_NON_CANONICAL_TYPE_18:
  guid: "d1c35f45-fd26-4f4e-be91-9fec3d7e92ef"
  description: "Non-standard type 18"
  implements:
  - AHU_BSPC_CHWSC_ECON_EFSS_EFVSC_HWSC_PHWSC_SFSS_SFVSC_SSPC
  - INCOMPLETE
  uses:
  - supply_air_damper_percentage_command

AHU_NON_CANONICAL_TYPE_19:
  guid: "9a984218-f71d-4267-b470-90c65f089285"
  description: "Non-standard type 19"
  implements:
  - AHU_BSPC_CHWSC_ECON_EFSS_EFVSC_SFSS_SFVSC_SSPC
  - INCOMPLETE
  uses:
  - supply_air_damper_percentage_command

AHU_NON_CANONICAL_TYPE_20:
  guid: "3e24e23d-dbf9-421e-9f65-93b0d4cbfe52"
  description: "Non-standard type 20"
  implements:
  - AHU_BSPC_DX4SC_ECONM_EFSS_EFVSC_SFSS2X_SFVSC_SSPC
  - INCOMPLETE
  uses:
  - supply_air_damper_command
  - supply_air_damper_status

AHU_NON_CANONICAL_TYPE_21:
  guid: "599ec1ea-7930-479c-a239-c5cf20e041a5"
  description: "Non-standard type 21"
  implements:
  - AHU_CHWSC_ECON_HWSC_SFSS_SFVSC_SSPC
  - INCOMPLETE
  uses:
  - zone_air_relative_humidity_sensor_1
  - zone_air_relative_humidity_sensor_2

AHU_NON_CANONICAL_TYPE_22:
  guid: "8d873d00-689a-47da-ac14-d2f8205ae098"
  description: "Non-standard type 22"
  implements:
  - AHU_CHWSC_ECON_SFC_SFSS_SFVSC_SSPC
  - INCOMPLETE
  uses:
  - outside_air_damper_command

AHU_NON_CANONICAL_TYPE_23:
  guid: "b1f99eb9-b7f4-4863-be07-5c4cb0f823b5"
  description: "Non-standard type 23"
  implements:
  - AHU_BSPC_CHWSC_ECON_EFSS_EFVSC_SFSS_SFVSC_SSPC
  - INCOMPLETE
  uses:
  - zone_air_temperature_sensor
  - zone_air_cooling_temperature_setpoint
  - zone_air_heating_temperature_setpoint
  - exhaust_air_flowrate_sensor
  - supply_air_damper_percentage_command

AHU_NON_CANONICAL_TYPE_24:
  guid: "33716ad8-3d76-4767-a309-a624f25f7245"
  description: "Non-standard type 24"
  implements:
  - AHU_BSPC_DXSC_ECON_EFSS_EFVSC_SFSS_SFVSC_SSPC
  - INCOMPLETE
  uses:
  - compressor_speed_percentage_command

AHU_NON_CANONICAL_TYPE_25:
  guid: "19c1edc6-1584-4694-a139-cff5914765a4"
  description: "Non-standard type 25"
  implements:
  - AHU_BSPC_CHWSC_ECON_EFSS_HWSC_SFSS_SSPC
  - INCOMPLETE
  uses:
  - zone_air_cooling_temperature_setpoint

AHU_NON_CANONICAL_TYPE_26:
  guid: "d61f1e83-fe50-40f8-8fc3-7cffa11d3db9"
  description: "Non-standard type 26"
  implements:
  - AHU_CHWZC_DFSS_DSP_ECONZ
  - INCOMPLETE
  uses:
  - exhaust_air_damper_percentage_command

AHU_NON_CANONICAL_TYPE_27:
  guid: "6f2107b2-0299-4f4d-bb76-a21d88863e8f"
  description: "Non-standard type 27"
  implements:
  - AHU_BSPC_CHWSC_ECON_EFSS_EFVSC_SFSS_SFVSC_SSPC
  - INCOMPLETE
  uses:
  - zone_air_temperature_sensor

AHU_NON_CANONICAL_TYPE_28:
  guid: "5ade27ec-a2a1-4699-a881-d68dffde8c05"
  description: "Non-standard type 28"
  implements:
  - AHU_BSPC_DX4SC_ECON_EFSS_EFVSC_SFSS_SFVSC_SSPC
  - INCOMPLETE
  uses:
  - zone_air_temperature_sensor
  - zone_air_cooling_temperature_setpoint

AHU_NON_CANONICAL_TYPE_29:
  guid: "9d73460d-d4aa-46ec-82ab-323774ab3013"
  description: "Non-standard type 29"
  implements:
  - AHU_DFSS_DSP_DX2ZC_ECONZ_HTZC
  - INCOMPLETE
  uses:
  - supply_fan_run_command
  - supply_fan_run_status
  - supply_air_temperature_sensor

AHU_NON_CANONICAL_TYPE_30:
  guid: "013a1f35-c3dd-4a14-a5f7-cf4fd7312329"
  description: "Non-standard type 30"
  implements:
  - AHU_DSP_DFSS_DXZC_ECONMD
  - INCOMPLETE
  uses:
  - outside_air_temperature_sensor
  - ventilation_outside_air_damper_percentage_command

AHU_NON_CANONICAL_TYPE_31:
  guid: "b258e547-4315-45a0-8cf8-a39dfc160e9d"
  description: "Non-standard type 31"
  implements:
  - AHU_BYPSSPC_DX2SDC_ECON_HT2SDC_SFSS
  - INCOMPLETE
  uses:
  - zone_air_temperature_sensor
  - outside_air_damper_command

AHU_NON_CANONICAL_TYPE_32:
  guid: "5867ea9c-4357-49d8-9e92-779d775c99ee"
  description: "Non-standard type 32"
  implements:
  - AHU_BSPC_DXSC_ECON_EFSS_EFVSC_FDPM_SFSS3X_SFVSC2X_SSPC
  - INCOMPLETE
  uses:
  - condensing_fan_speed_percentage_command_1
  - compressor_speed_percentage_command_1
  - condensing_fan_speed_percentage_command_2
  - compressor_speed_percentage_command_2

AHU_NON_CANONICAL_TYPE_33:
  guid: "46dd8e55-bbaf-4daf-9dbb-40a73bdddaf8"
  description: "Non-standard type 33"
  implements:
  - AHU_BSPC_DX4SC_ECON_EFSS_EFVSC_SFSS_SFVSC_SSPC
  - INCOMPLETE
  uses:
  - supply_air_damper_percentage_command
  - return_air_damper_percentage_command

AHU_NON_CANONICAL_TYPE_34:
  guid: "72aa5614-ecc5-4228-91a7-35d56d662582"
  description: "Non-standard type 34"
  implements:
  - AHU_BSPC_CHWSC_ECON_EFSS_EFVSC_SFSS_SFVSC_SSPC
  - INCOMPLETE
  uses:
  - min_outside_air_damper_status
  - min_outside_air_damper_command

AHU_NON_CANONICAL_TYPE_35:
  guid: "01c95182-1617-403c-9a26-1cb04c9ec935"
  description: "Non-standard type 35"
  implements:
  - REMAP_REQUIRED
  uses:
  - chilled_water_valve_percentage_command
  - heating_percentage_command
  - humidification_percentage_command
  - supply_air_cooling_temperature_setpoint
  - supply_air_dehumidification_relative_humidity_setpoint
  - supply_air_heating_temperature_setpoint
  - supply_air_humidification_relative_humidity_setpoint
  - supply_air_relative_humidity_sensor
  - supply_air_temperature_sensor
  - supply_fan_run_command
  - supply_fan_run_status

AHU_NON_CANONICAL_TYPE_36:
  guid: "42dc8beb-76a0-4bee-a913-1d37f89dc34d"
  description: "Non-standard type 36"
  implements:
  - AHU_DFSS_DSP_DX2ZC_ECONZ
  - INCOMPLETE
  uses:
  - zone_air_temperature_sensor_1
  - zone_air_temperature_sensor_2

AHU_NON_CANONICAL_TYPE_37:
  guid: "1e34b20e-77b1-4985-ad65-32ef6085e172"
  description: "Non-standard type 37"
  implements:
  - REMAP_REQUIRED
  uses:
  - supply_fan_current_sensor_1
  - supply_fan_current_sensor_2

AHU_NON_CANONICAL_TYPE_38:
  guid: "649cc471-16a4-490a-a366-90744b5fd43b"
  description: "Non-standard type 38"
  implements:
  - REMAP_REQUIRED
  uses:
  - supply_fan_run_status

AHU_NON_CANONICAL_TYPE_39:
  guid: "84342497-9ed0-49c6-86d3-eb55e005f03e"
  description: "Non-standard type 39"
  implements:
  - REMAP_REQUIRED
  uses:
  - outside_air_damper_percentage_command

AHU_NON_CANONICAL_TYPE_40:
  guid: "1ffb1601-cfa6-43b5-b512-f5a7f4783beb"
  description: "Non-standard type 40"
  implements:
  - AHU_CO2M_DFSS_DSP_ECONZ_HP2ZC
  - INCOMPLETE
  uses:
  - discharge_air_damper_command

AHU_NON_CANONICAL_TYPE_41:
  guid: "5624c3fe-68a8-44dc-979e-11a26a1ea375"
  description: "Non-standard type 41"
  implements:
  - AHU_CO2M_DFSS_DSP_DX2ZC_ECONZ
  - INCOMPLETE
  uses:
  - discharge_air_damper_command

AHU_NON_CANONICAL_TYPE_42:
  guid: "60698f68-89d2-4593-a8ef-24e40fe6b79b"
  description: "Non-standard type 42"
  implements:
  - AHU_BSPC_DX2SC_ECON_EFSS_EFVSC_SFSS_SFVSC_SSPC
  - INCOMPLETE
  uses:
  - return_air_damper_status
  - return_air_damper_command
  - supply_air_damper_status

AHU_NON_CANONICAL_TYPE_43:
  guid: "68227b67-a609-4ea8-95b3-f1b711ef0ff7"
  description: "Non-standard type 43"
  implements:
  - AHU_BSPC_DX4SC_ECON_EFSS_EFVSC_SFSS_SFVSC_SSPC
  - INCOMPLETE
  uses:
  - return_air_damper_command
  - return_air_damper_status
  - supply_air_damper_status

AHU_NON_CANONICAL_TYPE_44:
  guid: "8c3958c3-4da5-4a58-8a52-4974b29afe5d"
  description: "Non-standard type 44"
  implements:
  - AHU_BSPC_CO2C_DX2SC_ECON_EFSS_SFSS_SFVSC_SSPC
  - INCOMPLETE
  uses:
  - zone_air_temperature_sensor

AHU_NON_CANONICAL_TYPE_45:
  guid: "11680ec9-d010-4a47-ae63-f83de58984ac"
  description: "Non-standard type 45"
  implements:
  - AHU_BSPC_DX4SC_ECON_EFSS_EFVSC_SARC_SFSS_SFVSC_SSPC
  - INCOMPLETE
  uses:
  - exhaust_air_damper_command
  - outside_air_damper_percentage_sensor

AHU_NON_CANONICAL_TYPE_46:
  guid: "8d09d92e-5630-48cc-93fd-25079fdfc58c"
  description: "Non-standard type 46"
  implements:
  - AHU_BSPC_DX2SC_ECON_EFSS_EFVSC_HWSC_SFSS_SFVSC_SSPC
  - INCOMPLETE
  uses:
  - exhaust_air_damper_command

AHU_NON_CANONICAL_TYPE_47:
  guid: "2b337ced-6542-48aa-8440-42f40dde61d5"
  description: "Non-standard type 47"
  implements:
  - AHU_DFSS_DSP_DXZC_ECONZ_HTZC
  - INCOMPLETE
  uses:
  - discharge_air_damper_command

AHU_NON_CANONICAL_TYPE_48:
  guid: "8221843f-3b88-417b-9f7d-19ed7d820621"
  description: "Non-standard type 48"
  implements:
  - AHU_CSP_DFSS_DXZC_ECONZ
  - INCOMPLETE
  uses:
  - discharge_air_damper_percentage_command

AHU_NON_CANONICAL_TYPE_49:
  guid: "95d23717-a285-49cc-87cc-4786b7694285"
  description: "Non-standard type 49"
  implements:
  - AHU_BSPC_DX4SC_ECON_EFSS_EFVSC_SFSS_SFVSC_SSPC
  - INCOMPLETE
  uses:
  - supply_air_damper_command

AHU_NON_CANONICAL_TYPE_50:
  guid: "24c5b803-3e19-4fad-935f-adc0973a2dc4"
  description: "Non-standard type 50"
  implements:
  - AHU_DFSS_DXZC_ECOND_ZHM
  - INCOMPLETE
  uses:
  - discharge_air_damper_command

AHU_NON_CANONICAL_TYPE_51:
  guid: "533ed589-adbf-4151-9afb-b4455313b58f"
  description: "Non-standard type 51"
  implements:
  - AHU_CHWSC_ECONM2X_MOAFC_SFSS_SFVSC_SSPC
  - INCOMPLETE
  uses:
  - return_air_flowrate_sensor

AHU_NON_CANONICAL_TYPE_52:
  guid: "ffc90d01-7f05-4f78-b3c6-9207469df92e"
  description: "Non-standard type 52"
  implements:
  - AHU_CHWSC_ECON_FDPM_SFSS_SFVSC_SSPC
  - INCOMPLETE
  uses:
  - outside_air_damper_command

AHU_NON_CANONICAL_TYPE_53:
  guid: "f4770c34-4186-4ba8-8301-10f99e11f815"
  description: "Non-standard type 53"
  implements:
  - AHU_CHWSC_ECON_EFSS_EFVSC_FDPM_RFC_SFSS_SFVSC_SSPC
  - INCOMPLETE
  uses:
  - outside_air_damper_command

AHU_NON_CANONICAL_TYPE_54:
  guid: "cd258658-29ee-404e-939d-fdbc05ca5ce8"
  description: "Non-standard type 54"
  implements:
  - AHU_BSPC_DX5SC_ECON_EFSS_EFVSC_SFSS_SFVSC_SSPC
  - INCOMPLETE
  uses:
  - run_command

AHU_NON_CANONICAL_TYPE_55:
  guid: "6804e5f9-627c-4a81-a277-353086b8d1f4"
  description: "Non-standard type 55"
  implements:
  - AHU_DX4ZC_ECON_EFSS_HT3ZC_SFSS_SFVSC_ZHC
  - INCOMPLETE
  uses:
  - zone_air_dehumidification_relative_humidity_setpoint

AHU_NON_CANONICAL_TYPE_56:
  guid: "89de4191-2deb-479d-b3cf-0ecdc851576d"
  description: "Non-standard type 56"
  implements:
  - AHU_DFSS_DFVSC_DX4ZC_ECONZ_HT3ZC_ZHM
  - INCOMPLETE
  uses:
  - zone_air_dehumidification_relative_humidity_setpoint

AHU_NON_CANONICAL_TYPE_57:
  guid: "bc8f9357-22cd-4b9e-becd-9d1949aec990"
  description: "Non-standard type 57"
  implements:
  - AHU_BSPC_DX2SC_ECON_EFSS_SFSS_SFVSC_SSPC
  - INCOMPLETE
  uses:
  - run_command

AHU_NON_CANONICAL_TYPE_58:
  guid: "3ddf6e73-2fbb-4343-a0cc-004dcce1fa41"
  description: "Non-standard type 58"
  implements:
  - AHU_BSPC_DX2SC_ECON_EFSS_SFSS_SFVSC_SSPC
  - INCOMPLETE
  uses:
  - run_command

AHU_NON_CANONICAL_TYPE_59:
  guid: "628e884a-705d-43aa-81a7-9698e8f9979b"
  description: "Non-standard type 59"
  implements:
  - AHU_BSPC_DX3SC_ECONM_EFSS4X_EFVSC4X_SFSS2X_SFVSC2X_SSPC
  - INCOMPLETE
  uses:
  - run_command

AHU_NON_CANONICAL_TYPE_60:
  guid: "fd94829b-78a2-4dd4-b3ed-7a8fa3069a1c"
  description: "Non-standard type 60"
  implements:
  - AHU_BSPC_DX2SC_ECON_EFSS_EFVSC_SFSS_SFVSC_SSPC
  - INCOMPLETE
  uses:
  - run_command

AHU_NON_CANONICAL_TYPE_61:
  guid: "5f755f41-930a-414e-9c97-b65ce941d996"
  description: "Non-standard type 61"
  implements:
  - AHU_BSPC_DX4SC_ECON_EFSS_EFVSC_SFSS_SFVSC_SSPC
  - INCOMPLETE
  uses:
  - run_command
  - supply_air_damper_status
  - supply_air_damper_command

AHU_NON_CANONICAL_TYPE_62:
  guid: "092739e8-86cd-4697-b07d-31a9230f776a"
  description: "Non-standard type 62"
  implements:
  - AHU_BSPC_DX4SC_ECON_EFSS_SFSS_SFVSC_SSPC
  - INCOMPLETE
  uses:
  - run_command

AHU_NON_CANONICAL_TYPE_63:
  guid: "bd1f4671-9f9c-4bea-a90b-18c3d86564ad"
  description: "Non-standard type 63"
  implements:
  - AHU_BSPC_DXSC_ECONM_EFSS_SFSS_SFVSC_SSPC_STC
  - INCOMPLETE
  uses:
  - supply_air_damper_status
  - supply_air_damper_command

AHU_NON_CANONICAL_TYPE_64:
  guid: "e389fa86-beb4-42c8-a4b6-a570af95df57"
  description: "Non-standard type 64"
  implements:
  - AHU_BSPC_CHWSC_ECON_EFSS_EFSS4X_EFVSC_EFVSC4X_FDPM_HWSC_MOAFC_SFSS2X_SFVSC2X_SSPC
  - INCOMPLETE
  uses:
  - heating_water_valve_status
  - chilled_water_valve_command

AHU_NON_CANONICAL_TYPE_65:
  guid: "827ea84c-7844-4e7d-becf-f86cd3f85b7e"
  description: "Non-standard type 65"
  implements:
  - REMAP_REQUIRED
  uses:
  - chilled_water_valve_percentage_command
  - return_air_temperature_sensor
  - supply_air_static_pressure_sensor
  - supply_air_temperature_sensor
  - supply_air_temperature_setpoint
  - supply_fan_run_command
  - supply_fan_run_status
  - supply_fan_speed_frequency_sensor
  - supply_fan_speed_percentage_command
  - zone_air_cooling_temperature_setpoint
  - zone_air_heating_temperature_setpoint
  - zone_air_temperature_sensor

AHU_NON_CANONICAL_TYPE_66:
  guid: "fe969bce-99b8-46cb-8880-4ba91ca83e39"
  description: "Non-standard type 66"
  implements:
  - AHU_BPC_CHWSC_ECONM_EFSS4X_EFVSC4X_FDPM_HWSC_MOAFC_SFSS2X_SFVSC2X_SSPC
  - INCOMPLETE
  uses:
  - heating_water_valve_status
  - chilled_water_valve_command

AHU_NON_CANONICAL_TYPE_67:
  guid: "a1ca7b56-7cb7-4c05-8a4e-fc118acc55c5"
  description: "Non-standard type 67"
  implements:
  - AHU_BSPC_CHWSC_ECON_EFSS4X_EFVSC4X_FDPM_HWSC_SFSS2X_SFVSC2X_SSPC
  - INCOMPLETE
  uses:
  - chilled_water_valve_command
  - heating_water_valve_command
  - ventilation_outside_air_damper_percentage_command

AHU_NON_CANONICAL_TYPE_68:
  guid: "2bf51669-f7da-410d-bd68-f4e6a41c1433"
  description: "Non-standard type 68"
  implements:
  - AHU_BSPC_DX4SC_ECONM_EFSS_EFVSC_SFSS_SFVSC_SSPC
  - INCOMPLETE
  uses:
  - ventilation_outside_air_damper_percentage_command
  - exhaust_air_damper_percentage_sensor

AHU_NON_CANONICAL_TYPE_69:
  guid: "f09c2a96-a28d-4ed3-8fb4-9bc4b47e276a"
  description: "Non-standard type 69"
  implements:
  - REMAP_REQUIRED
  uses:
  - building_air_static_pressure_sensor
  - building_air_static_pressure_setpoint
  - compressor_run_command_1
  - compressor_run_command_2
  - compressor_run_command_3
  - compressor_speed_percentage_command
  - exhaust_air_damper_percentage_sensor
  - exhaust_fan_run_command
  - exhaust_fan_run_status
  - exhaust_fan_speed_frequency_sensor
  - exhaust_fan_speed_percentage_command
  - heating_percentage_command
  - mixed_air_temperature_sensor
  - mixed_air_temperature_setpoint
  - outside_air_damper_percentage_command
  - return_air_temperature_sensor
  - supply_air_static_pressure_sensor
  - supply_air_static_pressure_setpoint
  - supply_air_temperature_sensor
  - supply_air_temperature_setpoint
  - supply_fan_run_status
  - supply_fan_speed_percentage_command
  - zone_air_co2_concentration_sensor
  - zone_air_co2_concentration_setpoint
  - zone_air_temperature_sensor
  - zone_air_temperature_setpoint

AHU_NON_CANONICAL_TYPE_70:
  guid: "f87c0b51-f63c-4125-b044-c97d0fbe6b87"
  description: "Non-standard type 70"
  implements:
  - AHU_BSPC_ECON_EFSS_SARC_SFSS_SFVSC_SSPC
  - INCOMPLETE
  uses:
  - supply_fan_speed_frequency_command
  - ventilation_outside_air_flowrate_setpoint

AHU_NON_CANONICAL_TYPE_71:
  guid: "06ba3a10-2c56-4ed6-b306-f6a7a4b20dcf"
  description: "Non-standard type 71"
  implements:
  - AHU
  uses:
  - compressor_speed_percentage_command
  - heating_water_valve_percentage_command
  - supply_air_damper_command
  - supply_air_damper_status
  - leaving_heating_coil_temperature_sensor
  - mixed_air_temperature_sensor
  - mixed_air_temperature_setpoint
  - outside_air_damper_percentage_command
  - return_air_temperature_sensor
  - supply_air_static_pressure_sensor
  - supply_air_static_pressure_setpoint
  - supply_air_temperature_sensor
  - supply_air_temperature_setpoint
  - supply_fan_run_command
  - supply_fan_speed_frequency_sensor
  - supply_fan_speed_percentage_command
  - supply_air_flowrate_sensor

AHU_STDSPC_SSPC_EFFC_EFVSC_FDPM3X_HTWHLSTC_RHM_ETM:
  guid: "dbe00902-c2da-4efd-b8f2-2069ddd674c3"
  description: "Non-Standard (Swegon) Multi-Zone AHU with heat wheel, isolation damper and filter pressure monitoring"
  implements:
  - AHU
  - STDSPC
  - SSPC
  - EFFC
  - EFVSC
  - FDPM3X
  - HTWHLSTC
  - RHM
  - ETM
  uses:
  - compressor_speed_percentage_sensor
  - outside_air_isolation_damper_command
  - outside_air_isolation_damper_status
  - exhaust_air_isolation_damper_command
  - exhaust_air_isolation_damper_status

AHU_BSPC_DX4SC_ECON_EFSS_EFVSC_SFSS_SFVSC_SSPC_RHHC_NONCANONICAL_1:
  guid: "4f641024-9959-4ab3-9869-97fdf93ed47b"
  description: "Non-Standard AHU with humidification and heating water coils on return duct."
  is_canonical: false
  implements:
  - AHU_BSPC_DX4SC_ECON_EFSS_EFVSC_SFSS_SFVSC_SSPC
  - RHHC
  uses:
  - heating_water_valve_percentage_command
  - min_zone_air_relative_humidity_sensor
  - min_zone_air_relative_humidity_setpoint<|MERGE_RESOLUTION|>--- conflicted
+++ resolved
@@ -4524,7 +4524,6 @@
   - RD
   - UV
 
-<<<<<<< HEAD
 AHU_SFSS_SFVSC_EFSS_EFVSC_CHW2XSC_SSSC_CO2CMAX_ECON_SSPC:
   description: "Multi-zone AHU with supply and exhaust fans, co2 control, two chilled water and one steam valve control to supply air, and economizing."
   is_canonical: true
@@ -4566,7 +4565,7 @@
   - FDPM
   - MTM
   - ZTM
-=======
+
 AHU_BSPC_DX5SC_ECONM_EDM_EFSS_EFVSC_SFSS4X_SFVSC4X_SSPC_SARC:
   guid: "befd596e-5a4b-4c64-b045-7f546ada3e96"
   description: "Multi-zone AHU with 5 compressors, exhaust damper monitoring, economizer controlling to MAT setpoint, and variable speed exhaust and four supply fans."
@@ -4617,7 +4616,6 @@
   - SFVSC
   - SSPC
   - SARC
->>>>>>> 602fecd8
 
 ###################################
 ### Existing Non-standard Types ###
