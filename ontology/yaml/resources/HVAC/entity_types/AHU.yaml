--- conflicted
+++ resolved
@@ -3363,10 +3363,7 @@
   - SSPC
 
 AHU_DFSS_DFVSMC_DSP_ECONZ_HPZC:
-<<<<<<< HEAD
-=======
   id: "17039203851095244800"
->>>>>>> a6444232
   description: "Single zone AHU with fan multi-speed control."
   is_canonical: true
   implements:
@@ -3378,10 +3375,7 @@
   - HPZC
 
 AHU_BSPC_ECON_EFSS_HTWHLSTC_HT2SC_SFSS_SFVSC:
-<<<<<<< HEAD
-=======
   id: "4140894518306144256"
->>>>>>> a6444232
   description: "Multi zone AHU with heat recovery wheel."
   is_canonical: true
   implements:
@@ -3395,10 +3389,7 @@
   - SFVSC
 
 AHU_ECON_EFSS2X_EFVSC2X_EPC_HT4SC_HTWHLSTC_SFC_SFSS2X_SFVSC2X_SSPC:
-<<<<<<< HEAD
-=======
   id: "17030196651840503808"
->>>>>>> a6444232
   description: "Multi zone AHU with heat recovery wheel."
   is_canonical: true
   implements:
@@ -3413,8 +3404,6 @@
   - SFSS2X
   - SFVSC2X
   - SSPC
-<<<<<<< HEAD
-=======
 
 AHU_DFSS_DFVSC_DSP_DX3ZC_ECONZ_EFSS_EFVSC_HT2ZC:
   id: "2802621741535330304"
@@ -3559,7 +3548,6 @@
   - EFVSC
   - FDPM
   - SSPC
->>>>>>> a6444232
 
 ###################################
 ### Existing Non-standard Types ###
@@ -4539,4 +4527,4 @@
   - EDPM
   - EFSS
   - RTM
-  - ZHM
+  - ZHM