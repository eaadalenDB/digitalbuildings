--- conflicted
+++ resolved
@@ -380,7 +380,6 @@
   opt_uses:
   - failed_alarm
 
-<<<<<<< HEAD
 VAV_SD_ZTC_HLSAFS:
   description: "VAV with flow rate control, supply air damper control and temperature control."
   is_canonical: true
@@ -391,7 +390,7 @@
   - SD
   - ZTC
   - HLSAFS
-=======
+
 VAV_DSP_ED:
   description: "Exhaust control VAV with dual setpoint control."
   is_canonical: true
@@ -399,7 +398,6 @@
   - VAV
   - DSP
   - ED
->>>>>>> 1d756f71
 
 ###################################
 ### Existing Non-standard Types ###
