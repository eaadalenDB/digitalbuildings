# Copyright 2020 Google LLC
#
# Licensed under the Apache License, Version 2.0 (the License);
# you may not use this file except in compliance with the License.
# You may obtain a copy of the License at
#
#    https://www.apache.org/licenses/LICENSE-2.0
#
# Unless required by applicable law or agreed to in writing, software
# distributed under the License is distributed on an AS IS BASIS,
# WITHOUT WARRANTIES OR CONDITIONS OF ANY KIND, either express or implied.
# See the License for the specific language governing permissions and
# limitations under the License.

########################
### Canonical Types  ###
########################

# This defines variable-air-volume terminal unit types.
# Valid types must include a damper and a control method (e.g. DSP).
# Some exceptions may exist for the control method (e.g. VAV_ED), and
# should be avoided if possible.

VAV_SD_CSP:
  guid: "89fa1c88-ffc3-4b62-a3bf-e185926b1d4f"
  description: "Simple IDF room unit."
  is_canonical: true
  implements:
  - VAV
  - SD
  - CSP

VAV_SD_DSP:
  guid: "4386dd8c-9add-439d-82dd-7326c4e5541a"
  description: "Simple cooling only VAV."
  is_canonical: true
  implements:
  - VAV
  - SD
  - DSP

VAV_SD_CSP_HLSAFS:
  guid: "ea3a576a-08af-40b2-ae0b-59451e0b88a4"
  description: "Simple cooling only VAV with occupancy."
  is_canonical: true
  implements:
  - VAV
  - SD
  - CSP
  - HLSAFS

VAV_SD_DSP_CO2C:
  guid: "a845ae84-e56d-438f-8cff-95405a90ad5a"
  description: "CO2 control VAV."
  is_canonical: true
  implements:
  - VAV
  - SD
  - DSP
  - CO2C

VAV_SD_DSP_VOCC:
  guid: "15b095f3-098a-43d9-9271-d0215423479c"
  description: "Single duct cooling-only VAV with dual setpoint and VOC control."
  is_canonical: true
  implements:
  - VAV
  - SD
  - DSP
  - VOCC

VAV_SD_DSP_HWDC:
  guid: "97c6ee09-664a-4776-b174-5d1a8abeeacb"
  description: "Single duct reheat VAV with dual setpoint control."
  is_canonical: true
  implements:
  - VAV
  - SD
  - DSP
  - HWDC

VAV_SD_DSP_CO2M:
  guid: "0de6754a-9094-4f93-a32a-af2ccee4f495"
  description: "VAV with zone CO2 monitoring."
  is_canonical: true
  implements:
  - VAV
  - SD
  - DSP
  - CO2M

VAV_SD_ZTC_HWDC:
  guid: "2dfc6526-df04-4eb1-9298-f36e3e709320"
  description: "Single duct reheat VAV with zone setpoint control."
  is_canonical: true
  implements:
  - VAV
  - SD
  - ZTC
  - HWDC

VAV_SD_DSP_HWZC:
  guid: "eb51aed4-551f-4438-821d-ef1127bbab93"
  description: "Single duct reheat VAV with dual setpoint control."
  is_canonical: true
  implements:
  - VAV
  - SD
  - DSP
  - HWZC

VAV_SD_DSP_HTZC:
  guid: "47b47e69-d873-4976-b578-a07cb3d85176"
  description: "Single duct reheat VAV with electric heat."
  is_canonical: true
  implements:
  - VAV
  - SD
  - DSP
  - HTZC

VAV_SD_DSP_HTDC:
  guid: "184e39f4-6a6d-4cba-9f0b-2337c7a7ba61"
  description: "Single duct reheat VAV with electric heat."
  is_canonical: true
  implements:
  - VAV
  - SD
  - DSP
  - HTDC

VAV_SD_DSP_HWDC_CO2M:
  guid: "5a8ecd77-b107-4532-8497-6e7c47762c16"
  description: "Single duct reheat VAV with temp control and CO2 monitoring."
  is_canonical: true
  implements:
  - VAV
  - SD
  - DSP
  - HWDC
  - CO2M

VAV_SD_DSP_HWDC_CO2C:
  guid: "d17dc38b-93ae-40a1-b0c4-f232548bc79a"
  description: "Single duct reheat VAV with CO2 and temp control."
  is_canonical: true
  implements:
  - VAV
  - SD
  - DSP
  - HWDC
  - CO2C

VAV_SD_DSP_HWDC_VOCC:
  guid: "f79768d5-31aa-4f42-a814-c0f901e36999"
  description: "Single duct reheat VAV with VOC and temp control."
  is_canonical: true
  implements:
  - VAV
  - SD
  - DSP
  - HWDC
  - VOCC

VAV_SD_DSP_HWZC_CO2C:
  guid: "d2f8854c-09b1-423c-b0cf-6f64e79663f6"
  description: "Single duct reheat VAV with CO2 and temp control."
  is_canonical: true
  implements:
  - VAV
  - SD
  - DSP
  - HWZC
  - CO2C

VAV_SD_DSP_HWDC_DFSS:
  guid: "a32cc2f4-902a-45f0-bffd-1d0065c31e76"
  description: "Single duct fan-powered series VAV with reheat."
  is_canonical: true
  implements:
  - VAV
  - SD
  - DSP
  - HWDC
  - DFSS

VAV_SD_DSP_HWDC_DFSS_DFVSC:
  guid: "c091de8b-9fa4-450a-bf9f-9cd03af33b35"
  description: "Single duct fan-powered series VAV with reheat."
  is_canonical: true
  implements:
  - VAV
  - SD
  - DSP
  - HWDC
  - DFSS
  - DFVSC

VAV_SD_DSP_DFSS:
  guid: "76cdf2e6-e8c5-4832-aff8-844198fcfa18"
  description: "Fan powered VAV."
  is_canonical: true
  implements:
  - VAV
  - SD
  - DSP
  - DFSS

VAV_SD_CSP_DFSS:
  guid: "a630f2a4-0ecd-4ad5-8f07-49c52e09d9a6"
  description: "Fan powered VAV for cooling only applications (e.g. IDF or computer rooms)."
  is_canonical: true
  implements:
  - VAV
  - SD
  - CSP
  - DFSS

VAV_SD_DSP_DFSS_DFVSC:
  guid: "7986c34f-66dc-4c8a-817d-79ddf97eebd0"
  description: "Fan powered VAV with variable speed control."
  is_canonical: true
  implements:
  - VAV
  - SD
  - DSP
  - DFSS
  - DFVSC

VAV_SD_DSP_CO2C_DFSS_DFVSC:
  guid: "bc81486d-d20e-4f56-9485-b15b2e3584d3"
  description: "Fan powered VAV with variable speed control and CO2 control."
  is_canonical: true
  implements:
  - VAV
  - SD
  - DSP
  - CO2C
  - DFSS
  - DFVSC

VAV_SD_DSP_HWDC_CO2C_DFSS_DFVSC:
  guid: "412520f7-3b69-48aa-b494-1324e4bc6494"
  description: "Single duct fan powered VAV with reheat and CO2 control."
  is_canonical: true
  implements:
  - VAV
  - SD
  - DSP
  - HWDC
  - CO2C
  - DFSS
  - DFVSC

VAV_SD_DSP_HWDC_CO2C_DFSS:
  guid: "6e6ec4bd-912c-4c4c-a5bb-075ceedcb1f4"
  description: "Single duct fan powered VAV with reheat and CO2 control."
  is_canonical: true
  implements:
  - VAV
  - SD
  - DSP
  - HWDC
  - CO2C
  - DFSS

VAV_DD_DSP:
  guid: "7fdfa443-1942-4c0b-8d61-d3579302a314"
  description: "Typical dual duct VAV."
  is_canonical: true
  implements:
  - VAV
  - DD
  - DSP

VAV_DD_DSP_CO2C:
  guid: "9da9b67a-9e17-4c94-b774-6f1c15a4bd12"
  description: "Typical dual duct VAV with CO2 conotrol."
  is_canonical: true
  implements:
  - VAV
  - DD
  - DSP
  - CO2C

VAV_DDCO_DSP:
  guid: "537f6091-5fe6-4e5f-9fe7-84afa1ad60ba"
  description: "Weird dual duct VAV with cooling only, twice."
  is_canonical: true
  implements:
  - VAV
  - DDCO
  - DSP

VAV_RD_ZSPC:
  guid: "f91c3b86-25f0-497c-9192-510cd164b94c"
  description: "Return air zone pressure control VAV."
  is_canonical: true
  implements:
  - VAV
  - RD
  - ZSPC

VAV_SD_ZSPC:
  guid: "3927e754-c9c6-42cd-83ba-8cd5a458bdbe"
  description: "Supply air zone pressure control VAV."
  is_canonical: true
  implements:
  - VAV
  - SD
  - ZSPC

VAV_ED:
  guid: "9fc088db-123e-4aba-9e97-2aa90df1d3cd"
  description: "Exhaust control VAV."
  is_canonical: true
  implements:
  - VAV
  - ED

VAV_SD_DSP_CO2C2X:
  guid: "60aece88-09c0-4420-be6b-3c2ae6e36180"
  description: "Single duct VAV with two-zone CO2 control."
  is_canonical: true
  implements:
  - VAV
  - SD
  - DSP
  - CO2C2X

VAV_SD_DSP_HWZC_CO2C2X:
  guid: "bf097d7b-0055-4035-bf33-73ecaca3fa2d"
  description: "Single duct reheat VAV with two-zone CO2 control."
  is_canonical: true
  implements:
  - VAV
  - SD
  - DSP
  - HWZC
  - CO2C2X

VAV_PDSCV_VOCC_ZHM_CO2C:
  guid: "f60c5020-6980-4a9b-8d79-8425adfe75a9"
  description: "Pressure dependent ventilation control VAV."
  is_canonical: true
  implements:
  - VAV
  - PDSCV
  - VOCC
  - ZHM
  - CO2C

VAV_PDSCV_CO2C_VOCPC_ZHM_RMM:
  guid: "0a1d6be0-a057-4e0e-bdc5-f500b7da51e8"
  description: "VAV with pressure dependent supply valve control, for zone humidity and VOC control."
  is_canonical: true
  implements:
  - VAV
  - PDSCV
  - CO2C
  - VOCPC
  - ZHM
  - RMM

VAV_ED_RMM:
  guid: "271eb93a-f6f3-4b1e-9cda-a681bc9fb31a"
  description: "Exhaust control VAV."
  is_canonical: true
  implements:
  - VAV
  - ED
  - RMM

VAV_UNDEFINED:
  guid: "ef0afedd-fe0d-43fd-b0e0-f1c3c1310d87"
  description: "VAV with no defined fields. Note this is non-canonical, as it is typically expected that telemetry will normally be available."
  implements:
  - VAV

VAV_SD_DSP_HWDC_DSPZDHC:
  guid: "00ca117a-0405-41d8-a73c-639457644db4"
  description: "Single duct reheat VAV with dual setpoint temperature and humidity control."
  is_canonical: true
  implements:
  - VAV
  - SD
  - DSP
  - HWDC
  - DSPZDHC

VAV_ZTM_PDSCV_SFM:
  guid: "4f056be7-3830-4bfb-811f-1c86b00ded41"
  description: "VAV with supply air and zone air monitoring"
  is_canonical: true
  implements:
  - VAV
  - ZTM
  - PDSCV
  - SFM
  opt_uses:
  - failed_alarm

VAV_SD_ZTC_HLSAFS:
  guid: "7f686037-a5eb-4542-9076-7134cc89f2d4"
  description: "VAV with flow rate control, supply air damper control and temperature control."
  is_canonical: true
  opt_uses:
  - master_alarm
  implements:
  - VAV
  - SD
  - ZTC
  - HLSAFS

VAV_DSP_ED:
  guid: "5f9d376c-9349-451d-aa03-b56dfb927a71"
  description: "Exhaust control VAV with dual setpoint control."
  is_canonical: true
  implements:
  - VAV
  - DSP
  - ED

VAV_CO2C_PDSCV:
  guid: "28f8cd8d-086e-4a6d-8283-7a54a462adab"
  description: "Discharge control VAV with CO2 regulation and damper percentage monitoring"

  is_canonical: true
  implements:
  - VAV
  - CO2C
  - PDSCV

VAV_CO2CDSP_PDSCV:
  guid: "ff31291b-9158-4204-8a08-aa132998fec2"
  description: "Supply control VAV with dual setpoint CO2 regulation and damper percentage monitoring"
  is_canonical: true
  implements:
  - VAV
  - CO2CDSP
  - PDSCV

VAV_RD:
  guid: "1ebc68cc-4dfe-4cfb-bf14-0d439a1ffca9"
  description: "Return control VAV with air flow setpoint control"
  is_canonical: true
  implements:
  - VAV
  - RD

VAV_RDC:
  guid: "3f88de96-d465-46e5-8ba0-4087ead11d3e"
  description: "Return control VAV without built-in regulation"
  is_canonical: true
  implements:
  - VAV
  - RDC

VAV_RD_DSPRTC:
  guid: "794df238-efb4-418f-b65e-ad2326c951db"
  description: "Return control VAV with return cooling control."
  is_canonical: true
  implements:
  - VAV
  - RD
  - DSPRTC

VAV_RD_DSPRTC_ZSPC:
  guid: "4b42c819-5bb4-4c4d-9d00-64bcab9c33e8"
  description: "Return control VAV with return cooling control and zone pressure control."
  is_canonical: true
  implements:
  - VAV
  - RD
  - DSPRTC
  - ZSPC

VAV_SD_ZTC_AHAC:
  guid: "33304129-5f50-493a-972b-7f9b87f5dbe8"
  description: "Single duct VAV with zone set-point control and after hours push button activation."
  is_canonical: true
  implements:
  - VAV
  - SD
  - ZTC
  - AHAC

VAV_ZTC_DTM:
  guid: "1ecc8249-0e23-4940-aa50-7637be2a0de5"
  description: "Single duct VAV with zone set-point control and discharge temperature monitoring."
  is_canonical: true
  implements:
  - VAV
  - ZTC
  - DTM

VAV_SD_CO2C:
  guid: "4751a599-5bbf-4a0a-9eab-99ca0f7ef59f"
  description: "CO2 control VAV, regardless of room temperature for single duct supply air VAV's"
  is_canonical: true
  implements:
  - VAV
  - SD
  - CO2C

VAV_RD_CO2C:
  guid: "549e44e7-2c16-472c-a6d7-6ddb8aedd7d3"
  description: "CO2 control VAV, regardless of room temperature for return air VAV's"
  is_canonical: true
  implements:
  - VAV
  - RD
  - CO2C

VAV_SD_CO2C_HLSAFS_SRC:
  guid: "8e864118-85c8-4b5e-9da9-658623bcf9ac"
  description: "VAV with CO2 monitor, dampers, hi/low flowrate setpoint and sensor, schedule run"
  is_canonical: true
  implements:
  - VAV
  - SD
  - CO2C
  - HLSAFS
  - SRC

VAV_HWZTC_CHWZTC_DTM:
  guid: "299540bd-cb38-4256-b84b-12eba206ffd8"
  description: "A zone VAV with heating and cooling control, but no flow control; part of DOAS system where air volume is not measured or controlled locally, but instead controlled by the upstream equipment."
  is_canonical: true
  implements:
    - VAV
    - HWZTC
    - CHWZTC
    - DTM

VAV_MDSDC:
  guid: "2a74ea42-38ec-4832-ba83-cfa2d29486b1"
  description: "A zone VAV with ventilation control based on a motion sensor."
  is_canonical: true
  implements:
    - VAV
    - MDSDC


VAV_DSP_PDSCV_CO2C:
  guid: "8e9bb69a-459c-474f-9d35-494b0eb3fd40"
  description: "VAV with pressure dependent supply valve control and CO2 control."
  is_canonical: true
  implements:
  - VAV
  - DSP
  - PDSCV
  - CO2C

VAV_DSP_PDSCV_HTZC:
  guid: "3d727b03-e945-4af3-822e-b8da662a26f6"
  description: "Reheat VAV with pressure dependent supply damper control."
  is_canonical: true
  implements:
  - VAV
  - DSP
  - PDSCV
  - HTZC

VAV_DSP_PDSCV_HTZC_CO2C:
  guid: "47431504-17c4-4b83-ae95-811f4b45bc76"
  description: "Reheat VAV with pressure dependent supply damper control and CO2 control."
  is_canonical: true
  implements:
  - VAV
  - DSP
  - PDSCV
  - HTZC
  - CO2C

VAV_PDSCV_WDPC2X:
  guid: "cd3a50ce-83bf-4521-b67f-376eb8a2f336"
  description: "VAV with pressure-dependent supply damper control and dual sensor differential pressure control."
  is_canonical: true
  implements:
  - VAV
  - PDSCV
  - WDPC2X

VAV_CSP_DFSS_DFVSC_SFM:
  guid: "2f04436e-1df5-45a3-93b8-1975085cdbbc"
  description: "Fan powered cooling only VAV with fan speed control and supply airflow monitoring."
  is_canonical: true
  implements:
  - VAV
  - CSP
  - DFSS
  - DFVSC
  - SFM

VAV_ED_ZSPC:
  guid: "dd8d4eb7-7f29-408d-896e-42717a777a75"
  description: "Exhaust air zone pressure control VAV."
  is_canonical: true
  implements:
  - VAV
  - ED
  - ZSPC

VAV_DSP_PDSCV:
  guid: "26c15f25-e80a-4229-970b-3d3265ac65ad"
  description: "VAV with pressure dependent supply valve control."
  is_canonical: true
  implements:
  - VAV
  - DSP
  - PDSCV

VAV_CSP_DFVSC_DAIDC:
<<<<<<< HEAD
  guid: "972ae1c8-ce7c-43db-aa5e-744e85994527"
=======
  guid: "b7389975-b755-4a4f-aa7a-b80031990ee2"
>>>>>>> 1752f53a
  description: "VAV with cooling, discharge fan control, and supply damper monitoring."
  is_canonical: true
  implements:
  - VAV
  - CSP
  - DFVSC
  - DAIDC

VAV_SD_DSP_HTDC_CO2C:
<<<<<<< HEAD
  guid: "59d22040-f60c-4df9-a575-ec385bb0bdf7"
=======
  guid: "fc0fb94c-bde9-4cfd-98af-a8d3c9097aaf"
>>>>>>> 1752f53a
  description: "Single duct reheat VAV with electric heat, discharge temperature control, and co2 control."
  is_canonical: true
  implements:
  - VAV
  - SD
  - DSP
  - HTDC
  - CO2C

VAV_DSP_PDSCV_WDPC:
<<<<<<< HEAD
  guid: "ae5fb0f8-18f4-4c45-ba20-0464102e44b4"
=======
  guid: "3b663bd9-1331-4f23-ae2d-d3882b0fd203"
>>>>>>> 1752f53a
  description: "Supply control VAV with dual setpoint damper percentage monitoring, and differential pressure control."
  is_canonical: true
  implements:
  - VAV
  - DSP
  - PDSCV
  - WDPC

VAV_PDSCV_WDPC:
<<<<<<< HEAD
  guid: "2f143cde-79e6-4b2e-ba29-3e9b78f641ab"
=======
  guid: "b7c5148d-e9e7-407e-acf3-708cba425618"
>>>>>>> 1752f53a
  description: "Supply control VAV with damper percentage monitoring, and differential pressure control."
  is_canonical: true
  implements:
  - VAV
  - PDSCV
  - WDPC

VAV_SD_DTM:
<<<<<<< HEAD
  guid: "b0c72de3-74d8-4d09-8659-ecf0e9452197"
=======
  guid: "dd86bdab-95b8-413a-8866-da10f880d734"
>>>>>>> 1752f53a
  description: "Simple single duct VAV with discharge temperature monitoring."
  is_canonical: true
  implements:
  - VAV
  - SD
  - DTM

###################################
### Existing Non-standard Types ###
###################################

VAV_SD_DSP_HWDC_NONCANONICAL_1:
  guid: "9b2cd4b7-3a7b-470c-abe5-66f51f84bc88"
  description: "Non-standard type."
  implements:
  - VAV_SD_DSP_HWDC
  - INCOMPLETE
  uses:
  - heating_percentage_command

VAV_SD_DSP_HTDC_NONCANONICAL_1:
  guid: "93c44e94-464c-40c5-bc02-7e21e40dc564"
  description: "Non-standard type."
  implements:
  - VAV_SD_DSP_HTDC
  - INCOMPLETE
  uses:
  - heating_percentage_command

VAV_SD_CSP_NONCANONICAL_1:
  guid: "ca0001c2-e4b1-46cf-95c3-d7c1d1420b4a"
  description: "Non-standard type."
  implements:
  - VAV_SD_CSP
  uses:
  - discharge_air_temperature_setpoint # Needs to be removed from this device. Then deprecate.

VAV_SD_CSP_NONCANONICAL_2:
  guid: "949df16e-ff6d-4aac-846e-682b755b6364"
  description: "Non-standard type."
  implements:
  - VAV_SD_CSP
  uses:
  - supply_air_isolation_damper_command

VAV_SD_DDSP_NONCANONICAL_1:
  guid: "9dda1f6d-eac3-416e-8d3f-00edb1abbf5b"
  description: "Non-standard type."
  implements:
  - VAV
  - SD
  - DDSP
  - INCOMPLETE

VAV_CO2C_NONCANONICAL_1:
  guid: "3b852c32-e7d5-4e1e-b0f8-2762a6e6d8e1"
  description: "Non-standard type with CO2 control and flowrate monitoring."
  implements:
  - VAV
  - CO2C
  uses:
  - supply_air_damper_percentage_sensor
  - supply_air_flowrate_sensor<|MERGE_RESOLUTION|>--- conflicted
+++ resolved
@@ -612,11 +612,7 @@
   - PDSCV
 
 VAV_CSP_DFVSC_DAIDC:
-<<<<<<< HEAD
-  guid: "972ae1c8-ce7c-43db-aa5e-744e85994527"
-=======
   guid: "b7389975-b755-4a4f-aa7a-b80031990ee2"
->>>>>>> 1752f53a
   description: "VAV with cooling, discharge fan control, and supply damper monitoring."
   is_canonical: true
   implements:
@@ -626,11 +622,7 @@
   - DAIDC
 
 VAV_SD_DSP_HTDC_CO2C:
-<<<<<<< HEAD
-  guid: "59d22040-f60c-4df9-a575-ec385bb0bdf7"
-=======
   guid: "fc0fb94c-bde9-4cfd-98af-a8d3c9097aaf"
->>>>>>> 1752f53a
   description: "Single duct reheat VAV with electric heat, discharge temperature control, and co2 control."
   is_canonical: true
   implements:
@@ -641,11 +633,7 @@
   - CO2C
 
 VAV_DSP_PDSCV_WDPC:
-<<<<<<< HEAD
-  guid: "ae5fb0f8-18f4-4c45-ba20-0464102e44b4"
-=======
   guid: "3b663bd9-1331-4f23-ae2d-d3882b0fd203"
->>>>>>> 1752f53a
   description: "Supply control VAV with dual setpoint damper percentage monitoring, and differential pressure control."
   is_canonical: true
   implements:
@@ -655,11 +643,7 @@
   - WDPC
 
 VAV_PDSCV_WDPC:
-<<<<<<< HEAD
-  guid: "2f143cde-79e6-4b2e-ba29-3e9b78f641ab"
-=======
   guid: "b7c5148d-e9e7-407e-acf3-708cba425618"
->>>>>>> 1752f53a
   description: "Supply control VAV with damper percentage monitoring, and differential pressure control."
   is_canonical: true
   implements:
@@ -668,11 +652,7 @@
   - WDPC
 
 VAV_SD_DTM:
-<<<<<<< HEAD
-  guid: "b0c72de3-74d8-4d09-8659-ecf0e9452197"
-=======
   guid: "dd86bdab-95b8-413a-8866-da10f880d734"
->>>>>>> 1752f53a
   description: "Simple single duct VAV with discharge temperature monitoring."
   is_canonical: true
   implements:
