# Copyright 2020 Google LLC
#
# Licensed under the Apache License, Version 2.0 (the License);
# you may not use this file except in compliance with the License.
# You may obtain a copy of the License at
#
#    https://www.apache.org/licenses/LICENSE-2.0
#
# Unless required by applicable law or agreed to in writing, software
# distributed under the License is distributed on an AS IS BASIS,
# WITHOUT WARRANTIES OR CONDITIONS OF ANY KIND, either express or implied.
# See the License for the specific language governing permissions and
# limitations under the License.

########################
### Canonical Types  ###
########################

CH_SS_SWTC:
  guid: "76ab5a99-4b02-4a6a-a232-2954b16fafc0"
  description: "Simple air-cooled chiller."
  is_canonical: true
  implements:
  - CH
  - SS
  - SWTC

CH_SS_SWTC_WDPM:
  guid: "619f27ca-5e68-44e2-a037-07c0fbccf29e"
  description: "Simple air-cooled chiller with differential pressure monitoring."
  is_canonical: true
  implements:
  - CH
  - SS
  - SWTC
  - WDPM

CH_SS_SCHWTC_RWISOVPM:
  guid: "69ac8219-82ca-46d1-88dc-7fc8ce0f16d3"
  description: "Simple water-cooled chiller with condenser isolation."
  is_canonical: true
  implements:
  - CH
  - SS
  - SWTC
  - RWISOVPM

CH_SS_SWTC_DX4SWC_CHWDPM: # HERE
  guid: "29d217b2-a914-4495-9c6c-34684a73bdf6"
  description: "Air-cooled chiller with four-stage cooling."
  is_canonical: true
  implements:
  - CH
  - SS
  - SWTC
  - DX4SWC
  - CHWDPM

CH_SS_SCHWTC_CWDT_IGM_CWRISOVPM_CHWRWISOVPM_CHWRWISOVM_CHDXSC_CDWFRM_CHWDPM_CHPM_REFSM_CHWBYPVPM:
  guid: "7e0c9db5-c872-4856-99c1-2bf92631105b"
  description: "Complex water-cooled chiller with isolation on both sides, flowrate and refrigeration monitoring, and bypass on the chilled water side."
  is_canonical: true
  implements:
  - CH
  - SS
  - SCHWTC
  - CWDT
  - IGM
  - CWRISOVPM
  - CHWRWISOVPM
  - CHWRWISOVM
  - CHDXSC
  - CDWFRM
  - CHWDPM
  - CHPM
  - REFSM
  - CHWBYPVPM

CH_SS_SWTC_DX2SWC:
  guid: "342fa3f5-2c4b-4e62-9d83-0af7fcb91663"
  description: "Two-stage air-cooled chiller with supply temperature control."
  is_canonical: true
  implements:
  - CH
  - SS
  - SWTC
  - DX2SWC

CH_SS_SWTC_DX4SWC:
  guid: "867d2d7c-563a-4f5b-a626-912615a75214"
  description: "Four-stage air-cooled chiller with supply temperature control."
  is_canonical: true
  implements:
  - CH
  - SS
  - SWTC
  - DX4SWC

CH_SS_SCHWTC_CWDT:
  guid: "485a1a19-e110-45a2-8793-193287324b92"
  description: "Simple water-cooled chiller with supply temperature control."
  is_canonical: true
  implements:
  - CH
  - SS
  - SCHWTC
  - CWDT

CH_SS_RCHWTC_CWDT:
  guid: "1f0accb9-f2d8-4258-a048-8d3c7a7510d0"
  description: "Simple water cooled chiller, return water temperature control."
  is_canonical: true
  implements:
  - CH
  - SS
  - RCHWTC
  - CWDT

CH_SS_SCHWTC_CHWSWISOVM:
  guid: "6b8e395a-94e3-4b25-8eda-0f2472d72332"
  description: "Simple water-cooled chiller with supply temperature control and supply isolation."
  is_canonical: true
  implements:
  - CH
  - SS
  - SCHWTC
  - CHWSWISOVM

CH_SS_SCHWTC_CWRISOVPM:
  guid: "9e64a89d-bf31-48d6-86b6-4135ff55995e"
  description: "Simple water-cooled chiller with supply temperature control and return isolation."
  is_canonical: true
  implements:
  - CH
  - SS
  - SCHWTC
  - CWRISOVPM

CH_SS_SCHWTC_CHWRWISOVM:
  guid: "b84e4440-23e0-4604-b533-e0f63763a430"
  description: "Simple water-cooled chiller with supply temperature control and return isolation."
  is_canonical: true
  implements:
  - CH
  - SS
  - SCHWTC
  - CHWRWISOVM

CH_SS_SCHWTC_CHWRWISOVM_DX2SWC:
  guid: "fe2ac3c6-603a-4da9-b387-3bf2a9777d6d"
  description: "Two-stage air-cooled chiller with supply temperature control and return isolation."
  is_canonical: true
  implements:
  - CH
  - SS
  - SCHWTC
  - CHWRWISOVM
  - DX2SWC

CH_SS_SCHWTC_CHWRWISOVM_CWSISOVM:
  guid: "3586e39f-ce12-4478-bdb8-da467b8f91af"
  description: "Two-stage water-cooled chiller with supply temperature control and isolation on both the condenser and chilled water sides."
  is_canonical: true
  implements:
  - CH
  - SS
  - SCHWTC
  - CHWRWISOVM
  - CWSISOVM

CH_SS_SWTC_DX4SWC_SWISOVPM:
  guid: "5762f148-a3d3-4267-b759-bb7ba09300a6"
  description: "Four-stage air-cooled cooled chiller with supply temperature control and supply isolation."
  is_canonical: true
  implements:
  - CH
  - SS
  - SWTC
  - DX4SWC
  - SWISOVPM

CH_SS_SWTC_DX2SWC_SWISOVM:
  guid: "3f4de97b-6aa4-4a90-9ddc-df4949a841ad"
  description: "Two-stage air-cooled chiller with supply temperature control and supply isolation."
  is_canonical: true
  implements:
  - CH
  - SS
  - SWTC
  - DX2SWC
  - SWISOVM

CH_SS_CHWRWISOVPM_SCHWTC_CHWDPM:
  guid: "6bf879c5-ec1b-478f-9fac-8318b285bd9c"
  description: "Simple air-cooled chiller."
  is_canonical: true
  implements:
  - CH
  - SS
  - CHWRWISOVPM #TODO: if this is an air-cooled chiller, it should not use abstract types with `chilled` subfields
  - SCHWTC
  - CHWDPM

CH_SS_SCHWTC_CHWSWISOVM_CHWDPM:
  guid: "b4758dbe-8d63-4479-8868-97cfdc4d71ab"
  description: "Simple air-cooled chiller."
  is_canonical: true
  implements:
  - CH
  - SS
  - SCHWTC  #TODO: if this is an air-cooled chiller, it should not use abstract types with `chilled` subfields
  - CHWSWISOVM
  - CHWDPM

CH_SS_SCHWTC_DX2SWC_CWSISOVPM_CHWRWISOVPM:
  guid: "0a2ef912-fab8-408d-bb75-ec584aa286b7"
  description: "Two-stage water-cooled chiller with isolation on both the condenser and chilled sides."
  is_canonical: true
  implements:
  - CH
  - SS
  - SCHWTC
  - DX2SWC
  - CWSISOVPM
  - CHWRWISOVPM

CH_SS_SCHWTC_DX2SWC_CHWSWISOVM_CWSISOVM:
  guid: "d8fb2722-8966-4b59-b8ba-07aeb070caaf"
  description: "Two-stage water-cooled chiller with isolation on both the condenser and chilled sides."
  is_canonical: true
  implements:
  - CH
  - SS
  - SCHWTC
  - DX2SWC
  - CHWSWISOVM
  - CWSISOVM

CH_SS_SCHWTC_CWDT_CHWSWISOVM_CWSISOVM_CHWFRM:
  guid: "6d82b9f8-d283-4c6a-a176-5b5aca16b391"
  description: "Water-cooled chiller with isolation on both the condenser and chilled sides and flowrate monitoring."
  is_canonical: true
  implements:
  - CH
  - SS
  - SCHWTC
  - CWDT
  - CHWSWISOVM
  - CWSISOVM
  - CHWFRM

CH_SS_SCHWTC_CHPM_REFSM_DXSWC_CHWRWISOVM_IGM:
  guid: "d05d0151-6a59-4526-92c9-9a827e70e34c"
  description: "Water-cooled chiller with pressure and refrigeration monitoring."
  is_canonical: true
  implements:
  - CH
  - SS
  - SCHWTC
  - CHPM
  - REFSM
  - DXSWC #TODO: this abstract is inconsistent with the others used in this type
  - CHWRWISOVM
  - IGM


CH_SS_SCHWTC_CWDT_WDPM_REFSM_REFPM_CHDXSC_CHWRWISOVM_IGM:
  guid: "74bda35f-625f-4472-947e-b9d10a4d2d3f"
  description: "Water-cooled chiller with refrigerant pressure and temperature monitoring."
  is_canonical: true
  implements:
  - CH
  - SS
  - SCHWTC
  - CWDT
  - WDPM
  - REFSM
  - REFPM
  - CHDXSC
  - CHWRWISOVM
  - IGM

CH_SS_SCHWTC_CHWRWISOVPM_CWRISOVPM_CHPM_CWDT_REFSM_CHWDPM:
  guid: "bca8842a-ad65-4ddc-925f-e97129f5c2d9"
  description: "Water-cooled chiller."
  is_canonical: true
  implements:
  - CH
  - SS
  - SCHWTC
  - CHWRWISOVPM
  - CWRISOVPM
  - CHPM
  - CWDT
  - REFSM
  - CHWDPM

CH_SS_SCHWTC_CHPM_REFSM_IGM_DXSWC_CHWSWISOVM_CHWDPM:
  guid: "99502c4e-3975-46ea-adcb-1f04fd17909f"
  description: "Water-cooled chiller."
  is_canonical: true
  implements:
  - CH
  - SS
  - SCHWTC
  - CHPM
  - REFSM
  - IGM
  - DXSWC # TODO: this is inconsistent with the rest of the type
  - CHWSWISOVM
  - CHWDPM

CH_SS_SCHWTC_CHPM_REFSM_IGM_CHDXSC_CHWSWISOVM_CHWDPM_CWDT:
  guid: "1f62d2f7-76e4-455b-b6cc-6689aa47e90d"
  description: "Water-cooled chiller."
  is_canonical: true
  implements:
  - CH
  - SS
  - SCHWTC
  - CHPM
  - REFSM
  - IGM
  - CHDXSC
  - CHWSWISOVM
  - CHWDPM
  - CWDT

CH_SS_SCHWTC_DXSWC_IGM_CWDT_CHWRWISOVPM_CWRISOVPM_CHPM_REFSM:
  guid: "17092e52-d7cf-4b7e-a353-2f94bdde3844"
  description: "Water-cooled chiller."
  is_canonical: true
  implements:
  - CH
  - SS
  - SCHWTC
  - DXSWC # TODO: this is inconsistent with the rest of the type
  - IGM
  - CWDT
  - CHWRWISOVPM
  - CWRISOVPM
  - CHPM
  - REFSM

CH_SS_SCHWTC_CHWRWISOVM_CHWSWISOVM_MINFC_CHWDPM_CLPM_CWDT:
  guid: "7cd12570-3454-4c3b-8147-0d362cad9620"
  description: "Water-cooled chiller with minimum flow control and chiller load monitoring."
  is_canonical: true
  implements:
  - CH
  - SS
  - SCHWTC
  - CHWRWISOVM
  - CHWSWISOVM
  - MINFC
  - CHWDPM
  - CLPM
  - CWDT

CH_SS_SWTC_DX2SWC_WFRM:
  guid: "1b072c71-87de-40a0-8e19-e150050032de"
  description: "Two-stage air-cooled chiller with flowrate monitoring."
  is_canonical: true
  implements:
  - CH
  - SS
  - SWTC #TODO: redundant to have SWTC and DX2SWC
  - DX2SWC
  - WFRM

CH_SS_SWTC_DX2SWC_REFSM_REFPM:
  guid: "6526d6b6-8fba-44c9-a5ec-b0c5da77b0eb"
  description: "Two-stage air-cooled chiller with refrigerant monitoring."
  is_canonical: true
  implements:
  - CH
  - SS
  - SWTC #TODO: redundant to have SWTC and DX2SWC
  - DX2SWC
  - REFSM
  - REFPM

CH_SS_SWTC_DX2SWC_REFSM2X_REFPM2X:
  guid: "ca882db0-18a6-460b-9962-c63b8d1510f5"
  description: "Two-stage air-cooled chiller with two-circuit refrigerant monitoring."
  is_canonical: true
  implements:
  - CH
  - SS
  - SWTC #TODO: redundant to have SWTC and DX2SWC
  - DX2SWC
  - REFSM2X
  - REFPM2X

CH_SS_SWTC_DX2SWC_RWISOVM_REFSM2X_REFPM2X:
  guid: "6af261e4-ad47-44a0-b2f4-3d995bda804d"
  description: "Two-stage air-cooled chiller with two-circuit refrigerant monitoring."
  is_canonical: true
  implements:
  - CH
  - SS
  - SWTC #TODO: redundant to have SWTC and DX2SWC
  - DX2SWC
  - RWISOVM
  - REFSM2X
  - REFPM2X

CH_SS_SWTC_DX4SWC_RWISOVPM_REFPM2X_WDPM:
  guid: "9a15bda0-8058-43b7-b40f-0f7da4cdc5e1"
  description: "Four-stage air-cooled chiller with two-circuit refrigerant monitoring."
  is_canonical: true
  implements:
  - CH
  - SS
  - SWTC #TODO: redundant to have SWTC and DX$SWC
  - DX4SWC
  - RWISOVPM
  - REFPM2X
  - WDPM

CH_SS_CHWRWISOVPM_SCHWTC_CHWDPM_CDWISOVPM_CWDT_REFPM_REFSM_IGM_DXSWC:
  guid: "bd33ff3f-b562-4763-84da-241750c04453"
  description: "Complex water-cooled chiller."
  is_canonical: true
  implements:
  - CH
  - SS
  - CHWRWISOVPM
  - SCHWTC
  - CHWDPM
  - CDWISOVPM
  - CWDT
  - REFPM
  - REFSM
  - IGM
  - DXSWC

CH_SS_CHWRWISOVPM_SCHWTC_CHWDPM_CDWISOVPM_CWDT_REFPM_REFSM_IGM_CHDXSC:
  guid: "01d59f6f-3ed5-444d-8245-fe2d5ebb1f8c"
  description: "Complex water-cooled chiller with refrigerant pressure and temperature monitoring."
  is_canonical: true
  implements:
  - CH
  - SS
  - CHWRWISOVPM
  - SCHWTC
  - CHWDPM
  - CDWISOVPM
  - CWDT
  - REFPM
  - REFSM
  - IGM
  - CHDXSC

CH_SS_SCHWTC_CHWSWISOVM_CHWDPM_CWDT_REFSM_REFPM_IGM_DXSWC:
  guid: "e3e3ff1b-4d52-4234-aac0-1692fac0ee77"
  description: "Complex water-cooled chiller."
  is_canonical: true
  implements:
  - CH
  - SS
  - SCHWTC
  - CHWSWISOVM
  - CHWDPM
  - CWDT
  - REFSM
  - REFPM
  - IGM
  - DXSWC

CH_SS_WDT_SWISOVM_WDPM_DX2SWC_RCKTM2X:
  guid: "e5f66336-36cd-40c9-82a6-4389d6472bc1"
  description: "Complex air-cooled chiller with two-circuit refrigeration monitoring and supply temperature control."
  is_canonical: true
  implements:
  - CH
  - SS
  - WDT
  - SWISOVM
  - WDPM
  - DX2SWC
  - RCKTM2X

CH_SS_CHWRWISOVPM_SCHWTC_CHWDPM_CDWISOVPM_CWDT_REFPM_REFSM:
  guid: "e4f34eb3-4e22-4601-8de3-c7dc7d6860ea"
  description: "Complex water-cooled chiller."
  is_canonical: true
  implements:
  - CH
  - SS
  - CHWRWISOVPM
  - SCHWTC
  - CHWDPM
  - CDWISOVPM
  - CWDT
  - REFPM
  - REFSM

CH_SS_SCHWTC_CWDT_CDWISOVPM_REFSM_REFPM:
  guid: "32f963ba-f466-43ac-9302-bb38f819bdeb"
  description: "Simple water-cooled chiller with supply temperature control and refrigerant temperature and pressure monitoring."
  is_canonical: true
  implements:
  - CH
  - SS
  - SCHWTC
  - CWDT
  - CDWISOVPM
  - REFSM
  - REFPM

CH_SS_SWTC_DX2SWC_SWISOVM_REFPM:
  guid: "109ccd0c-4605-471e-8388-53597142bb94"
  description: "Two-stage air-cooled chiller with refrigerant pressure monitoring."
  is_canonical: true
  implements:
  - CH
  - SS
  - SWTC
  - DX2SWC
  - SWISOVM
  - REFPM


CH_SS_SWTC_REFSM2X_SWISOVM:
  guid: "9a0447b5-bbf6-4165-91f8-8ba9667ece90"
  description: "Air-cooled chiller with two-circuit refrigerant temperature monitoring."
  is_canonical: true
  implements:
  - CH
  - SS
  - SWTC
  - REFSM2X
  - SWISOVM

CH_SS_SWTC_DX6SWC_RWISOVM_REFSM2X_REFPM2X:
  guid: "dab13734-fb60-4990-8f3d-a84f386d09e0"
  description: "Six-stage air-cooled chiller with two-circuit refrigerant temperature and pressure monitoring."
  is_canonical: true
  implements:
  - CH
  - SS
  - SWTC
  - DX6SWC
  - RWISOVM
  - REFSM2X
  - REFPM2X

CH_SS_SWTC_DX4SWC_SWISOVPM_REFSM2X_REFPM2X:
  guid: "feae169d-9cf2-4eb0-9b23-1e67813c7204"
  description: "Four-stage air-cooled chiller with two-circuit refrigerant temperature and pressure monitoring."
  is_canonical: true
  implements:
  - CH
  - SS
  - SWTC
  - DX4SWC
  - SWISOVPM
  - REFSM2X
  - REFPM2X

CH_SS_SCHWTC_HWDT:
  guid: "ef865ad6-bf61-41f5-b717-ebaa4240d853"
  description: "Simple air-cooled heat recovery chiller."
  is_canonical: true
  implements:
  - CH
  - SS
  - SCHWTC
  - HWDT

CH_SS_SCHWTC_CHDX2SC_REFSM2X_REFPM2X_CWDT:
  guid: "66d78993-5a42-47b7-8505-01160c88234e"
  description: "Two-stage water-cooled chiller with refrigerant pressure and temperature monitoring."
  is_canonical: true
  implements:
  - CH
  - SS
  - SCHWTC
  - CHDX2SC
  - REFSM2X
  - REFPM2X
  - CWDT

CH_SS_RMM_SCHWTC_CHDXSC_CCM_CHWSWISOVPM_CWSWISOVPM_IGM_REFPM_REFSM_MIPVCM_MIPWM_CWDPM_CHWDPM_CWDT_INVOPWM_INVIPCM:
  guid: "0f88a977-49bf-4d09-8078-8459134a3bff"
  description: "Complex water-cooled chiller with both motor and inverter (i.e. VFD) sensors."
  is_canonical: true
  implements:
  - CH
  - SS
  - RMM
  - SCHWTC
  - CHDXSC
  - CCM
  - CHWSWISOVPM
  - CWSWISOVPM
  - IGM
  - REFPM
  - REFSM
  - MIPVCM
  - MIPWM
  - CWDPM
  - CHWDPM
  - CWDT
  - INVOPWM
  - INVIPCM

CH_SS_CHDXVSC_CHWFRSM_CHDXSC_CHWISOVM:
  guid: "b5854f21-b539-4c16-866c-1a06d353b247"
  description: "Water-cooled chiller with a variable-speed compressor, supply temperature control, and flow status monitoring."
  is_canonical: true
  implements:
  - CH
  - SS
  - CHDXVSC
  - CHWFRSM
  - CHDXSC
  - CHWISOVM

CH_SS_SCHWTC_CDWFRM_CHWSWISOVM_CWSISOVM_CHWDPM_CHWFRM_CWDT_REFPM_IGM_DXSWC:
  guid: "64496940-6b53-48da-8a03-65dc029e1b66"
  description: "Complex water-cooled chiller."
  is_canonical: true
  implements:
  - CH
  - SS
  - SCHWTC
  - CDWFRM
  - CHWSWISOVM
  - CWSISOVM
  - CHWDPM
  - CHWFRM
  - CWDT
  - REFPM
  - IGM
  - DXSWC

CH_SS_VSC_CHDXSC_SCHWTC_CWSISOVPM_CHWSWISOVM_CHWDPM_CWDT_REFPM_REFSM:
  guid: "9fd7c871-3378-4a48-898d-3b47fb19d34c"
  description: "Water cooled chiller with condensing and chilled supply water isolation valves, condensing water temperature differential monitoring, chilled water differential pressure monitoring and single circuit refrigerant pressure and temperature monitoring."
  is_canonical: true
  implements:
  - CH
  - SS
  - VSC
  - CHDXSC
  - SCHWTC
  - CWSISOVPM
  - CHWSWISOVM
  - CHWDPM
  - CWDT
  - REFPM
  - REFSM

CH_SS_DX3SCHWC_CWSISOVM_CWRISOVM_CHWSWISOVM_CHWDPM_CWDT_CHWDT_RCKTM:
  guid: "8a648fa7-d065-4ff4-b524-626b4a23c238"
  description: "Water cooled chiller with three compressors, refrigeration circuit monitoring, condensing supply and return water isolation valve, chilled supply water islation valve, chilled and condensing water differential pressure monitoring and condensing water temperature differential monitoring."
  is_canonical: true
  implements:
  - CH
  - SS
  - DX3SCHWC
  - CWSISOVM
  - CWRISOVM
  - CHWSWISOVM
  - CHWDPM
  - CWDT
  - CHWDT
  - RCKTM

CH_SS_DX4SWC_RWTM_REFSM2X_REFPM2X_CPC:
  guid: "6de8a9fd-87c5-4190-b4e2-402ede91900d"
  description: "Four stage air cooled chiller with return water temperature monitoring, circulation pump monitoring and two circuit refrigerant monitoring."
  is_canonical: true
  implements:
  - CH
  - SS
  - DX4SWC
  - RWTM
  - REFSM2X
  - REFPM2X
  - CPC

CH_SS_DX2SWC_CHDXVSC2X_RWTM_MWDPC_RWISOVM_REFSM2X_REFPM2X_CPC_INVIPWM2X_INVOPWM2X:
  guid: "cf101310-f825-4637-9948-f036ecbb4210"
  description: "Two stage air cooled chiller with dual compressor variable speed control, return water isolation valve, minimum differential pressure control, return water temperature monitoring, two circuit refrigerant monitoring, circulation pump monitoring and input/output inverter power monitoring."
  is_canonical: true
  implements:
  - CH
  - SS
  - DX2SWC
  - CHDXVSC2X
  - RWTM
  - MWDPC
  - RWISOVM
  - REFSM2X
  - REFPM2X
  - CPC
  - INVIPWM2X
  - INVOPWM2X

CH_SS_DX2SWC_CHDXVSC2X_RWTM_MWDPC_REFSM2X_REFPM2X_CPC_INVIPWM2X_INVOPWM2X:
  guid: "315ae36a-c828-4c22-a82a-40be34d0cfe9"
  description: "Two stage air cooled chiller with dual compressor variable speed control, minimum differential pressure control, return water temperature monitoring, two circuit refrigerant monitoring, circulation pump monitoring and input/output inverter power monitoring."
  is_canonical: true
  implements:
  - CH
  - SS
  - DX2SWC
  - CHDXVSC2X
  - RWTM
  - MWDPC
  - REFSM2X
  - REFPM2X
  - CPC
  - INVIPWM2X
  - INVOPWM2X

CH_SS_SCHWTC_CWDT_CHWRISOVPM_CWRISOVPM_REFPM_REFSM_MIPVCM_MIPWM_CHCPC_CDCPC_OTPM:
  guid: "8fcb81b4-c437-4a5b-b725-60bf4884fbec"
  description: "Chiller with supply water temperature monitoring, condenser water temperature delta monitoring, return isolation valves on condenser and chilled side, refrigerant saturation and pressure monitoring, motor input current, voltage and power monitoring, and oil tank temperature and pressure monitoring."
  is_canonical: true
  implements:
  - CH
  - SS
  - SCHWTC
  - CWDT
  - CHWRISOVPM
  - CWRISOVPM
  - REFPM
  - REFSM
  - MIPVCM
  - MIPWM
  - CHCPC
  - CDCPC
  - OTPM

CH_SS_SCHWTC_CWDT_REFSM_CHWFRSM_CDWFRSM_CHDXSC_IGM:
  guid: "38027ed7-d703-4971-a958-5c125fd41fce"
  description: "Simple water-cooled chiller with supply temperature control with refrigerant monitoring, chilled and condenser water flowrate status monitoring."
  is_canonical: true
  implements:
  - CH
  - SS
  - SCHWTC
  - CWDT
  - REFSM
  - CHWFRSM
  - CDWFRSM
  - CHDXSC
  - IGM
  opt_uses:
  - compressor_run_time_accumulator

CH_SS_CHWDPC_CHWDT_CHWRISOVPM_HWDT_HWDPM_REFPM2X_REFSM2X_CPC2X:
  guid: "aa1f0cf1-759d-4645-8cda-18e2b2639e4f"
  description: "Temperature differential across heating water for heat recovery chiller, differential pressure control with chilled and heating water, isolation valve monitoring for chilled water, and refrigerant pressure and temperature monitoring."
  is_canonical: true
  implements:
  - CH
  - SS
  - CHWDPC
  - CHWDT
  - CHWRISOVPM
  - HWDT
  - HWDPM
  - REFPM2X
  - REFSM2X
  - CPC2X

<<<<<<< HEAD
CH_SS_CHWDPC_SCHWTC_CHWRISOVPM_HWDT_HWDPM_REFPM2X_REFSM2X_CPC2X:
  guid: "881cb7fd-97ea-4271-b0ac-547dd38a0bc4"
  description: "Temperature differential across heating water for heat recovery chiller, differential pressure control with chilled and heating water, isolation valve monitoring for chilled water, and refrigerant pressure and temperature monitoring."
=======
CH_SS_CHWFRSM_CDWFRSM_CC2XM_REFSTC2X_REFPM2X:
  guid: "da643f7f-dbc6-41a7-9030-60115b8c406f"
  description: "Simple water-cooled chiller with 2 circuit refrigerant monitoring and compressor current monitoring."
>>>>>>> 10a21ed1
  is_canonical: true
  implements:
  - CH
  - SS
<<<<<<< HEAD
  - CHWDPC
  - SCHWTC
  - CHWRISOVPM
  - HWDT
  - HWDPM
  - REFPM2X
  - REFSM2X
  - CPC2X
=======
  - CHWFRSM
  - CDWFRSM
  - CC2XM
  - REFSTC2X
  - REFPM2X
>>>>>>> 10a21ed1

###################################
### Existing Non-standard Types ###
###################################

CH_SS_SWTC_DX4SWC_SWISOVPM_NONCANONICAL_1:
  guid: "d4bef12c-c41b-4ba8-9d06-035e9e9ba431"
  description: "Non-standard type."
  implements:
  - CH_SS_SWTC_DX4SWC_SWISOVPM
  - INCOMPLETE

CH_SS_SWTC_NONCANONICAL_1:
  guid: "ae202987-6078-455c-8ee0-dfe43e223329"
  description: "Non-standard type."
  implements:
  - CH_SS_SWTC
  - INCOMPLETE
  uses:
  - cooling_percentage_sensor

CH_SS_SCHWTC_CWDT_NONCANONICAL_1:
  guid: "30db6609-b1e4-40ac-8d03-12d38d41a64d"
  description: "Non-standard type."
  implements:
  - CH_SS_SCHWTC_CWDT
  - INCOMPLETE
  uses:
  - cooling_percentage_sensor

CH_SS_CHWDT_CWDT_CWDPM_CHWDPM_REFM:
  guid: "48f951c0-42ca-4714-a3ef-e384fa1485d2"
  description: "Non-standard type."
  is_canonical: false
  implements:
  - CH
  - SS
  - CHWDT
  - CWDT
  - CWDPM
  - CHWDPM
  - REFM

CH_SS_CHWDT2X_CWDT_CWDPM_CHWDPM_REFM:
  guid: "d6b6a0e5-a5a1-4634-9792-0ba39cb3e1fd"
  description: "Non-standard type."
  is_canonical: false
  implements:
  - CH
  - SS
  - CHWDT2X
  - CWDT
  - CWDPM
  - CHWDPM
  - REFM

CH_SS_CHWDT:
  guid: "471edb03-6731-4fe3-862e-c7ab9825e7e9"
  description: "Non-standard chiller."
  implements:
  - CH
  - INCOMPLETE
  - SS
  - CHWDT
  opt_uses:
  - lost_power_alarm
  - run_mode

CH_SS_CHWSWISOVM_CWSISOVM_CWRISOVM_CHWRWISOVM_CHWDT:
  guid: "bec266d2-2046-4142-a55a-fb7917d6d74f"
  description: "Non standard chiller with chilled/condensing supply/return water isolation valve control. Chilled water flowrate status "
  implements:
  - CH
  - SS
  - CHWSWISOVM
  - CWSISOVM
  - CWRISOVM
  - CHWRWISOVM
  - CHWDT
  uses:
  - chilled_water_flowrate_status
  - condensing_water_flowrate_status
  - condensing_supply_water_temperature_sensor
  opt_uses:
  - lost_power_alarm
  - run_mode<|MERGE_RESOLUTION|>--- conflicted
+++ resolved
@@ -769,35 +769,34 @@
   - REFSM2X
   - CPC2X
 
-<<<<<<< HEAD
 CH_SS_CHWDPC_SCHWTC_CHWRISOVPM_HWDT_HWDPM_REFPM2X_REFSM2X_CPC2X:
   guid: "881cb7fd-97ea-4271-b0ac-547dd38a0bc4"
   description: "Temperature differential across heating water for heat recovery chiller, differential pressure control with chilled and heating water, isolation valve monitoring for chilled water, and refrigerant pressure and temperature monitoring."
-=======
+  is_canonical: true
+  implements:
+  - CH
+  - SS
+  - CHWDPC
+  - SCHWTC
+  - CHWRISOVPM
+  - HWDT
+  - HWDPM
+  - REFPM2X
+  - REFSM2X
+  - CPC2X
+
 CH_SS_CHWFRSM_CDWFRSM_CC2XM_REFSTC2X_REFPM2X:
   guid: "da643f7f-dbc6-41a7-9030-60115b8c406f"
   description: "Simple water-cooled chiller with 2 circuit refrigerant monitoring and compressor current monitoring."
->>>>>>> 10a21ed1
-  is_canonical: true
-  implements:
-  - CH
-  - SS
-<<<<<<< HEAD
-  - CHWDPC
-  - SCHWTC
-  - CHWRISOVPM
-  - HWDT
-  - HWDPM
-  - REFPM2X
-  - REFSM2X
-  - CPC2X
-=======
+  is_canonical: true
+  implements:
+  - CH
+  - SS
   - CHWFRSM
   - CDWFRSM
   - CC2XM
   - REFSTC2X
   - REFPM2X
->>>>>>> 10a21ed1
 
 ###################################
 ### Existing Non-standard Types ###
