# Copyright 2020 Google LLC
#
# Licensed under the Apache License, Version 2.0 (the License);
# you may not use this file except in compliance with the License.
# You may obtain a copy of the License at
#
#    https://www.apache.org/licenses/LICENSE-2.0
#
# Unless required by applicable law or agreed to in writing, software
# distributed under the License is distributed on an AS IS BASIS,
# WITHOUT WARRANTIES OR CONDITIONS OF ANY KIND, either express or implied.
# See the License for the specific language governing permissions and
# limitations under the License.

########################
### Canonical Types  ###
########################

# This file defines fan-coil unit types. Valid types must include a fan and a coil of some type.
# They must also include some control scheme (e.g. ZTC, DSP, etc.).

FCU_DFVSC_HWDC_CHWDC_RTM:
  guid: "bf496697-3e88-42c7-95f9-a93bc8417684"
  description: "FCU with discharge fan, heating and cooling valve control."
  is_canonical: true
  implements:
  - FCU
  - DFVSC
  - HWDC
  - CHWDC
  - RTM

FCU_DFMSC_DSP_DXZTC:
  guid: "9a03ce8b-40af-4243-a867-e2c94f615753"
  description: "Variable refrigerant flow unit with zone cooling and heating control, discharge fan speed modes"
  is_canonical: true
  implements:
  - FCU
  - DFMSC
  - DSP
  - DXZTC

FCU_DFVSC2X_CHWZTC_HWZTC:
  guid: "678cad15-19cf-499e-b906-0c37c2414fc5"
  description: "FCU with 2 discharge fans, and heating and cooling valves."
  is_canonical: true
  implements:
  - FCU
  - DFVSC2X
  - CHWZTC
  - HWZTC

FCU_RTM_DFVSC2X_CHWZTC_HWZTC_DTM:
  guid: "d5c05501-528f-47ea-be30-54e9c53f41ca"
  description: "FCU in a trench, with heating and cooling valves, and two fans."
  is_canonical: true
  implements:
  - FCU
  - RTM
  - DFVSC2X
  - CHWZTC
  - HWZTC
  - DTM

FCU_DFSS_CSP_CHWDC:
  guid: "e0270205-c4be-4c74-9c54-a79afd332a9c"
  description: "Typical chilled water FCU with cooling-only (discharge control)."
  is_canonical: true
  implements:
  - FCU
  - DFSS
  - CSP
  - CHWDC

FCU_DFSS_CSP_CHWZC:
  guid: "a8d1730c-4e40-4e2b-a2fd-df5aec37ded4"
  description: "Typical chilled water FCU with cooling-only (zone control)."
  is_canonical: true
  implements:
  - FCU
  - DFSS
  - CSP
  - CHWZC

FCU_CSP_DFSS_CHWZC_DAIDC:
  guid: "4b1fb22d-7cb7-43e6-9131-4f43e6fe978e"
  description: "Typical chilled water FCU with cooling-only (zone control) and isolation damper."
  is_canonical: true
  implements:
  - FCU
  - CSP
  - DFSS
  - CHWZC
  - DAIDC

FCU_DFSS_CSP_DXZC:
  guid: "c11786df-af5d-4459-88b2-b1483fdb3e24"
  description: "Typical DX FCU with cooling-only (discharge control)."
  is_canonical: true
  implements:
  - FCU
  - DFSS
  - CSP
  - DXZC

FCU_DFSS_DFVSC_DXRC_DFRMM:
  guid: "641c3ba1-fee1-43a3-bf13-370bc18e7776"
  description: "Typical DX FCU with cooling-only (return control) with run mode and failed alarm ."
  is_canonical: true
  opt_uses:
  - failed_alarm
  implements:
  - FCU
  - DFSS
  - DFVSC
  - DXRC
  - DFRMM

FCU_DFSS_DFVSC_DSP_CHWDC_HWDC_CO2M:
  guid: "36584730-85fd-409e-b0ce-556ecf707ed9"
  description: "Hydronic variable speed fan coil with heating and cooling (zone control, discharge coil control and CO2 monitoring)."
  is_canonical: true
  implements:
  - FCU
  - DFSS
  - DFVSC
  - DSP
  - CHWDC
  - HWDC
  - CO2M

FCU_DFSS_DFVSC_DSP_CHWDC_CO2M:
  guid: "b020d2ce-f96b-4dd7-b431-32f417548f4d"
  description: "Hydronic variable speed fan coil with cooling (zone temp control, discharge coil control and CO2 monitoring)."
  is_canonical: true
  implements:
  - FCU
  - DFSS
  - DFVSC
  - DSP
  - CHWDC
  - CO2M

FCU_DFSS_CSP_DX2ZC:
  guid: "1e95273d-598a-41ae-88a4-021f8320444c"
  description: "Typical 2-stage DX FCU with cooling-only (zone control)."
  is_canonical: true
  implements:
  - FCU
  - DFSS
  - CSP
  - DX2ZC

FCU_DFSS_CSP_DXZTC:
  guid: "c8a29869-608f-441f-8f3c-357f08931da1"
  description: "Typical DX FCU with cooling-only (zone control)."
  is_canonical: true
  implements:
  - FCU
  - DFSS
  - CSP
  - DXZTC

FCU_DFSS2X_CHWRC_DAIDC2X_RAIDC2X:
  guid: "83f4fe60-d2d9-41c5-87a9-bf9992a9a010"
  description: "System with two FCU with cooling-only and drain pumps with common return air control for same zone."
  is_canonical: true
  opt_uses:
  - failed_alarm
  - failed_drain_pump_alarm_1
  - failed_drain_pump_alarm_2
  implements:
  - FCU
  - DFSS2X
  - CHWRC
  - DAIDC2X
  - RAIDC2X

FCU_DFSS_DSP_CHWDC:
  guid: "70014a86-ce5b-40a8-983d-27e472d5fd92"
  description: "Typical chilled water FCU (zone control, discharge coil control)."
  is_canonical: true
  implements:
  - FCU
  - DFSS
  - DSP
  - CHWDC

FCU_DFSS_DSP_CHWZC:
  guid: "0d2371d8-4b04-4d14-a371-6a8473ad16f8"
  description: "Typical chilled water FCU (zone control)."
  is_canonical: true
  implements:
  - FCU
  - DFSS
  - DSP
  - CHWZC

FCU_DFSS_DSP_DXZC:
  guid: "eddff9da-507f-4350-8613-ffb61d39cba4"
  description: "Typical DX water FCU (zone control)."
  is_canonical: true
  implements:
  - FCU
  - DFSS
  - DSP
  - DXZC

FCU_DFSS_DSP_DX2ZC:
  guid: "26cd04c7-c7b0-4e7b-b757-f59a12d5a1d7"
  description: "Typical 2-stage DX water FCU (zone control)."
  is_canonical: true
  implements:
  - FCU
  - DFSS
  - DSP
  - DX2ZC

FCU_DFSS_DSP_HPZC:
  guid: "0973469d-92a5-44e5-8e35-bacda5691f49"
  description: "Typical heat pump FCU (zone control)."
  is_canonical: true
  implements:
  - FCU
  - DFSS
  - DSP
  - HPZC

FCU_DFSS_DSP_HPZC_RCKTM_DTM_RTM_OA:
  guid: "c64fd4d7-d205-4364-9db0-11cc7b178a71"
  description: "Typical heat pump FCU (zone control) with refrigerant circuit and outside air monitoring."
  is_canonical: true
  implements:
  - FCU
  - DFSS
  - DSP
  - HPZC
  - RCKTM
  - DTM
  - RTM
  - OA

FCU_DFSS_DSP_HP2ZC:
  guid: "f1785580-c69d-4627-b8ce-a4b7ee79b254"
  description: "Typical heat pump FCU (zone control)."
  is_canonical: true
  implements:
  - FCU
  - DFSS
  - DSP
  - HP2ZC

FCU_DFSS_DSP_HPHCZC:
  guid: "75716115-2bf7-44b0-95d3-3ed9c3307e62"
  description: "Heating and cooling control heat pump FCU (zone control)."
  is_canonical: true
  implements:
  - FCU
  - DFSS
  - DSP
  - HPHCZC

FCU_DFSS_DFMSC_HPDSPRTC:
  guid: "eb4c0175-8340-4d03-97b5-e4f088cd914b"
  description: "Return temp control multi-speed FCU with heat pump"
  is_canonical: true
  implements:
  - FCU
  - DFSS
  - DFMSC
  - HPDSPRTC

FCU_DFSS_ZTC_DXZTC:
  guid: "f22d6a0f-bc55-4dff-8164-8f79bf824715"
  description: "Typical DX FCU (zone control)."
  is_canonical: true
  implements:
  - FCU
  - DFSS
  - ZTC
  - DXZTC

FCU_DFSS_ZTC_DXZTC_CAM:
  guid: "1a310cc4-4f44-4249-8a3c-9b97fc94725d"
  description: "Typical DX FCU (zone control) with condensate water alarm."
  is_canonical: true
  implements:
  - FCU
  - DFSS
  - ZTC
  - DXZTC
  - CAM

FCU_DFSS_RTC_DXRC:
  guid: "4a3bcae2-d9dd-4c22-a58b-ea6a3ec4d3bb"
  description: "Typical DX FCU (return control)."
  is_canonical: true
  implements:
  - FCU
  - DFSS
  - RTC
  - DXRC

FCU_DFSS_DSP_HWZC:
  guid: "7489e4cb-b8af-49dd-affc-c24cf0a6ca1f"
  description: "Heating-only FCU (zone control)."
  is_canonical: true
  implements:
  - FCU
  - DFSS
  - DSP
  - HWZC

FCU_DFSS_DTC_HT2DC:
  guid: "5e3428c7-acab-437a-a683-50fb32395482"
  description: "2-Stage heating FCU (discharge control)."
  is_canonical: true
  implements:
  - FCU
  - DFSS
  - DTC
  - HT2DC

FCU_DF2XSS_DSP_DXZC:
  guid: "0f451e9f-2c77-4baf-aa09-a25fd94374b9"
  description: "Two-fan DX fan coil with zone temp control."
  is_canonical: true
  implements:
  - FCU
  - DF2XSS
  - DSP
  - DXZC

FCU_DF2XSS_RTC_DXRC:
  guid: "838ae963-a18d-474e-b677-d01fa766486d"
  description: "Two-fan DX fan coil with zone temp control."
  is_canonical: true
  implements:
  - FCU
  - DF2XSS
  - RTC
  - DXRC

FCU_DFSS_DSP_HT2ZC_HP2ZC:
  guid: "3e30856e-873c-4aca-b3f9-714c4cb227dd"
  description: "Heat pump fan coil with reheat (zone temp control)."
  is_canonical: true
  implements:
  - FCU
  - DFSS
  - DSP
  - HT2ZC
  - HP2ZC

FCU_DFSS_DSP_HTZC_DXZC:
  guid: "9604ad97-cb41-444d-b0d8-a663f7975b9a"
  description: "DX fan coil with reheat (zone temp control)."
  is_canonical: true
  implements:
  - FCU
  - DFSS
  - DSP
  - HTZC
  - DXZC

FCU_DFSS_DSP_HTZC_DXZC_DFSMC:
  guid: "6974d102-b079-4af6-86c3-10f5980df7cc"
  description: "DX fan coil with reheat (zone temp control)."
  is_canonical: true
  implements:
  - FCU
  - DFSS
  - DSP
  - HTZC
  - DXZC
  - DFSMC

FCU_DFSS_DSP_HTZC_HPZC:
  guid: "4a592a48-07a3-47e0-b5cd-ffaf0b9068fa"
  description: "Heat pump fan coil with reheat (zone temp control)."
  is_canonical: true
  implements:
  - FCU
  - DFSS
  - DSP
  - HTZC
  - HPZC

FCU_DFSS_DSP_HWZC_CHWZC:
  guid: "4a475416-c721-4c2c-b271-83dc7360b02e"
  description: "Hydronic fan coil with heating and cooling (zone temp control)."
  is_canonical: true
  implements:
  - FCU
  - DFSS
  - DSP
  - HWZC
  - CHWZC

FCU_DFSS_DFVSC_CSP_CHWDC:
  guid: "1483b237-9941-4698-a1bd-e8d6e3c3c466"
  description: "Hydronic variable speed fan coil with cooling (zone temp control)."
  is_canonical: true
  implements:
  - FCU
  - DFSS
  - DFVSC
  - CSP
  - CHWDC

FCU_DFSS_DFVSC_DSP_CHWDC:
  guid: "1b1040f6-7e8b-4531-8a5c-f199411baf9d"
  description: "Hydronic variable speed fan coil with cooling (zone temp control)."
  is_canonical: true
  implements:
  - FCU
  - DFSS
  - DFVSC
  - DSP
  - CHWDC
<<<<<<< HEAD
  
=======

FCU_DFSS_DFVSC_DSP_CHWDC_RADM:
  guid: "a3e78ad9-90ee-4da8-ae0d-944ee73b61b2"
  description: "Hydronic variable speed fan coil with cooling (zone temp control) and return air damper."
  is_canonical: true
  implements:
  - FCU
  - DFSS
  - DFVSC
  - DSP
  - CHWDC
  - RADM

FCU_DFSS_DFVSC_DSP_CHWDC_MTM:
  guid: "93566e9e-1774-4f08-b97f-111e85f14795"
  description: "Hydronic variable speed fan coil and mixed air temperature monitoring with cooling (zone temp control)."
  is_canonical: true
  implements:
  - FCU
  - DFSS
  - DFVSC
  - DSP
  - CHWDC
  - MTM

>>>>>>> 91ef83f7
FCU_DFSS2X_DFVSC2X_DSP_CHWDC:
  guid: "c1a36d91-05d3-42d0-862c-65b1c0b9b143"
  description: "Hydronic variable speed fan coil with cooling (zone temp control) and two fans."
  is_canonical: true
  implements:
  - FCU
  - DFSS2X
  - DFVSC2X
  - DSP
  - CHWDC

FCU_DFSS_DFVSC_CSP_CHWZC:
  guid: "e835b367-8ae9-4a12-9682-d9c1fa8d1d85"
  description: "Hydronic variable speed fan coil with cooling (zone temp control)."
  is_canonical: true
  implements:
  - FCU
  - DFSS
  - DFVSC
  - CSP
  - CHWZC

FCU_DFSS_DSPRTC_DXDSPRTC:
  guid: "9b9b23be-242e-491b-8354-5c7b2092983b"
  description: "Return temp control FCU with DX."
  is_canonical: true
  implements:
  - FCU
  - DFSS
  - DSPRTC
  - DXDSPRTC

FCU_DFSS_DFVSC_DSP_CHWZC:
  guid: "7e8a5f89-31ca-4d02-87aa-da7d1ad58d3d"
  description: "Hydronic variable speed fan coil with cooling (zone temp control)."
  is_canonical: true
  implements:
  - FCU
  - DFSS
  - DFVSC
  - DSP
  - CHWZC

FCU_DFSS_DFVSC_RTC_CHWRC:
  guid: "0580beb7-b0af-4f2f-ad9b-2599e9dc65a4"
  description: "Hydronic variable speed fan coil with cooling (return control)."
  is_canonical: true
  implements:
  - FCU
  - DFSS
  - DFVSC
  - RTC
  - CHWRC

FCU_DFSS_DFVSC_DTM_RHC_CHWRC:
  guid: "5d32b824-a099-40d0-bff0-772de1ffe8bb"
  description: "Hydronic variable speed fan coil with return controlled cooling and humidity control."
  is_canonical: true
  implements:
  - FCU
  - DFSS
  - DFVSC
  - DTM
  - RHC
  - CHWRC

FCU_DFSS_DFVSC_DSP_HWDC_CHWDC:
  guid: "fcf34e51-7056-4175-bb33-c6a488653d74"
  description: "Hydronic variable speed fan coil with heating and cooling (zone temp control)."
  is_canonical: true
  implements:
  - FCU
  - DFSS
  - DFVSC
  - DSP
  - HWDC
  - CHWDC

FCU_DFSS_DFVSC_DSP_HWZC_CHWZC:
  guid: "afb00885-8bb3-4449-ac55-2d8bc596c60a"
  description: "Hydronic variable speed fan coil with cooling and heating (zone temp control)."
  is_canonical: true
  implements:
  - FCU
  - DFSS
  - DFVSC
  - DSP
  - HWZC
  - CHWZC

FCU_DFSS_DFVSC_ZTC_CHWZTC_HWZTC:
  guid: "33d5c7ed-cbc9-4a1b-836c-3ca8fc1dcaf4"
  description: "Hydronic varaible speed fan coil with cooling and heating (zone temp control)."
  is_canonical: true
  implements:
  - FCU
  - DFSS
  - DFVSC
  - ZTC
  - CHWZTC
  - HWZTC


FCU_DFSS_DFVSC_DSP_CHWZC_CHWDT_RTM_DTM_ZHM:
  guid: "88fffcae-916a-44c2-b79f-e2b9c93002c5"
  description: "Hydronic variable speed fan coil with cooling (zone temp control), return and discharge temp monitoring, and zone relative humidity monitoring."
  is_canonical: true
  implements:
  - FCU
  - DFSS
  - DFVSC
  - DSP
  - CHWZC
  - CHWDT
  - RTM
  - DTM
  - ZHM

FCU_DFSS_RTC_RHC_RHDHC_DXRC:
  guid: "53bf4cb6-775f-4f94-bccf-cd3e71e4744e"
  description: "DX fan coil with return temp and humidification control."
  is_canonical: true
  implements:
  - FCU
  - DFSS
  - RTC
  - RHC
  - RHDHC
  - DXRC

FCU_DFSS_RTC_RHC_RHDHC_DXRC_ZTM_ZHM_HTRC_FDPM:
  guid: "e6497455-2cbd-4d11-a693-6cee3984b9bb"
  description: "DX fan coil with return temp and humidification control, heating, and zone monitoring."
  is_canonical: true
  implements:
  - FCU
  - DFSS
  - RTC
  - RHC
  - RHDHC
  - DXRC
  - ZTM
  - ZHM
  - HTRC
  - FDPM

FCU_DFSS_RTC_RHC_RHDHC_CHWRC_ZTM_ZHM_HTRC_FDPM:
  guid: "390eec9b-7912-4583-8272-91be66131d5c"
  description: "Chilled water fan coil with return temp and humidification control, filter monitoring, and zone monitoring."
  is_canonical: true
  implements:
  - FCU
  - DFSS
  - RTC
  - RHC
  - RHDHC
  - CHWRC
  - ZTM
  - ZHM
  - HTRC
  - FDPM

FCU_DFSS_RTC_RHC_RHDHC_HTRC_DXRC:
  guid: "9460568b-550a-43d4-a63f-bb0d98ed6a3e"
  description: "DX fan coil with reheat and return temp and humidity control."
  is_canonical: true
  implements:
  - FCU
  - DFSS
  - RTC
  - RHC
  - RHDHC
  - HTRC
  - DXRC

FCU_DFSS_ZTC_ZHDHC_DXZTC:
  guid: "0d1eab83-e244-4083-b16d-3299213fc49a"
  description: "DX Fan coil with zone humidity and temp control."
  is_canonical: true
  implements:
  - FCU
  - DFSS
  - ZTC
  - ZHDHC
  - DXZTC

FCU_DFSS_CHWZTC_CHWDT_HTZTC_ZHDHC:
  guid: "98df75a0-f985-4b76-a78d-3a2e9d3b791c"
  description: "Chilled water fan coil with zone humidity and temp control."
  is_canonical: true
  implements:
  - FCU
  - DFSS
  - CHWZTC
  - CHWDT
  - HTZTC
  - ZHDHC

FCU_DFSS_CSP_ZHC_DXZC:
  guid: "a705848f-4a8e-4ed5-9197-f8f10e039f53"
  description: "DX fan coil with zone temp and humidity control."
  is_canonical: true
  implements:
  - FCU
  - DFSS
  - CSP
  - ZHC
  - DXZC

FCU_DFSS_RTC_RHC_DXRC:
  guid: "de8a8f6e-ca13-44cd-a324-26978af73edd"
  description: "DX fan coil with return temp and humidity control."
  is_canonical: true
  implements:
  - FCU
  - DFSS
  - RTC
  - RHC
  - DXRC

FCU_DFSS_DFVSC_RTC_RHC_RHDHC_DXRC:
  guid: "c36bb256-35b7-4abd-b9c0-a7491f432326"
  description: "Variable speed DX fan coil with return temp and humidity control."
  is_canonical: true
  implements:
  - FCU
  - DFSS
  - DFVSC
  - RTC
  - RHC
  - RHDHC
  - DXRC

FCU_DFSS_DFVSC_CHWRC_RHDHC:
  guid: "8e855d45-e0cd-424d-a708-60ea67f0da7a"
  description: "Variable speed DX fan coil with chilled water return temp control and humidification/dehumidification."
  is_canonical: true
  implements:
  - FCU
  - DFSS
  - DFVSC
  - CHWRC
  - RHDHC

FCU_DFSS_DTM_CHWRC:
  guid: "be9274df-e158-4bd4-bcc9-588491e94eac"
  description: "Variable speed DX fan coil with chilled water return temp control with drain pump monitoring ."
  is_canonical: true
  opt_uses:
  - drain_pump_run_status
  - run_mode
  implements:
  - FCU
  - DFSS
  - DTM
  - CHWRC

FCU_DFSS_DFHLC_DSP_DXZC:
  guid: "ec6893cc-ffe6-4b3b-b528-325bd1e7fb56"
  description: "Mult-speed DX fan coil with zone temp control."
  is_canonical: true
  implements:
  - FCU
  - DFSS
  - DFHLC
  - DSP
  - DXZC

FCU_DFSS_DFHMLC_DSP_HWDC_CHWDC:
  guid: "b6296ca6-48de-43c2-94a8-9f12edfc7d8d"
  description: "Multi-speed heat pump fan coil with zone temp control."
  is_canonical: true
  implements:
  - FCU
  - DFSS
  - DFHMLC
  - DSP
  - HWDC
  - CHWDC

FCU_DFSS_DFMSC_DSP_DXZC:
  guid: "61a50502-8054-4ab1-b9ae-2aa792036d48"
  description: "Multi-speed DX fan coil with zone temp control."
  is_canonical: true
  implements:
  - FCU
  - DFSS
  - DFMSC
  - DSP
  - DXZC

FCU_DFSS_DFMSC_DSP_DXZC_DAIDC:
  guid: "60f830d2-e9e7-4703-b745-372cadaa98ba"
  description: "Multi-speed DX fan coil with zone temp control, and discharge air isolation damper control."
  is_canonical: true
  implements:
  - FCU
  - DFSS
  - DFMSC
  - DSP
  - DXZC
  - DAIDC

FCU_DFSS_DFMSC_DSP_HPZC:
  guid: "7e80059d-e345-4510-9b73-639e1c4feea9"
  description: "Multi-speed heat pump fan coil with zone temp control."
  is_canonical: true
  implements:
  - FCU
  - DFSS
  - DFMSC
  - DSP
  - HPZC

FCU_DFSS_DFMSC_ZTC_HPZTC:
  guid: "f8491824-5c13-418d-81d6-7c60df7493d5"
  description: "Multi-speed heat pump fan coil with zone temp control."
  is_canonical: true
  implements:
  - FCU
  - DFSS
  - DFMSC
  - DSP
  - HPZTC

FCU_DFSS_DFMSC_CSP_DXZC:
  guid: "26063e02-e9c2-44c0-95bf-82f24786a64f"
  description: "DX fan coil with multi-speed control (zone control)."
  is_canonical: true
  implements:
  - FCU
  - DFSS
  - DFMSC
  - CSP
  - DXZC

FCU_DFSS_DFMSC_CSP_DXZC_DAIDC:
  guid: "26b5ebf7-3bbd-44e4-9b81-cf2cc2d59f8e"
  description: "DX fan coil with multi-speed control (zone control) and discharge isolation damper control."
  is_canonical: true
  implements:
  - FCU
  - DFSS
  - DFMSC
  - CSP
  - DXZC
  - DAIDC

FCU_DFSS_CSP_DXZC_DAIDC:
  guid: "94aaa151-9517-4a5a-8514-49efad872d33"
  description: "DX fan coil with discharge isolation damper control."
  is_canonical: true
  implements:
  - FCU
  - DFSS
  - CSP
  - DXZC
  - DAIDC

FCU_DFSS_DSP_DXZC_DAIDC:
  guid: "660d5103-1bb0-4a59-ac97-93aa02d1d07b"
  description: "DX dual-setpoint fan coil with discharge isolation damper control."
  is_canonical: true
  implements:
  - FCU
  - DFSS
  - DSP
  - DXZC
  - DAIDC

FCU_DFSS_DFMSC_RTC_DXRC:
  guid: "cff43601-66f1-4932-9a0b-e64cc9c7a729"
  description: "DX fan coil with multi-speed control (return temp)."
  is_canonical: true
  implements:
  - FCU
  - DFSS
  - DFMSC
  - RTC
  - DXRC

FCU_DFSS_DSP_HTDC_CHWDC:
  guid: "8479d4b6-1a05-41e2-8124-c18b73cd555b"
  description: "Hydronic fan coil with electric reheat (zone control)."
  is_canonical: true
  implements:
  - FCU
  - DFSS
  - DSP
  - HTDC
  - CHWDC

FCU_DFSS_DFVSC_DSP_HTDC_CHWDC_FDPM:
  guid: "05a10982-af52-4427-867f-70659dcaed5a"
  description: "Hydronic variable speed fan coil with electric reheat (zone control)."
  is_canonical: true
  implements:
  - FCU
  - DFSS
  - DFVSC
  - DSP
  - HTDC
  - CHWDC
  - FDPM

FCU_DFSS_DSP_HWDC_CHWDC:
  guid: "4ae697d1-c9d1-4cb1-9980-4a9271b6dd5b"
  description: "Hydronic fan coil with heating and cooling (zone control)."
  is_canonical: true
  implements:
  - FCU
  - DFSS
  - DSP
  - HWDC
  - CHWDC

FCU_DFSS_DFHLC_DSP_CHWDC:
  guid: "2e411233-5442-4ea4-9269-fc368dcb7a69"
  description: "Hydronic cooling-only fan coil with multi-speed control (zone control)."
  is_canonical: true
  implements:
  - FCU
  - DFSS
  - DFHLC
  - DSP
  - CHWDC

FCU_DFSS_DFHMLC_DSP_CHWDC_CO2M:
  guid: "8da4e90e-8dd7-4e18-aad3-d98afb525590"
  description: "Hydronic cooling-only fan coil with multi-speed control (zone control) and zone air co2 concentration monitoring."
  is_canonical: true
  implements:
  - FCU
  - DFSS
  - DFHMLC
  - DSP
  - CHWDC
  - CO2M

FCU_DFSS_DTC_CHWDC:
  guid: "99560062-3184-474a-b5d6-bb8c672421d4"
  description: "Discharge temperature control FCU with chilled water."
  is_canonical: true
  implements:
  - FCU
  - DFSS
  - DTC
  - CHWDC

FCU_DFSS_DSP_CHWRC:
  guid: "e0a1de1d-08f4-407a-9366-40e24b37bd33"
  description: "Chilled water FCU with return temp contol."
  is_canonical: true
  implements:
  - FCU
  - DFSS
  - DSP
  - CHWRC

FCU_DFSS_ZTC_HPZTC:
  guid: "e2e982e6-59c9-4793-9ad0-e7fc3af51ce8"
  description: "Single zone heat pump."
  is_canonical: true
  implements:
  - FCU
  - DFSS
  - ZTC
  - HPZTC

FCU_DFSS_DFMSC_DXZC:
  guid: "0fa7ebf4-d8b3-489a-9720-9d275a300849"
  description: "DX multispeed fan coil."
  is_canonical: true
  implements:
  - FCU
  - DFSS
  - DFMSC
  - DXZC

FCU_DFSS_RTC_CHWRC_RHC:
  guid: "99977f09-082f-4f7e-acf1-ff4244f57d10"
  description: "Chilled water fan coil with return temp control."
  is_canonical: true
  implements:
  - FCU
  - DFSS
  - RTC
  - CHWRC
  - RHC

FCU_DFSS_DFVSC_ZTC_CHWZTC:
  guid: "ba20c402-c98e-4865-8ab4-2e4d9a04ea15"
  description: "Hydronic variable speed fan coil with cooling and heating (zone temp control)."
  is_canonical: true
  opt_uses:
  - discharge_air_static_pressure_sensor
  - zone_air_co2_concentration_sensor
  - filter_differential_pressure_sensor
  implements:
  - FCU
  - DFSS
  - DFVSC
  - ZTC
  - CHWZTC

FCU_DFSS_DFVSC_ZTC_ZHC_CHWDC_FDPM_RMM:
  guid: "c906c957-e6ee-41ab-abc4-c82edbd99871"
  description: "Hydronic variable speed fan coil with cooling (zone temp control)."
  is_canonical: true
  implements:
  - FCU
  - DFSS
  - DFVSC
  - ZTC
  - ZHC
  - CHWDC
  - FDPM
  - RMM

FCU_DFSS_DFVSC_ZTC_ZHC_CHWDC_HWDC_FDPM_RMM:
  guid: "0db98028-e13d-4535-b6c6-e76549271f20"
  description: "Hydronic variable speed fan coil with cooling and heating (zone temp and humidity control)."
  is_canonical: true
  implements:
  - FCU
  - DFSS
  - DFVSC
  - ZTC
  - ZHC
  - CHWDC
  - HWDC
  - FDPM
  - RMM

FCU_DFSS_DFVSC_ZTC_CHWDC_HWDC_FDPM_RMM:
  guid: "cf3a3573-c1af-44fd-91f3-de6c5ff0261a"
  description: "Hydronic variable speed fan coil with cooling and heating (discharge temp control)."
  is_canonical: true
  implements:
  - FCU
  - DFSS
  - DFVSC
  - ZTC
  - CHWDC
  - HWDC
  - FDPM
  - RMM

FCU_DFSS_DFVSC_ZTC_CHWZTC_HWZTC_FDPM_RMM:
  guid: "f8af7546-8050-47bb-aeb1-8db1dfefa5f0"
  description: "Hydronic variable speed fan coil with cooling and heating (zone temp control)."
  is_canonical: true
  implements:
  - FCU
  - DFSS
  - DFVSC
  - ZTC
  - CHWZTC
  - HWZTC
  - FDPM
  - RMM

FCU_DFSS_DFVSC_ZTC_CHWZTC_HWZTC_FDPM_CO2M_RMM:
  guid: "2690fe03-3ebc-46d4-b1b7-1e5795315f79"
  description: "Hydronic variable speed fan coil with cooling and heating (zone temp and co2 control)."
  is_canonical: true
  implements:
  - FCU
  - DFSS
  - DFVSC
  - ZTC
  - CHWZTC
  - HWZTC
  - FDPM
  - CO2M
  - RMM

FCU_DFSS_DFVSC_ZTC_CHWZTC_FDPM_RMM:
  guid: "996e5d5b-2dd0-4151-9a41-9b0a357d17bf"
  description: "Hydronic varaible speed fan coil with cooling (zone temp control)."
  is_canonical: true
  implements:
  - FCU
  - DFSS
  - DFVSC
  - ZTC
  - CHWZTC
  - FDPM
  - RMM

FCU_DFSS_DFVSC_ZTC_CHWZTC_FDPM_CO2M_RMM:
  guid: "5902e780-07d6-430e-8d4f-87c87795ced4"
  description: "Hydronic variable speed fan coil with cooling and heating (zone temp control)."
  is_canonical: true
  implements:
  - FCU
  - DFSS
  - DFVSC
  - ZTC
  - CHWZTC
  - FDPM
  - CO2M
  - RMM

FCU_DFSS_DFVSC_RTC_CHWRC_HWRC_FDPM_RMM:
  guid: "d23376cf-dfba-4176-9132-fa11fa50e0a6"
  description: "Hydronic variable speed fan coil with heating and cooling (return control)."
  is_canonical: true
  implements:
  - FCU
  - DFSS
  - DFVSC
  - RTC
  - CHWRC
  - HWRC
  - FDPM
  - RMM

FCU_DFSS_DFVSC_RTC_CHWRC_FDPM_RMM:
  guid: "bc93483f-2fc4-441d-836e-bf802f063b54"
  description: "Hydronic variable speed fan coil with cooling (return control)."
  is_canonical: true
  implements:
  - FCU
  - DFSS
  - DFVSC
  - RTC
  - CHWRC
  - FDPM
  - RMM

FCU_SFSS_SFVSC_CHWSC_SSPC_RTM:
  guid: "211d29a7-2f06-4342-ad98-ea1f23674e7e"
  description: "Multi-zone FCU with chilled water"
  is_canonical: true
  implements:
  - FCU
  - SFSS
  - SFVSC
  - CHWSC
  - SSPC
  - RTM

FCU_DFSS_DFVSC_SSPC_DTC_CHWDC:
  guid: "3609bf02-9dc4-44cb-b8a4-3a14607d74bf"
  description: "Discharge temperature control FCU with chilled water."
  is_canonical: true
  implements:
  - FCU
  - DFSS
  - DFVSC
  - SSPC
  - DTC
  - CHWDC

FCU_DFMSS_DSP_ZHM_RTM_CHWZC_CHWDT:
  guid: "eb49b71a-fe73-4304-9c04-2b3dcb94ae62"
  description: "Chilled water FCU with zone temp and humidity control."
  is_canonical: true
  implements:
  - FCU
  - DFMSS
  - DSP
  - ZHM
  - RTM
  - CHWZC
  - CHWDT

FCU_DFSS_DFRMM_DXRC_RHC_HTRC_REFPM:
  guid: "fd82955e-085a-4fad-b667-937872e7d082"
  description: "CRAC unit cooling and humidification with compressor and alarm monitoring."
  is_canonical: true
  implements:
  - FCU
  - DFSS
  - DFRMM
  - DXRC
  - RHC
  - HTRC
  - REFPM
  opt_uses:
  - filter_alarm

FCU_SS_ZTM:
  guid: "b5a0dab8-f370-403c-ba76-96576ffe984d"
  description: "FCU with zone temperature monitoring and start/stop control."
  is_canonical: true
  implements:
  - FCU
  - SS
  - ZTM

FCU_SS_ZTC:
  guid: "e8752dd2-24fe-4fab-b9c5-0592162e4f5c"
  description: "FCU with zone temperature controol and start/stop."
  is_canonical: true
  implements:
  - FCU
  - SS
  - ZTC

FCU_HPZTC_CO2C_FDPM:
  guid: "29f39ffb-a724-4d8d-acd2-d422e79fac05"
  description: "Heat pump with zone temperature and CO2 control and filter monitoring."
  is_canonical: true
  implements:
  - FCU
  - HPZTC
  - CO2C
  - FDPM

FCU_HPZTC_CO2C:
  guid: "9e621618-4a09-455c-acae-a00c3d006794"
  description: "Heat pump with zone temperature and CO2 control."
  is_canonical: true
  implements:
  - FCU
  - HPZTC
  - CO2C

FCU_DFVSMC_CHWBRC:
  guid: "2f6570ff-4ae6-4c9a-8963-bb3ee9fcd71b"
  description: "Chilled water FCU with chilled water percentage mode, discharge fan mode and return air temp control."
  is_canonical: true
  implements:
  - FCU
  - DFVSMC
  - CHWBRC
  opt_uses:
  - control_mode
  - run_mode
  - schedule_run_command
  - discharge_fan_lost_power_alarm
  - lost_power_alarm

FCU_DFVDSC_CHWBRC:
  guid: "5d594329-cd5d-47ed-8e1e-03103ff1e2f4"
  description: "Chilled water FCU with chilled water percentage mode, discharge fan mode or discrete speed control, and return air temp control."
  is_canonical: true
  implements:
  - FCU
  - DFVDSC
  - CHWBRC
  opt_uses:
  - control_mode
  - run_mode
  - schedule_run_command
  - discharge_fan_lost_power_alarm
  - lost_power_alarm

FCU_DFVDSFC_CHWBRC:
  guid: "dc242360-5629-4ee1-b0b6-8e92acfe9d40"
  description: "Chilled water FCU with chilled water percentage mode, discharge fan mode or discrete speed (frequency) control, and return air temp control."
  is_canonical: true
  implements:
  - FCU
  - DFVDSFC
  - CHWBRC
  opt_uses:
  - control_mode
  - run_mode
  - schedule_run_command
  - discharge_fan_lost_power_alarm
  - lost_power_alarm


FCU_DFVSFC_CHWBRC:
  guid: "19bff6a7-c5bf-4087-ae31-77d8f904d1fd"
  description: "Chilled water FCU with chilled water percentage mode, discharge fan frequency and return air temp control."
  is_canonical: true
  implements:
  - FCU
  - DFVSFC
  - CHWBRC
  opt_uses:
  - control_mode
  - schedule_run_command
  - discharge_fan_lost_power_alarm
  - lost_power_alarm

FCU_DFVSMC_CHWRC:
  guid: "2d7ac1f6-e016-471e-a480-45dd46e06eea"
  description: "Chilled water FCU with binary mode (open/closed), discharge fan mode or discrete speed control, and return air temp control."
  is_canonical: true
  implements:
  - FCU
  - DFVSMC
  - CHWRC
  opt_uses:
  - control_mode
  - run_mode
  - schedule_run_command
  - discharge_fan_lost_power_alarm
  - lost_power_alarm

FCU_DFVDSC_CHWRC:
  guid: "e0ab6769-3085-44f9-9b8c-d48c6bab8883"
  description: "Chilled water FCU with binary mode (open/closed), discharge fan mode or discrete speed (frequency) control and return air temp control."
  is_canonical: true
  implements:
  - FCU
  - DFVDSC
  - CHWRC
  opt_uses:
  - control_mode
  - run_mode
  - schedule_run_command
  - discharge_fan_lost_power_alarm
  - lost_power_alarm

FCU_DFVDSFC_CHWRC:
  guid: "339a8035-db53-45ad-a0a0-28f6761e6972"
  description: "Chilled water FCU with binary mode (open/closed), discharge fan mode and return air temp control."
  is_canonical: true
  implements:
  - FCU
  - DFVDSFC
  - CHWRC
  opt_uses:
  - control_mode
  - run_mode
  - schedule_run_command
  - discharge_fan_lost_power_alarm
  - lost_power_alarm

FCU_DFVSFC_CHWRC:
  guid: "58b2a333-bde2-420e-a061-5a238f654e42"
  description: "Chilled water FCU with binary mode (open/closed),discharge fan frequency and return air temp control."
  is_canonical: true
  implements:
  - FCU
  - DFVSFC
  - CHWRC
  opt_uses:
  - control_mode
  - run_mode
  - schedule_run_command
  - discharge_fan_lost_power_alarm
  - lost_power_alarm

FCU_DFSS_DFVSC_DXRC_HTRC_RHC_RHDHC_RTC:
  guid: "4aa57dc4-e93e-47eb-9279-dd990910af24"
  description: "Single-zone FCU with DX cooling, heating, and humidifcation/dehumidification."
  is_canonical: true
  implements:
  - FCU
  - DFSS
  - DFVSC
  - DXRC
  - HTRC
  - RHC
  - RHDHC
  - RTC

FCU_DFSS_DXZTC:
  guid: "923c5eaa-1f4e-4d2f-a133-39fae00f9e17"
  description: "Single split unit with zone air temperature control"
  is_canonical: true
  implements:
  - FCU
  - DFSS
  - DXZTC
  opt_uses:
  - failed_alarm
  - lost_power_alarm
  - schedule_run_command

FCU_DFSS_DXZTC_HTZTC_ZHDHC_RHM_RTM_CAM:
  guid: "bbb232a1-325b-4e18-83a2-c59d754124c3"
  description: "Single zone unit with zone air temperature control (heating and cooling) and zone air relative humidity control"
  is_canonical: true
  implements:
  - FCU
  - DFSS
  - DXZTC
  - HTZTC
  - ZHDHC
  - RHM
  - RTM
  - CAM

FCU_DFSS_CHWZTC:
  guid: "89f20f96-5158-4e30-88e0-439366899436"
  description: "Chilled water FCU with zone temperature control and chilled water valve control"
  is_canonical: true
  implements:
  - FCU
  - DFSS
  - CHWZTC
  opt_uses:
  - schedule_run_command

FCU_DFSS_CHWZTC_CHWDT_CAM_ZHC:
  guid: "b65385ce-069f-4494-b615-654db9dbccde"
  description: "Chilled water FCU with zone temperature control and chilled water valve control"
  is_canonical: true
  implements:
  - FCU
  - DFSS
  - CHWZTC
  - CHWDT
  - CAM
  - ZHC

FCU_DFSS_CHWZTC_CHWDT_ZHC_DTM_RTM:
  guid: "e1d8907d-d1f6-4492-bf6f-bc5e38601b36"
  description: "Chilled water FCU with zone temperature control and chilled water valve control"
  is_canonical: true
  implements:
  - FCU
  - DFSS
  - CHWZTC
  - CHWDT
  - ZHC
  - DTM
  - RTM

FCU_DFSS2X_CHWZC_CHWDT_ZHM_DTM_RTM:
  guid: "ea6137f5-0218-479e-83fb-3ab2efca7d29"
  description: "Chilled water FCU with zone temperature control and chilled water valve control"
  is_canonical: true
  implements:
  - FCU
  - DFSS2X
  - CHWZC
  - CHWDT
  - ZHM
  - DTM
  - RTM

FCU_DSP_DFSS2X_DFMSC2X_CHWZC_CHWDT_ZHM_DTM_RTM:
  guid: "43dc1c8b-d1b7-4031-9bd5-0a557d6e79fd"
  description: "Chilled water FCU with zone temperature control and multi-speed fan control"
  is_canonical: true
  implements:
  - FCU
  - DSP
  - DFSS2X
  - DFMSC2X
  - CHWZC
  - CHWDT
  - ZHM
  - DTM
  - RTM

FCU_DFSS_ZTC:
  guid: "62c81f76-c539-461d-837d-d01b89a4e9da"
  description: "Chilled water FCU with binary mode (open/closed) and zone temperature control"
  is_canonical: true
  implements:
  - FCU
  - DFSS
  - ZTC
  uses:
  - chilled_water_valve_command
  opt_uses:
  - schedule_run_command

FCU_DFSS_CHWDC_CO2DFVSC_ZTC:
  guid: "a16b01b9-01b4-459c-80d4-044b141ec007"
  description: "Chilled water FCU with discharge air, zone air temperature and co2 concentration control. The fan speed is adjusted based on co2 value."
  is_canonical: true
  implements:
  - FCU
  - DFSS
  - CHWDC
  - CO2DFVSC
  - ZTC
  opt_uses:
  - filter_alarm
  - discharge_air_linearvelocity_sensor
  - schedule_run_command

FCU_DFSS_CHWDC_DFVSC_ZTC:
  guid: "a21f9e02-6945-42ca-842c-56a36459fe92"
  description: "Chilled water FCU with discharge air, zone air temperature and co2 concentration control."
  is_canonical: true
  implements:
  - FCU
  - DFSS
  - CHWDC
  - DFVSC
  - ZTC
  opt_uses:
  - filter_alarm
  - discharge_air_linearvelocity_sensor
  - schedule_run_command

FCU_CHWRC_DFSS_RHDHC:
  guid: "d3b91c93-30e1-4aac-abcb-dd292fa64fba"
  description: "FCU with chilled water coil and return air relative humidity control."
  is_canonical: true
  implements:
  - FCU
  - CHWRC
  - DFSS
  - RHDHC

FCU_DFSS_DSPRTC_DX2DSPRTC:
  guid: "ec77e06e-22d4-4fcb-a561-b1d8e67e1e6e"
  description: "FCU with two DX compressors and dual setpoint control."
  is_canonical: true
  implements:
  - FCU
  - DFSS
  - DSPRTC
  - DX2DSPRTC

FCU_DFSS_DFVSC_DPBHCC:
  guid: "babbbe66-6b4d-4a02-85e4-60ce95712e05"
  description: "Hydronic variable speed fan coil with cooling and heating (zone temp control)."
  is_canonical: true
  implements:
  - FCU
  - DFSS
  - DFVSC
  - DPBHCC

FCU_DFSS_DFMSC_CHWZC_DSP:
  guid: "352f40a9-1651-4538-b914-3816c979be1e"
  description: "Multi-speed CHW fan coil with zone temp control."
  is_canonical: true
  implements:
  - FCU
  - DFSS
  - DFMSC
  - CHWZC
  - DSP

FCU_DFSS_CHWZC_RTM_ZHM:
  guid: "94ee009a-4cc8-42d4-a8dc-6c6193445e26"
  description: "FCU with discharge cooling air temperature control, return air temperature monitoring and zone air relative humidity monitoring (CRAC)."
  is_canonical: true
  implements:
    - FCU
    - DFSS
    - CHWZC
    - RTM
    - ZHM

FCU_DFSS_DFVSC_ZTC_CHWZTC_HWZTC_RTM:
  guid: "ccaa9ea2-4879-42d6-8b18-ec41bea2383c"
  description: "FCU with zone temperature control and return air temperature monitoring."
  implements:
  - FCU
  - DFSS
  - DFVSC
  - ZTC
  - CHWZTC
  - HWZTC
  - RTM

FCU_DFSS_DXRC_RHDHC_AL:
  guid: "d3193e39-ade8-4cb2-8b77-2a036f18382d"
  description: "Typical Precision Air conditioning unit with alarms."
  is_canonical: true
  implements:
  - FCU
  - DFSS
  - DXRC
  - RHDHC
  opt_uses:
  - filter_alarm
  - master_alarm
  - failed_heat_exchange_alarm
  - water_leak_alarm

FCU_DFVSC_CHWRC_FDPSM2X:
  guid: "26ec8491-3ccd-42f6-86e7-9d69afeb87bd"
  description: "FCU with VFD ,return air temperature based Chilled water valve modulation, pre filter and fine filter status,return air humidity monitoring"
  is_canonical: true
  implements:
  - FCU
  - DFVSC
  - CHWRC
  - FDPSM2X
  opt_uses:
  - isolation_damper_status

FCU_CHWDC_DFSS_DXDC_DFVSC_REFPM_ZHC_DFRMM_CHWDT:
  guid: "37d4b545-97fd-4eb8-9c87-acd2be28a748"
  description: "CRAC with chilled water temperature monitoring and compressor monitoring with zone temperature and humidity monitoring."
  is_canonical: true
  implements:
  - FCU
  - CHWDC
  - DFSS
  - DXDC
  - DFVSC
  - REFPM
  - ZHC
  - DFRMM
  - CHWDT

FCU_DFSS_DX2DC_DFVSC_REFPM2X_ZHC_DFRMM:
  guid: "e8799e77-72cd-4a00-ae3a-5f9733f51b39"
  description: "CRAC with dual compressor with temperature monitoring and compressor monitoring with humidity monitoring."
  is_canonical: true
  implements:
  - FCU
  - DFSS
  - DX2DC
  - DFVSC
  - REFPM2X
  - ZHC
  - DFRMM

FCU_DFSS_DFVSC_FDPM_CHWDC_SRC_DFRMM:
  guid: "1c7daa0b-c9d5-45a4-9e7f-0b2ea8ba93d7"
  description: "FCU with temperature control, humidity monitor with electrical parameter monitoring."
  is_canonical: true
  implements:
  - FCU
  - DFSS
  - DFVSC
  - FDPM
  - CHWDC
  - SRC
  - DFRMM

FCU_DFSS_CHWRC:
  guid: "854f3eff-07db-4324-a4b3-84e19f6a8639"
  description: "CRAC unit with discharge fan and return temperature control."
  is_canonical: true
  implements:
  - FCU
  - DFSS
  - CHWRC

FCU_DXZTC_DFSS:
  guid: "5688519e-f88e-4620-8bd5-89d91467028d"
  description: "FCU with SS, discharge temp sensors, zone control and sensor, filter change"
  is_canonical: true
  implements:
  - FCU
  - DXZTC
  - DFSS
  opt_uses:
  - failed_alarm
  - filter_alarm

FCU_RHDHS_DXDC_DFSS_RTM_DSPM_DFM:
  guid: "f60a2563-da8f-4360-b2d9-f471c065356c"
  description: "FCU with temperature & pressure monitor, humidity monitor and water leak & status alarm."
  is_canonical: true
  implements:
  - FCU
  - RHDHS
  - DXDC
  - DFSS
  - RTM
  - DSPM
  - DFM
  opt_uses:
  - water_leak_alarm
  - failed_alarm

FCU_DFSS_DFMSC_CHWZC:
  guid: "3d8c3cf8-401f-45d4-89b2-b87f52e4efc9"
  description: "Chilled water FCU with cooling-only (zone control) and discharge fan multi-speed control."
  is_canonical: true
  implements:
  - FCU
  - DFSS
  - DFMSC
  - CHWZC

FCU_RTM_DXZTC_SRC:
  guid: "5aafdd1c-5740-4953-8d44-1969bb8af965"
  description: "FCU with SS, supply and return temp sensors, zone control and sensor, schedule run, filter change and general fail alarm"
  is_canonical: true
  implements:
  - FCU
  - RTM
  - DXZTC
  - SRC
  uses:
  - filter_alarm
  - lost_power_alarm


FCU_DFVSC_CHWZC_CSP_RTM_WDT:
  guid: "8c3dc3ea-8344-4a5a-85c1-5f1491f7c256"
  description: "Hydronic cooling or heating fan coil unit with cooling temperature setpoint control"
  is_canonical: true
  implements:
  - FCU
  - DFVSC
  - CHWZC
  - CSP
  - RTM
  - WDT
  uses:
  - master_alarm
  - run_mode

FCU_DFSS_CHWDC_CSP_RTM_DXZC:
  guid: "fef47d51-3d01-40fd-9499-4f3bd65ed3ec"
  description: "Typical DX FCU with cooling-only (discharge control)"
  is_canonical: true
  implements:
  - FCU
  - DFSS
  - CHWDC
  - CSP
  - RTM
  - DXZC
  uses:
  - master_alarm
  - filter_alarm
  - run_mode

FCU_DFSS_CHWDC_ZTM:
  guid: "79e8f113-e1e0-4dfd-9eb1-d773f0788b9b"
  description: "FCU with cooling-only chilled water discharge air temperature control, and zone temperature monitoring."
  is_canonical: true
  implements:
  - FCU
  - DFSS
  - CHWDC
  - ZTM

FCU_SS_HTRC_DTM_ZTM:
  guid: "3d9b6b87-0770-4ae6-9bfc-8f729341ccac"
  description: "FCU with return temperature control, discharge temperature monitoring, zone temperature monitorning and start/stop control."
  is_canonical: true
  implements:
  - FCU
  - SS
  - HTRC
  - DTM
  - ZTM

FCU_DFSS_CSP_DXZC_RAIDC:
  guid: "620d9e16-0b76-4790-8c97-d9dd878254dd"
  description: "Typical DX FCU with single cooling setpoint control, and return air isolation damper control."
  is_canonical: true
  implements:
  - FCU
  - DFSS
  - CSP
  - DXZC
  - RAIDC

FCU_DFSS_CSP_RTM_DXZC:
  guid: "70e4ec9c-bfdc-4123-8cf0-84f37942c9ba"
  description: "Simple FCU DX with cooling zone control, and return temperature monoitoring."
  is_canonical: true
  implements:
  - FCU
  - DFSS
  - CSP
  - RTM
  - DXZC
  opt_uses:
  - water_leak_alarm
  - failed_alarm

FCU_DFSS_DSP_HWZC_CHWZC_CO2M:
  guid: "5bb94562-6c8b-43e5-a7e4-9e412f03b7dd"
  description: "Hydronic fan coil with heating and cooling (zone temp control) and CO2 monitoring."
  is_canonical: true
  implements:
  - FCU
  - DFSS
  - DSP
  - HWZC
  - CHWZC
  - CO2M

FCU_DFSS_RHDHC_HT2RC_DX2RC_ZTM:
  guid: "cc4f57f8-2fa4-4ac1-b32b-76ce5671dd0d"
  description: "Fan coil with zone temp monitoring, return temp and humidity control, dx cooling with two stages, heating with two stages, and dehumidication and humidifcation modes."
  is_canonical: true
  implements:
  - FCU
  - DFSS
  - RHDHC
  - HT2RC
  - DX2RC
  - ZTM

FCU_DFSS_RHDHC_HTRC_DX2RC:
  guid: "03f029b3-ce64-457b-96fe-e8c64a471730"
  description: "Fan coil with return temp and humidity control, dx cooling with two stages, single stage heating, and dehumidication and humidifcation modes."
  is_canonical: true
  implements:
  - FCU
  - DFSS
  - RHDHC
  - HTRC
  - DX2RC

FCU_DFSS_CSP_DX4ZC_RTM_CATM2X_HATM2X:
  guid: "398c7f4f-a895-4788-a6af-b3a3eaf65acf"
  description: "Fan coil with 4-stage compressor, cold and hot aisle temperature monitoring and return temperature monitoring."
  is_canonical: true
  implements:
  - FCU
  - DFSS
  - CSP
  - DX4ZC
  - RTM
  - CATM2X
  - HATM2X

FCU_DSP_DFVSC_DTM_RTM:
  is_canonical: true
  guid: "ff0b58c2-8446-47f9-913d-068fd3b43ae7"
  description: "Hybrid variable refrigerant flow unit with discharge and return air temperature monitoring, zone cooling and heating setpoints, discharge fan speed command"
  implements:
  - FCU
  - DSP
  - DFVSC
  - DTM
  - RTM

FCU_DFSS_DFSMC_HWRC:
  is_canonical: true
  guid: "1388eea8-a039-4b33-8613-24ae9de719dd"
  description: "Warm air curtain with return air temperature control."
  implements:
  - FCU
  - DFSS
  - DFSMC
  - HWRC

FCU_DFVSC_RTM_CO2M_HWZTC_CHWZTC:
  is_canonical: true
  guid: "6f6fd049-576c-4f0a-894d-a6433575b8dd"
  description: "Fan coil unit with zone temperature control, CO2 monitoring, heating water and chilled water valve monitoring."
  implements:
  - FCU
  - DFVSC
  - RTM
  - CO2M
  - HWZTC
  - CHWZTC

FCU_DFVSC_RTM_HWZTC_CHWZTC:
  is_canonical: true
  guid: "a961a75f-bac2-4982-9f58-bc74240ccf8a"
  description: "Fan coil unit with zone temperature control, heating water and chilled water valve monitoring."
  implements:
  - FCU
  - DFVSC
  - RTM
  - HWZTC
  - CHWZTC


FCU_DFMSC_CHWZTC:
  is_canonical: true
  guid: "2b7cde44-9553-405b-b186-0fdf126a9a8c"
  description: "Fan coil unit with chilled water valve monitoring on zone side (ZTC) and discharge fan multi-speed control."
  implements:
  - FCU
  - DFMSC
  - CHWZTC

FCU_DFSS_RHDHC_HT2RC_DX2RC:
  is_canonical: true
  guid: "b831101e-76b7-467f-afd7-a60c45cd0199"
  description: "Fan coil with return temp and humidity control, dx cooling with two stages, heating with two stages, and dehumidication and humidifcation modes."
  implements:
  - FCU
  - DFSS
  - RHDHC
  - HT2RC
  - DX2RC

FCU_DFVSC_RTM_CO2C_HWZTC_CHWZTC_ZHM:
  guid: "b6dada06-f2bf-4cc6-9d58-5106759ab029"
  description: "Fan coil unit with zone temperature control, CO2 and humidity monitoring, heating water and chilled water valve monitoring."
  is_canonical: true
  implements:
  - FCU
  - DFVSC
  - RTM
  - CO2C
  - HWZTC
  - CHWZTC
  - ZHM

FCU_DSP_DFSS_DFVSMC_HTRC_RMM:
  guid: "73330804-8365-4169-b5ae-0965b0c0b0dc"
  description: "Fan coil unit with zone temperature and return air temperature control and electric heater."
  is_canonical: true
  implements:
  - FCU
  - DSP
  - DFSS
  - DFVSMC
  - HTRC
  - RMM

FCU_DSP_DFSS_DFVSMC_HTZC_MTC_RMM:
  guid: "7c88378f-6a35-41d1-84d7-dfc064160120"
  description: "Fan coil unit with zone temperature and mixed air temperature control and electric heater."
  is_canonical: true
  implements:
  - FCU
  - DSP
  - DFSS
  - DFVSMC
  - HTZC
  - MTC
  - RMM

FCU_DSP_DFSS_DFVSMC_HTRC_RMM_DAIDC:
  guid: "f7376d4d-d476-4e39-8fc8-732ba9f91d38"
  description: "Fan coil unit with zone temperature and return air temperature control and electric heater and isolation damper."
  is_canonical: true
  implements:
  - FCU
  - DSP
  - DFSS
  - DFVSMC
  - HTRC
  - RMM
  - DAIDC

FCU_DSP_DFSS_DFVSMC_HTRC_RMM_DAIDPC:
  guid: "b8e47243-0626-461f-ae68-e690baa3d606"
  description: "Fan coil unit with zone temperature and return air temperature control and electric heater and isolation damper."
  is_canonical: true
  implements:
  - FCU
  - DSP
  - DFSS
  - DFVSMC
  - HTRC
  - RMM
  - DAIDPC

FCU_DFSS_DFVSC_CHWRC_RHC:
  guid: "a3c64f5f-487f-4c52-b785-2e4ef329443f"
  description: "Fan coil unit withreturn air humidity control and chilled water return air temperature control."
  is_canonical: true
  implements:
  - FCU
  - DFSS
  - DFVSC
  - CHWRC
  - RHC

FCU_CSP_DFSS_DFVSC_CHWRC_RHC:
  guid: "453f5dd3-14f4-4d37-aac9-2009345d9761"
  description: "Fan coil unit with zone temperature control, return air humidity control and chilled water return air temperature control."
  is_canonical: true
  implements:
  - FCU
  - CSP
  - DFSS
  - DFVSC
  - CHWRC
  - RHC

FCU_CSP_DFSS_DFVSC_CHWRC_RHC_DAIDC:
  guid: "cf43b4e3-b516-491f-9d4b-eaaa37e7e209"
  description: "Fan coil unit with zone temperature control, return air humidity control, chilled water return air temperature control and isolation."
  is_canonical: true
  implements:
  - FCU
  - CSP
  - DFSS
  - DFVSC
  - CHWRC
  - RHC
  - DAIDC

FCU_CSP_DX2ZC_ZHC:
  guid: "4f6dbf06-0b03-4537-9d53-78855aabea49"
  description: "Single zone FCU."
  is_canonical: true
  implements:
  - FCU
  - CSP
  - DX2ZC
  - ZHC

FCU_CSP_DFSS_DXDDC_RMM:
  guid: "c95e1f61-ebfc-4ae0-9000-20fb946149f3"
  description: "Single zone FCU."
  is_canonical: true
  implements:
  - FCU
  - CSP
  - DFSS
  - DXDDC
  - RMM

FCU_DFSS_CSP_DXZC_DAIDC_RTM:
  guid: "32735993-c15e-41ee-a6a2-b951e9e607c0"
  description: "FCU with compressor and discharge fan."
  is_canonical: true
  implements:
  - FCU
  - DFSS
  - CSP
  - DXZC
  - DAIDC
  - RTM

FCU_DFSS_DFVSC_DSP_CHWDC_RTM:
  guid: "3b1f9f59-1838-4b98-af1a-ccfdfbf14a02"
  description: "FCU with chilled water valve control and return air temperature monitoring."
  is_canonical: true
  implements:
  - FCU
  - DFSS
  - DFVSC
  - DSP
  - CHWDC
  - RTM

FCU_DFSS_DFVSC_DSP_CHWDC_RTM_FDPM:
  guid: "cac4432f-19de-41e7-a587-c318df260b29"
  description: "FCU with chilled water valve control and filter pressure monitoring."
  is_canonical: true
  implements:
  - FCU
  - DFSS
  - DFVSC
  - DSP
  - CHWDC
  - RTM
  - FDPM

FCU_DFSS_DFVSC_CHWDC_CATM_HATM:
  guid: "8f7f6eef-d562-4f8a-96e9-cb8ece5fed46"
  description: "FCU with chilled water valve control, cold and hot aisle temperature monitoring."
  is_canonical: true
  implements:
  - FCU
  - DFSS
  - DFVSC
  - CHWDC
  - CATM
  - HATM

###################################
### Existing Non-standard Types ###
###################################

FCU_DFS_CH_RTC_RRHM_HMDHMM:
  guid: "330833da-f1df-479b-aa25-edfa1f24c14a"
  description: "CHW fan coil unit with return temperature control."
  implements:
  - FCU_DFSS_DFVSC_RTC_CHWRC
  - INCOMPLETE
  uses:
  - humidification_run_status
  - dehumidification_run_status
  - return_air_relative_humidity_sensor

FCU_DFSS_DTC_CHWDC_NONCANONICAL_1:
  guid: "5b507a68-810c-4584-81fa-f82ea371074a"
  description: "Non-standard type."
  implements:
  - FCU_DFSS_DTC_CHWDC
  - INCOMPLETE
  uses:
  - discharge_air_cooling_temperature_setpoint
  - discharge_air_heating_temperature_setpoint

FCU_DFSS_ZTC_ZHDHC_DXZTC_NONCANONICAL_1:
  guid: "10052149-6aa4-4b6f-aef7-236df7d05e95"
  description: "Non-standard type."
  implements:
  - FCU_DFSS_ZTC_ZHDHC_DXZTC
  - INCOMPLETE
  uses:
  - economizer_mode

FCU_DFSS_DSP_HWZC_CHWZC_NONCANONICAL_1:
  guid: "75d41b44-a33f-4c47-a1a8-5d1cb3438db2"
  description: "Non-standard type."
  implements:
  - FCU_DFSS_DSP_HWZC_CHWZC
  - INCOMPLETE
  uses:
  - discharge_air_temperature_sensor_1
  - discharge_air_temperature_sensor_2
  - discharge_air_temperature_sensor_3
  - discharge_air_temperature_sensor_4

FCU_DFSS_CSP_DXZC_NONCANONICAL_1:
  guid: "16c44e1d-4a63-4fcf-a762-ff16d823f04c"
  description: "Non-standard type."
  implements:
  - FCU_DFSS_CSP_DXZC
  - INCOMPLETE
  uses:
  - discharge_air_damper_command

FCU_DFSS_CSP_DXZC_NONCANONICAL_2:
  guid: "c1c0871e-fd82-4522-8040-30ac3fd4b9a6"
  description: "Non-standard type."
  implements:
  - FCU_DFSS_CSP_DXZC
  uses:
  - discharge_air_damper_command

FCU_DFSS_DSP_HTZC_DXZC_NONCANONICAL_1:
  guid: "d36e7f86-ce2d-463c-b814-65ad9e636081"
  description: "Non-standard type."
  implements:
  - FCU_DFSS_DSP_HTZC_DXZC
  - INCOMPLETE
  uses:
  - zone_air_temperature_sensor_1
  - zone_air_temperature_sensor_2
  - zone_air_temperature_sensor_3

FCU_DFSS_DFVSC_RTC_RHC_RHDHC_DXRC_NONCANONICAL_1:
  guid: "4b0ab04c-40f0-4647-8b10-7093235c0ec7"
  description: "Non-standard type."
  implements:
  - FCU_DFSS_DFVSC_RTC_RHC_RHDHC_DXRC
  - INCOMPLETE
  uses:
  - humidification_percentage_command

FCU_DFSS_DFVSC_DSP_HWDC_CHWDC_NONCANONICAL_1:
  guid: "ed15a187-3d25-4c34-a571-95a90c404387"
  description: "Non-standard type."
  implements:
  - FCU_DFSS_DFVSC_DSP_HWDC_CHWDC
  uses:
  - heating_water_valve_status
  - chilled_water_valve_command

FCU_DFSS_DFVSC_DSP_HWDC_CHWDC_NONCANONICAL_2:
  guid: "99823266-a32c-4f51-bf3c-ecc5b24ee7ea"
  description: "Non-standard type."
  implements:
  - FCU_DFSS_DFVSC_DSP_HWDC_CHWDC
  - INCOMPLETE
  uses:
  - zone_air_co2_concentration_sensor
  - zone_air_co2_concentration_setpoint

FCU_DFSS_DFVSC_DSP_HWDC_CHWDC_NONCANONICAL_3:
  guid: "5cc0cf1e-c2b6-468e-ad01-222a25dced11"
  description: "Non-standard type."
  implements:
  - FCU_DFSS_DFVSC_DSP_HWDC_CHWDC
  - INCOMPLETE
  uses:
  - zone_air_co2_concentration_sensor
  - zone_air_co2_concentration_setpoint
  - mixed_air_temperature_sensor

FCU_DF2XSS_RTC_DXRC_NONCANONICAL_1:
  guid: "4e7ff576-17dc-4b99-b8ec-76599114e3bd"
  description: "Non-standard type."
  implements:
  - FCU_DF2XSS_RTC_DXRC
  - INCOMPLETE
  uses:
  - discharge_fan_run_command

FCU_DF2XSS_RTC_DXRC_NONCANONICAL_2:
  guid: "228ee623-a396-4939-9264-f5f83dbbc3bd"
  description: "Non-standard type."
  implements:
  - FCU_DFSS_RTC_DXRC
  - INCOMPLETE
  uses:
  - discharge_air_temperature_setpoint
  - zone_air_relative_humidity_sensor

FCU_DFSS_DFVSC_ZTC_CHWZTC_HWZTC_NONCANONICAL_1:
  guid: "b7d8e6c6-454a-4d40-bc45-9589620b5617"
  description: "Non-standard type."
  implements:
  - FCU_DFSS_DFVSC_ZTC_CHWZTC_HWZTC
  uses:
  - thermal_power_sensor
  - dial_resistance_sensor
  - discharge_air_flowrate_sensor
  - filter_alarm
  - master_alarm
  - run_mode

FCU_DFSS_DFVSC_ZTC_CHWZTC_HWZTC_NONCANONICAL_2:
  guid: "499d8686-8a6e-4c2d-8f89-5120ef4aec8a"
  description: "Non-standard type."
  implements:
  - FCU_DFSS_DFVSC_ZTC_CHWZTC_HWZTC
  uses:
  - thermal_power_sensor
  - dial_resistance_sensor
  - discharge_air_flowrate_sensor
  - filter_alarm
  - master_alarm
  - run_mode
  - exercise_mode


FCU_NONCANONICAL_1:
  guid: "45cd4430-5899-47f3-9319-8f942c5c1ddb"
  description: "Non-standard type."
  implements:
  - FCU
  uses:
  - chilled_water_valve_percentage_command
  - discharge_fan_speed_percentage_command_1
  - discharge_fan_speed_percentage_command_2
  - discharge_fan_speed_percentage_command_3
  - exercise_mode
  - fabric_protection_alarm
  - filter_alarm
  - heating_water_valve_percentage_command
  - master_alarm
  - discharge_fan_run_command
  - run_mode
  - zone_air_temperature_sensor_1
  - zone_air_temperature_sensor_2
  - zone_air_temperature_sensor_3
  - zone_air_temperature_setpoint_1
  - zone_air_temperature_setpoint_2
  - zone_air_temperature_setpoint_3
  - zone_occupancy_status_1
  - zone_occupancy_status_2
  - zone_occupancy_status_3

FCU_DFSS_CSP_ZHC_DXZC_NONCANONICAL_1:
  guid: "0bca6899-fa9a-40ff-a3bd-8828991b39c1"
  description: "Non-standard type."
  implements:
  - FCU_DFSS_CSP_ZHC_DXZC
  - INCOMPLETE
  uses:
  - zone_air_relative_humidity_setpoint

FCU_DFSS_CSP_DXZC_NONCANONICAL_3:
  guid: "23258e44-88e6-4ff4-93d0-65cd0445a8a1"
  description: "Non-standard type."
  implements:
  - FCU_DFSS_CSP_DXZC
  - INCOMPLETE
  uses:
  - condensing_water_isolation_valve_command

FCU_DF2XSS_DSP_DXZC_NONCANONICAL_1:
  guid: "56e8417a-9e15-48c6-97c7-be558b7f38a3"
  description: "Non-standard type."
  implements:
  - FCU_DF2XSS_DSP_DXZC
  - INCOMPLETE
  uses:
  - discharge_fan_run_status

FCU_DFSS_CSP_DXZC_NONCANONICAL_4:
  guid: "c4a459f4-2d26-4300-91fa-c08b5105197c"
  description: "Non-standard type."
  implements:
  - FCU_DFSS_CSP_DXZC
  - INCOMPLETE
  uses:
  - chilled_water_valve_command

FCU_NONCANONICAL_2: # Weird dehumidification unit. Complete one-off.
  guid: "dc16e9dd-cb21-4175-a9cc-dfe8957ac1db"
  description: "Non-standard type."
  implements:
  - FCU
  uses:
  - compressor_run_status
  - discharge_air_temperature_sensor
  - discharge_fan_run_status
  - discharge_fan_speed_mode
  - heating_water_valve_percentage_command
  - humidification_percentage_command
  - humidification_run_command
  - return_air_dehumidification_relative_humidity_setpoint
  - return_air_humidification_relative_humidity_setpoint
  - return_air_relative_humidity_sensor
  - return_air_temperature_sensor
  - reversing_valve_command
  - zone_air_cooling_temperature_setpoint
  - zone_air_heating_temperature_setpoint
  - zone_air_temperature_sensor

FCU_NONCANONICAL_3:
  guid: "8c41b0a5-c0a0-40bf-8367-13887fb04064"
  description: "Non-standard type."
  implements:
  - FCU
  uses:
  - chilled_water_valve_percentage_command
  - discharge_air_flowrate_sensor_1
  - discharge_air_flowrate_sensor_2
  - discharge_air_flowrate_sensor_3
  - discharge_air_temperature_sensor_1
  - discharge_air_temperature_sensor_2
  - discharge_air_temperature_sensor_3
  - discharge_fan_run_status_1
  - discharge_fan_run_status_2
  - discharge_fan_run_status_3
  - discharge_fan_speed_percentage_command_1
  - discharge_fan_speed_percentage_command_2
  - discharge_fan_speed_percentage_command_3
  - heating_water_valve_percentage_command
  - return_air_temperature_sensor
  - thermal_power_sensor_1
  - thermal_power_sensor_2
  - thermal_power_sensor_3
  - zone_air_occupied_deadband_temperature_setpoint_1
  - zone_air_occupied_deadband_temperature_setpoint_2
  - zone_air_occupied_deadband_temperature_setpoint_3
  - zone_air_temperature_sensor_1
  - zone_air_temperature_sensor_2
  - zone_air_temperature_sensor_3
  - zone_air_temperature_setpoint_1
  - zone_air_temperature_setpoint_2
  - zone_air_temperature_setpoint_3
  - zone_air_unoccupied_deadband_temperature_setpoint_1
  - zone_air_unoccupied_deadband_temperature_setpoint_2
  - zone_air_unoccupied_deadband_temperature_setpoint_3
  - zone_occupancy_status_1
  - zone_occupancy_status_2
  - zone_occupancy_status_3
  
FCU_DFSS_RTC_CHWRC_RHC_NONCANONICAL_1:
  guid: "025c2764-2de6-4839-ade6-0cf8551cd91c"
  description: "Non-standard type."
  implements:
  - FCU_DFSS_RTC_CHWRC_RHC
  - INCOMPLETE
  uses:
  - compressor_run_command

FCU_DFSS_DSPRTC_DXDSPRTC_NONCANONICAL_1:
  guid: "e040dc00-cc9b-4166-a887-592cf13d5649"
  description: "Non-standard type."
  implements:
  - FCU_DFSS_DSPRTC_DXDSPRTC
  - INCOMPLETE
  uses:
  - cooling_stage_run_count

FCU_RHC_DFVSC_RTC:
  guid: "251b58f5-dfee-4123-a528-b03d97403e66"
  description: "CRAC with return air temp/humidity control and discharge/cooling fan monitor."
  implements:
  - FCU
  - RHC
  - DFVSC
  - RTC
  uses:
  - cooling_run_status
  - cooling_percentage_sensor
  opt_uses:
  - run_mode
  - run_status
  - run_command
  - discharge_fan_lost_power_alarm
  - lost_power_alarm
  - smoke_alarm
  - water_leak_alarm
  - low_discharge_air_flowrate_alarm
  - high_return_air_temperature_alarm
  - low_return_air_temperature_alarm
  - high_return_air_relative_humidity_alarm
  - low_return_air_relative_humidity_alarm

FCU_CHWZTC2X_HT2XZTC2X_DFVSC2X:
  guid: "f26b5c7e-0044-4be7-8c80-d5e5840b17c0"
  description: "FCU with single chilled water valve and 2 heaters serving 2 separate zones"
  is_canonical: false
  implements:
  - FCU
  - CHWZTC2X
  - HT2XZTC2X
  - DFVSC2X

FCU_NON_CANONICAL_TYPE_1:
  guid: "c8343898-b5c4-4540-a792-3630b28e2a16"
  description: "Typical chilled water FCU with cooling-only (discharge control) for MDF rooms,
                including discharge fan speed control and chilled water valve control"
  implements:
  - FCU
  - CHWZC
  - SWISOVPM
  - INCOMPLETE
  uses:
  - discharge_fan_run_command
  - discharge_fan_speed_percentage_sensor
  - chilled_supply_water_temperature_sensor
  - chilled_return_water_temperature_sensor
  - water_leak_alarm
  - maintenance_alarm
  - master_alarm

FCU_NON_CANONICAL_TYPE_2:
  guid: "abe4ff47-cdcf-475e-9b8c-f4bccd710213"
  description: "Typical chilled water FCU with cooling-only (discharge control) for IDF rooms,
                including discharge fan speed control"
  implements:
  - FCU
  - SWISOVPM
  - INCOMPLETE
  uses:
  - discharge_fan_run_command
  - discharge_fan_speed_percentage_sensor
  - chilled_supply_water_temperature_sensor
  - chilled_return_water_temperature_sensor
  - water_leak_alarm
  - condensate_water_pump_alarm
  - master_alarm
  - failed_supply_fan_alarm
  - return_air_temperature_sensor
  - return_air_temperature_setpoint


FCU_NON_CANONICAL_TYPE_3:
  guid: "6ac166a5-c734-4053-b8ba-a3149f0aee58"
  description: "Typical chilled water FCU with cooling-only (discharge control) for technical rooms,
                including discharge fan speed sensor"
  implements:
  - FCU
  - SWISOVPM
  - INCOMPLETE
  uses:
  - discharge_fan_run_command
  - discharge_fan_speed_percentage_sensor
  - chilled_supply_water_temperature_sensor
  - chilled_return_water_temperature_sensor
  - master_alarm
  - failed_supply_fan_alarm
  - condensate_water_pump_alarm
  - return_air_temperature_sensor
  - return_air_temperature_setpoint

FCU_NON_CANONICAL_TYPE_4:
  guid: "879b64ef-2ec6-4707-8fd3-1d4dbcd8480c"
  description: "Simple floor-mounted heating fan coil unit with isolation valve, zone air temperature sensor and discharge fan speed command"
  implements:
  - FCU
  - ZTC
  - INCOMPLETE
  uses:
  - discharge_fan_speed_percentage_command
  - supply_water_valve_command
  - zone_air_temperature_sensor
  - zone_air_temperature_setpoint
  - return_air_temperature_setpoint

FCU_DFSS_CSP_CHWZC_NONCANONICAL:
  guid: "1c511da7-ff7d-4459-a911-fb5553716469"
  description: "Cooling only FCU with discharge fan variable speed control for five fans and common S/S control, and chilled water valve control."
  is_canonical: false
  implements:
  - FCU
  - DFSS
  - CSP
  - CHWZC
  opt_uses:
  - discharge_fan_speed_percentage_command_1
  - discharge_fan_speed_percentage_command_2
  - discharge_fan_speed_percentage_command_3
  - discharge_fan_speed_percentage_command_4
  - discharge_fan_speed_percentage_command_5

FCU_LPA_FA:
  guid: "563b6474-859e-4698-aafa-bc976920fb48"
  description: "Unit with lost power and failed alarms only"
  implements:
  - FCU
  uses:
  - lost_power_alarm
  - failed_alarm

FCU_RTC_RHDHS_DTM_DFSS:
  guid: "06013674-f290-41b1-ab7e-63116e51cbc2"
  description: "Crac unit with return air temperature control, return air humidity monitor and dehumidification/humidification monitor."
  implements:
  - FCU
  - RTC
  - RHDHS
  - DTM
  - DFSS
  uses:
  - cooling_percentage_command
  - run_command
  - compressor_run_status_1
  - compressor_run_status_2
  opt_uses:
  - failed_discharge_fan_alarm
  - low_discharge_air_flowrate_alarm
  - master_alarm
  - water_leak_alarm
  - fire_alarm
  - schedule_run_command

FCU_DFSS_DFRMM_CSP_CHWDC:
  guid: "c03c0745-9d98-41e7-abfa-c6c0ef164f5d"
  description: "Typical chilled water FCU with cooling-only (discharge control) and Run mode monitoring."
  is_canonical: true
  implements:
  - FCU
  - DFSS
  - DFRMM
  - CSP
  - CHWDC

FCU_DFSS_DFRMM_CHWBZC:
  guid: "4854810e-4bb1-4fcf-8138-faf8e4074612"
  description: "Typical chilled water FCU with cooling-only (zone control) and Run mode monitoring."
  is_canonical: true
  implements:
  - FCU
  - DFSS
  - DFRMM
  - CHWBZC

FCU_DFSS_DFRMM_CHWBZC_DAIDC_RAIDC:
  guid: "547e7af0-7158-44c4-beca-c1ad1309c3fe"
  description: "Typical chilled water FCU with cooling-only zone control, run mode monitoring, and discharge and return damper command and status monitoring."
  is_canonical: true
  implements:
  - FCU
  - DFSS
  - DFRMM
  - CHWBZC
  - DAIDC
  - RAIDC

FCU_DFSS_CHWBZTC:
  guid: "50fbaebd-ed83-4109-84d8-713dd4b54099"
  description: "Chilled water FCU with chilled water valve open/close monitoring, discharge fan and zone temperature control"
  is_canonical: true
  implements:
  - FCU
  - DFSS
  - CHWBZTC

FCU_DFVSC_CHWBZTC:
  guid: "d2b3f37b-d69f-4631-b8d2-d71243821e1c"
  description: "FCU with discharge fan variable speed control and chilled water valve control"
  is_canonical: true
  implements:
  - FCU
  - DFVSC
  - CHWBZTC<|MERGE_RESOLUTION|>--- conflicted
+++ resolved
@@ -418,9 +418,6 @@
   - DFVSC
   - DSP
   - CHWDC
-<<<<<<< HEAD
-  
-=======
 
 FCU_DFSS_DFVSC_DSP_CHWDC_RADM:
   guid: "a3e78ad9-90ee-4da8-ae0d-944ee73b61b2"
@@ -446,7 +443,6 @@
   - CHWDC
   - MTM
 
->>>>>>> 91ef83f7
 FCU_DFSS2X_DFVSC2X_DSP_CHWDC:
   guid: "c1a36d91-05d3-42d0-862c-65b1c0b9b143"
   description: "Hydronic variable speed fan coil with cooling (zone temp control) and two fans."
