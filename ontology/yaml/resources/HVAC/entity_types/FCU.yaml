--- conflicted
+++ resolved
@@ -1751,7 +1751,17 @@
   - DTM
   - RTM
 
-<<<<<<< HEAD
+FCU_DFVSC_RTM_CO2M_HWZTC_CHWZTC:
+  guid: "6f6fd049-576c-4f0a-894d-a6433575b8dd"
+  description: "Fan coil unit with zone temperature control, heating water and chilled water valve monitoring."
+  implements:
+  - FCU
+  - DFVSC
+  - RTM
+  - CO2M
+  - HWZTC
+  - CHWZTC
+
 
 FCU_DXZTC_DFSS:
   guid: "5688519e-f88e-4620-8bd5-89d91467028d"
@@ -1780,16 +1790,4 @@
   - failed_alarm
   - high_discharge_air_static_pressure_alarm
   - low_discharge_air_static_pressure_alarm
-  - low_discharge_air_flowrate_alarm
-=======
-FCU_DFVSC_RTM_CO2M_HWZTC_CHWZTC:
-  guid: "6f6fd049-576c-4f0a-894d-a6433575b8dd"
-  description: "Fan coil unit with zone temperature control, heating water and chilled water valve monitoring."
-  implements:
-  - FCU
-  - DFVSC
-  - RTM
-  - CO2M
-  - HWZTC
-  - CHWZTC
->>>>>>> 9f4f4bd4
+  - low_discharge_air_flowrate_alarm