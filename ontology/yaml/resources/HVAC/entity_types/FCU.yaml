# Copyright 2020 Google LLC
#
# Licensed under the Apache License, Version 2.0 (the License);
# you may not use this file except in compliance with the License.
# You may obtain a copy of the License at
#
#    https://www.apache.org/licenses/LICENSE-2.0
#
# Unless required by applicable law or agreed to in writing, software
# distributed under the License is distributed on an AS IS BASIS,
# WITHOUT WARRANTIES OR CONDITIONS OF ANY KIND, either express or implied.
# See the License for the specific language governing permissions and
# limitations under the License.

########################
### Canonical Types  ###
########################

# This file defines fan-coil unit types. Valid types must include a fan and a coil of some type.
# They must also include some control scheme (e.g. ZTC, DSP, etc.).

FCU_DFMSC_DSP_DXZTC:
  guid: "9a03ce8b-40af-4243-a867-e2c94f615753"
  description: "Variable refrigerant flow unit with zone cooling and heating control, discharge fan speed modes"
  is_canonical: true
  implements:
  - FCU
  - DFMSC
  - DSP
  - DXZTC

FCU_DFVSC2X_CHWZTC_HWZTC:
  guid: "678cad15-19cf-499e-b906-0c37c2414fc5"
  description: "FCU with 2 discharge fans, and heating and cooling valves."
  is_canonical: true
  implements:
  - FCU
  - DFVSC2X
  - CHWZTC
  - HWZTC

FCU_RTM_DFVSC2X_CHWZTC_HWZTC_DTM:
  guid: "d5c05501-528f-47ea-be30-54e9c53f41ca"
  description: "FCU in a trench, with heating and cooling valves, and two fans."
  is_canonical: true
  implements:
  - FCU
  - RTM
  - DFVSC2X
  - CHWZTC
  - HWZTC
  - DTM

FCU_DFSS_CSP_CHWDC:
  guid: "e0270205-c4be-4c74-9c54-a79afd332a9c"
  description: "Typical chilled water FCU with cooling-only (discharge control)."
  is_canonical: true
  implements:
  - FCU
  - DFSS
  - CSP
  - CHWDC

FCU_DFSS_CSP_CHWZC:
  guid: "a8d1730c-4e40-4e2b-a2fd-df5aec37ded4"
  description: "Typical chilled water FCU with cooling-only (zone control)."
  is_canonical: true
  implements:
  - FCU
  - DFSS
  - CSP
  - CHWZC

FCU_DFSS_CSP_DXZC:
  guid: "c11786df-af5d-4459-88b2-b1483fdb3e24"
  description: "Typical DX FCU with cooling-only (discharge control)."
  is_canonical: true
  implements:
  - FCU
  - DFSS
  - CSP
  - DXZC

FCU_DFSS_DFVSC_DXRC_DFRMM:
  guid: "641c3ba1-fee1-43a3-bf13-370bc18e7776"
  description: "Typical DX FCU with cooling-only (return control) with run mode and failed alarm ."
  is_canonical: true
  opt_uses:
  - failed_alarm
  implements:
  - FCU
  - DFSS
  - DFVSC
  - DXRC
  - DFRMM

FCU_DFSS_DFVSC_DSP_CHWDC_HWDC_CO2M:
  guid: "36584730-85fd-409e-b0ce-556ecf707ed9"
  description: "Hydronic variable speed fan coil with heating and cooling (zone control, discharge coil control and CO2 monitoring)."
  is_canonical: true
  implements:
  - FCU
  - DFSS
  - DFVSC
  - DSP
  - CHWDC
  - HWDC
  - CO2M

FCU_DFSS_DFVSC_DSP_CHWDC_CO2M:
  guid: "b020d2ce-f96b-4dd7-b431-32f417548f4d"
  description: "Hydronic variable speed fan coil with cooling (zone temp control, discharge coil control and CO2 monitoring)."
  is_canonical: true
  implements:
  - FCU
  - DFSS
  - DFVSC
  - DSP
  - CHWDC
  - CO2M

FCU_DFSS_CSP_DX2ZC:
  guid: "1e95273d-598a-41ae-88a4-021f8320444c"
  description: "Typical 2-stage DX FCU with cooling-only (zone control)."
  is_canonical: true
  implements:
  - FCU
  - DFSS
  - CSP
  - DX2ZC

FCU_DFSS_CSP_DXZTC:
  guid: "c8a29869-608f-441f-8f3c-357f08931da1"
  description: "Typical DX FCU with cooling-only (zone control)."
  is_canonical: true
  implements:
  - FCU
  - DFSS
  - CSP
  - DXZTC

FCU_DFSS2X_CHWRC_DAIDC2X_RAIDC2X:
  guid: "83f4fe60-d2d9-41c5-87a9-bf9992a9a010"
  description: "System with two FCU with cooling-only and drain pumps with common return air control for same zone."
  is_canonical: true
  opt_uses:
  - failed_alarm
  - failed_drain_pump_alarm_1
  - failed_drain_pump_alarm_2
  implements:
  - FCU
  - DFSS2X
  - CHWRC
  - DAIDC2X
  - RAIDC2X

FCU_DFSS_DSP_CHWDC:
  guid: "70014a86-ce5b-40a8-983d-27e472d5fd92"
  description: "Typical chilled water FCU (zone control, discharge coil control)."
  is_canonical: true
  implements:
  - FCU
  - DFSS
  - DSP
  - CHWDC

FCU_DFSS_DSP_CHWZC:
  guid: "0d2371d8-4b04-4d14-a371-6a8473ad16f8"
  description: "Typical chilled water FCU (zone control)."
  is_canonical: true
  implements:
  - FCU
  - DFSS
  - DSP
  - CHWZC

FCU_DFSS_DSP_DXZC:
  guid: "eddff9da-507f-4350-8613-ffb61d39cba4"
  description: "Typical DX water FCU (zone control)."
  is_canonical: true
  implements:
  - FCU
  - DFSS
  - DSP
  - DXZC

FCU_DFSS_DSP_DX2ZC:
  guid: "26cd04c7-c7b0-4e7b-b757-f59a12d5a1d7"
  description: "Typical 2-stage DX water FCU (zone control)."
  is_canonical: true
  implements:
  - FCU
  - DFSS
  - DSP
  - DX2ZC

FCU_DFSS_DSP_HPZC:
  guid: "0973469d-92a5-44e5-8e35-bacda5691f49"
  description: "Typical heat pump FCU (zone control)."
  is_canonical: true
  implements:
  - FCU
  - DFSS
  - DSP
  - HPZC

FCU_DFSS_DSP_HP2ZC:
  guid: "f1785580-c69d-4627-b8ce-a4b7ee79b254"
  description: "Typical heat pump FCU (zone control)."
  is_canonical: true
  implements:
  - FCU
  - DFSS
  - DSP
  - HP2ZC

FCU_DFSS_DSP_HPHCZC:
  guid: "75716115-2bf7-44b0-95d3-3ed9c3307e62"
  description: "Heating and cooling control heat pump FCU (zone control)."
  is_canonical: true
  implements:
  - FCU
  - DFSS
  - DSP
  - HPHCZC

FCU_DFSS_DFMSC_HPDSPRTC:
  guid: "eb4c0175-8340-4d03-97b5-e4f088cd914b"
  description: "Return temp control multi-speed FCU with heat pump"
  is_canonical: true
  implements:
  - FCU
  - DFSS
  - DFMSC
  - HPDSPRTC

FCU_DFSS_ZTC_DXZTC:
  guid: "f22d6a0f-bc55-4dff-8164-8f79bf824715"
  description: "Typical DX FCU (zone control)."
  is_canonical: true
  implements:
  - FCU
  - DFSS
  - ZTC
  - DXZTC

FCU_DFSS_ZTC_DXZTC_CAM:
  guid: "1a310cc4-4f44-4249-8a3c-9b97fc94725d"
  description: "Typical DX FCU (zone control) with condensate water alarm."
  is_canonical: true
  implements:
  - FCU
  - DFSS
  - ZTC
  - DXZTC
  - CAM

FCU_DFSS_RTC_DXRC:
  guid: "4a3bcae2-d9dd-4c22-a58b-ea6a3ec4d3bb"
  description: "Typical DX FCU (return control)."
  is_canonical: true
  implements:
  - FCU
  - DFSS
  - RTC
  - DXRC

FCU_DFSS_DSP_HWZC:
  guid: "7489e4cb-b8af-49dd-affc-c24cf0a6ca1f"
  description: "Heating-only FCU (zone control)."
  is_canonical: true
  implements:
  - FCU
  - DFSS
  - DSP
  - HWZC

FCU_DFSS_DTC_HT2DC:
  guid: "5e3428c7-acab-437a-a683-50fb32395482"
  description: "2-Stage heating FCU (discharge control)."
  is_canonical: true
  implements:
  - FCU
  - DFSS
  - DTC
  - HT2DC

FCU_DF2XSS_DSP_DXZC:
  guid: "0f451e9f-2c77-4baf-aa09-a25fd94374b9"
  description: "Two-fan DX fan coil with zone temp control."
  is_canonical: true
  implements:
  - FCU
  - DF2XSS
  - DSP
  - DXZC

FCU_DF2XSS_RTC_DXRC:
  guid: "838ae963-a18d-474e-b677-d01fa766486d"
  description: "Two-fan DX fan coil with zone temp control."
  is_canonical: true
  implements:
  - FCU
  - DF2XSS
  - RTC
  - DXRC

FCU_DFSS_DSP_HT2ZC_HP2ZC:
  guid: "3e30856e-873c-4aca-b3f9-714c4cb227dd"
  description: "Heat pump fan coil with reheat (zone temp control)."
  is_canonical: true
  implements:
  - FCU
  - DFSS
  - DSP
  - HT2ZC
  - HP2ZC

FCU_DFSS_DSP_HTZC_DXZC:
  guid: "9604ad97-cb41-444d-b0d8-a663f7975b9a"
  description: "DX fan coil with reheat (zone temp control)."
  is_canonical: true
  implements:
  - FCU
  - DFSS
  - DSP
  - HTZC
  - DXZC

FCU_DFSS_DSP_HTZC_DXZC_DFSMC:
  guid: "6974d102-b079-4af6-86c3-10f5980df7cc"
  description: "DX fan coil with reheat (zone temp control)."
  is_canonical: true
  implements:
  - FCU
  - DFSS
  - DSP
  - HTZC
  - DXZC
  - DFSMC

FCU_DFSS_DSP_HTZC_HPZC:
  guid: "4a592a48-07a3-47e0-b5cd-ffaf0b9068fa"
  description: "Heat pump fan coil with reheat (zone temp control)."
  is_canonical: true
  implements:
  - FCU
  - DFSS
  - DSP
  - HTZC
  - HPZC

FCU_DFSS_DSP_HWZC_CHWZC:
  guid: "4a475416-c721-4c2c-b271-83dc7360b02e"
  description: "Hydronic fan coil with heating and cooling (zone temp control)."
  is_canonical: true
  implements:
  - FCU
  - DFSS
  - DSP
  - HWZC
  - CHWZC

FCU_DFSS_DFVSC_CSP_CHWDC:
  guid: "1483b237-9941-4698-a1bd-e8d6e3c3c466"
  description: "Hydronic variable speed fan coil with cooling (zone temp control)."
  is_canonical: true
  implements:
  - FCU
  - DFSS
  - DFVSC
  - CSP
  - CHWDC

FCU_DFSS_DFVSC_DSP_CHWDC:
  guid: "1b1040f6-7e8b-4531-8a5c-f199411baf9d"
  description: "Hydronic variable speed fan coil with cooling (zone temp control)."
  is_canonical: true
  implements:
  - FCU
  - DFSS
  - DFVSC
  - DSP
  - CHWDC

FCU_DFSS_DFVSC_CSP_CHWZC:
  guid: "e835b367-8ae9-4a12-9682-d9c1fa8d1d85"
  description: "Hydronic variable speed fan coil with cooling (zone temp control)."
  is_canonical: true
  implements:
  - FCU
  - DFSS
  - DFVSC
  - CSP
  - CHWZC

FCU_DFSS_DSPRTC_DXDSPRTC:
  guid: "9b9b23be-242e-491b-8354-5c7b2092983b"
  description: "Return temp control FCU with DX."
  is_canonical: true
  implements:
  - FCU
  - DFSS
  - DSPRTC
  - DXDSPRTC

FCU_DFSS_DFVSC_DSP_CHWZC:
  guid: "7e8a5f89-31ca-4d02-87aa-da7d1ad58d3d"
  description: "Hydronic variable speed fan coil with cooling (zone temp control)."
  is_canonical: true
  implements:
  - FCU
  - DFSS
  - DFVSC
  - DSP
  - CHWZC

FCU_DFSS_DFVSC_RTC_CHWRC:
  guid: "0580beb7-b0af-4f2f-ad9b-2599e9dc65a4"
  description: "Hydronic variable speed fan coil with cooling (return control)."
  is_canonical: true
  implements:
  - FCU
  - DFSS
  - DFVSC
  - RTC
  - CHWRC

FCU_DFSS_DFVSC_DTM_RHC_CHWRC:
  guid: "5d32b824-a099-40d0-bff0-772de1ffe8bb"
  description: "Hydronic variable speed fan coil with return controlled cooling and humidity control."
  is_canonical: true
  implements:
  - FCU
  - DFSS
  - DFVSC
  - DTM
  - RHC
  - CHWRC

FCU_DFSS_DFVSC_DSP_HWDC_CHWDC:
  guid: "fcf34e51-7056-4175-bb33-c6a488653d74"
  description: "Hydronic variable speed fan coil with heating and cooling (zone temp control)."
  is_canonical: true
  implements:
  - FCU
  - DFSS
  - DFVSC
  - DSP
  - HWDC
  - CHWDC

FCU_DFSS_DFVSC_DSP_HWZC_CHWZC:
  guid: "afb00885-8bb3-4449-ac55-2d8bc596c60a"
  description: "Hydronic variable speed fan coil with cooling and heating (zone temp control)."
  is_canonical: true
  implements:
  - FCU
  - DFSS
  - DFVSC
  - DSP
  - HWZC
  - CHWZC

FCU_DFSS_DFVSC_ZTC_CHWZTC_HWZTC:
  guid: "33d5c7ed-cbc9-4a1b-836c-3ca8fc1dcaf4"
  description: "Hydronic varaible speed fan coil with cooling and heating (zone temp control)."
  is_canonical: true
  implements:
  - FCU
  - DFSS
  - DFVSC
  - ZTC
  - CHWZTC
  - HWZTC


FCU_DFSS_DFVSC_DSP_CHWZC_CHWDT_RTM_DTM_ZHM:
  guid: "88fffcae-916a-44c2-b79f-e2b9c93002c5"
  description: "Hydronic variable speed fan coil with cooling (zone temp control), return and discharge temp monitoring, and zone relative humidity monitoring."
  is_canonical: true
  implements:
  - FCU
  - DFSS
  - DFVSC
  - DSP
  - CHWZC
  - CHWDT
  - RTM
  - DTM
  - ZHM

FCU_DFSS_RTC_RHC_RHDHC_DXRC:
  guid: "53bf4cb6-775f-4f94-bccf-cd3e71e4744e"
  description: "DX fan coil with return temp and humidification control."
  is_canonical: true
  implements:
  - FCU
  - DFSS
  - RTC
  - RHC
  - RHDHC
  - DXRC

FCU_DFSS_RTC_RHC_RHDHC_CHWRC_ZTM_ZHM_HTRC_FDPM:
  guid: "390eec9b-7912-4583-8272-91be66131d5c"
  description: "Chilled water fan coil with return temp and humidification control, filter monitoring, and zone monitoring."
  is_canonical: true
  implements:
  - FCU
  - DFSS
  - RTC
  - RHC
  - RHDHC
  - CHWRC
  - ZTM
  - ZHM
  - HTRC
  - FDPM

FCU_DFSS_RTC_RHC_RHDHC_HTRC_DXRC:
  guid: "9460568b-550a-43d4-a63f-bb0d98ed6a3e"
  description: "DX fan coil with reheat and return temp and humidity control."
  is_canonical: true
  implements:
  - FCU
  - DFSS
  - RTC
  - RHC
  - RHDHC
  - HTRC
  - DXRC

FCU_DFSS_ZTC_ZHDHC_DXZTC:
  guid: "0d1eab83-e244-4083-b16d-3299213fc49a"
  description: "DX Fan coil with zone humidity and temp control."
  is_canonical: true
  implements:
  - FCU
  - DFSS
  - ZTC
  - ZHDHC
  - DXZTC

FCU_DFSS_CHWZTC_CHWDT_HTZTC_ZHDHC:
  guid: "98df75a0-f985-4b76-a78d-3a2e9d3b791c"
  description: "Chilled water fan coil with zone humidity and temp control."
  is_canonical: true
  implements:
  - FCU
  - DFSS
  - CHWZTC
  - CHWDT
  - HTZTC
  - ZHDHC

FCU_DFSS_CSP_ZHC_DXZC:
  guid: "a705848f-4a8e-4ed5-9197-f8f10e039f53"
  description: "DX fan coil with zone temp and humidity control."
  is_canonical: true
  implements:
  - FCU
  - DFSS
  - CSP
  - ZHC
  - DXZC

FCU_DFSS_RTC_RHC_DXRC:
  guid: "de8a8f6e-ca13-44cd-a324-26978af73edd"
  description: "DX fan coil with return temp and humidity control."
  is_canonical: true
  implements:
  - FCU
  - DFSS
  - RTC
  - RHC
  - DXRC

FCU_DFSS_DFVSC_RTC_RHC_RHDHC_DXRC:
  guid: "c36bb256-35b7-4abd-b9c0-a7491f432326"
  description: "Variable speed DX fan coil with return temp and humidity control."
  is_canonical: true
  implements:
  - FCU
  - DFSS
  - DFVSC
  - RTC
  - RHC
  - RHDHC
  - DXRC

FCU_DFSS_DFVSC_CHWRC_RHDHC:
  guid: "8e855d45-e0cd-424d-a708-60ea67f0da7a"
  description: "Variable speed DX fan coil with chilled water return temp control and humidification/dehumidification."
  is_canonical: true
  implements:
  - FCU
  - DFSS
  - DFVSC
  - CHWRC
  - RHDHC

FCU_DFSS_DTM_CHWRC:
  guid: "be9274df-e158-4bd4-bcc9-588491e94eac"
  description: "Variable speed DX fan coil with chilled water return temp control with drain pump monitoring ."
  is_canonical: true
  opt_uses:
  - drain_pump_run_status
  - run_mode
  implements:
  - FCU
  - DFSS
  - DTM
  - CHWRC

FCU_DFSS_DFHLC_DSP_DXZC:
  guid: "ec6893cc-ffe6-4b3b-b528-325bd1e7fb56"
  description: "Mult-speed DX fan coil with zone temp control."
  is_canonical: true
  implements:
  - FCU
  - DFSS
  - DFHLC
  - DSP
  - DXZC

FCU_DFSS_DFHMLC_DSP_HWDC_CHWDC:
  guid: "b6296ca6-48de-43c2-94a8-9f12edfc7d8d"
  description: "Multi-speed heat pump fan coil with zone temp control."
  is_canonical: true
  implements:
  - FCU
  - DFSS
  - DFHMLC
  - DSP
  - HWDC
  - CHWDC

FCU_DFSS_DFMSC_DSP_DXZC:
  guid: "61a50502-8054-4ab1-b9ae-2aa792036d48"
  description: "Multi-speed DX fan coil with zone temp control."
  is_canonical: true
  implements:
  - FCU
  - DFSS
  - DFMSC
  - DSP
  - DXZC

FCU_DFSS_DFMSC_DSP_DXZC_DAIDC:
  guid: "60f830d2-e9e7-4703-b745-372cadaa98ba"
  description: "Multi-speed DX fan coil with zone temp control, and discharge air isolation damper control."
  is_canonical: true
  implements:
  - FCU
  - DFSS
  - DFMSC
  - DSP
  - DXZC
  - DAIDC

FCU_DFSS_DFMSC_DSP_HPZC:
  guid: "7e80059d-e345-4510-9b73-639e1c4feea9"
  description: "Multi-speed heat pump fan coil with zone temp control."
  is_canonical: true
  implements:
  - FCU
  - DFSS
  - DFMSC
  - DSP
  - HPZC

FCU_DFSS_DFMSC_ZTC_HPZTC:
  guid: "f8491824-5c13-418d-81d6-7c60df7493d5"
  description: "Multi-speed heat pump fan coil with zone temp control."
  is_canonical: true
  implements:
  - FCU
  - DFSS
  - DFMSC
  - DSP
  - HPZTC

FCU_DFSS_DFMSC_CSP_DXZC:
  guid: "26063e02-e9c2-44c0-95bf-82f24786a64f"
  description: "DX fan coil with multi-speed control (zone control)."
  is_canonical: true
  implements:
  - FCU
  - DFSS
  - DFMSC
  - CSP
  - DXZC

FCU_DFSS_DFMSC_CSP_DXZC_DAIDC:
  guid: "26b5ebf7-3bbd-44e4-9b81-cf2cc2d59f8e"
  description: "DX fan coil with multi-speed control (zone control) and discharge isolation damper control."
  is_canonical: true
  implements:
  - FCU
  - DFSS
  - DFMSC
  - CSP
  - DXZC
  - DAIDC

FCU_DFSS_CSP_DXZC_DAIDC:
  guid: "94aaa151-9517-4a5a-8514-49efad872d33"
  description: "DX fan coil with discharge isolation damper control."
  is_canonical: true
  implements:
  - FCU
  - DFSS
  - CSP
  - DXZC
  - DAIDC

FCU_DFSS_DSP_DXZC_DAIDC:
  guid: "660d5103-1bb0-4a59-ac97-93aa02d1d07b"
  description: "DX dual-setpoint fan coil with discharge isolation damper control."
  is_canonical: true
  implements:
  - FCU
  - DFSS
  - DSP
  - DXZC
  - DAIDC

FCU_DFSS_DFMSC_RTC_DXRC:
  guid: "cff43601-66f1-4932-9a0b-e64cc9c7a729"
  description: "DX fan coil with multi-speed control (return temp)."
  is_canonical: true
  implements:
  - FCU
  - DFSS
  - DFMSC
  - RTC
  - DXRC

FCU_DFSS_DSP_HTDC_CHWDC:
  guid: "8479d4b6-1a05-41e2-8124-c18b73cd555b"
  description: "Hydronic fan coil with electric reheat (zone control)."
  is_canonical: true
  implements:
  - FCU
  - DFSS
  - DSP
  - HTDC
  - CHWDC

FCU_DFSS_DFVSC_DSP_HTDC_CHWDC_FDPM:
  guid: "05a10982-af52-4427-867f-70659dcaed5a"
  description: "Hydronic variable speed fan coil with electric reheat (zone control)."
  is_canonical: true
  implements:
  - FCU
  - DFSS
  - DFVSC
  - DSP
  - HTDC
  - CHWDC
  - FDPM

FCU_DFSS_DSP_HWDC_CHWDC:
  guid: "4ae697d1-c9d1-4cb1-9980-4a9271b6dd5b"
  description: "Hydronic fan coil with heating and cooling (zone control)."
  is_canonical: true
  implements:
  - FCU
  - DFSS
  - DSP
  - HWDC
  - CHWDC

FCU_DFSS_DFHLC_DSP_CHWDC:
  guid: "2e411233-5442-4ea4-9269-fc368dcb7a69"
  description: "Hydronic cooling-only fan coil with multi-speed control (zone control)."
  is_canonical: true
  implements:
  - FCU
  - DFSS
  - DFHLC
  - DSP
  - CHWDC

FCU_DFSS_DFHMLC_DSP_CHWDC_CO2M:
  guid: "8da4e90e-8dd7-4e18-aad3-d98afb525590"
  description: "Hydronic cooling-only fan coil with multi-speed control (zone control) and zone air co2 concentration monitoring."
  is_canonical: true
  implements:
  - FCU
  - DFSS
  - DFHMLC
  - DSP
  - CHWDC
  - CO2M

FCU_DFSS_DTC_CHWDC:
  guid: "99560062-3184-474a-b5d6-bb8c672421d4"
  description: "Discharge temperature control FCU with chilled water."
  is_canonical: true
  implements:
  - FCU
  - DFSS
  - DTC
  - CHWDC

FCU_DFSS_DSP_CHWRC:
  guid: "e0a1de1d-08f4-407a-9366-40e24b37bd33"
  description: "Chilled water FCU with return temp contol."
  is_canonical: true
  implements:
  - FCU
  - DFSS
  - DSP
  - CHWRC

FCU_DFSS_ZTC_HPZTC:
  guid: "e2e982e6-59c9-4793-9ad0-e7fc3af51ce8"
  description: "Single zone heat pump."
  is_canonical: true
  implements:
  - FCU
  - DFSS
  - ZTC
  - HPZTC

FCU_DFSS_DFMSC_DXZC:
  guid: "0fa7ebf4-d8b3-489a-9720-9d275a300849"
  description: "DX multispeed fan coil."
  is_canonical: true
  implements:
  - FCU
  - DFSS
  - DFMSC
  - DXZC

FCU_DFSS_RTC_CHWRC_RHC:
  guid: "99977f09-082f-4f7e-acf1-ff4244f57d10"
  description: "Chilled water fan coil with return temp control."
  is_canonical: true
  implements:
  - FCU
  - DFSS
  - RTC
  - CHWRC
  - RHC

FCU_DFSS_DFVSC_ZTC_CHWZTC:
  guid: "ba20c402-c98e-4865-8ab4-2e4d9a04ea15"
  description: "Hydronic variable speed fan coil with cooling and heating (zone temp control)."
  is_canonical: true
  opt_uses:
  - discharge_air_static_pressure_sensor
  - zone_air_co2_concentration_sensor
  - filter_differential_pressure_sensor
  implements:
  - FCU
  - DFSS
  - DFVSC
  - ZTC
  - CHWZTC

FCU_DFSS_DFVSC_ZTC_ZHC_CHWDC_FDPM_RMM:
  guid: "c906c957-e6ee-41ab-abc4-c82edbd99871"
  description: "Hydronic variable speed fan coil with cooling (zone temp control)."
  is_canonical: true
  implements:
  - FCU
  - DFSS
  - DFVSC
  - ZTC
  - ZHC
  - CHWDC
  - FDPM
  - RMM

FCU_DFSS_DFVSC_ZTC_ZHC_CHWDC_HWDC_FDPM_RMM:
  guid: "0db98028-e13d-4535-b6c6-e76549271f20"
  description: "Hydronic variable speed fan coil with cooling and heating (zone temp and humidity control)."
  is_canonical: true
  implements:
  - FCU
  - DFSS
  - DFVSC
  - ZTC
  - ZHC
  - CHWDC
  - HWDC
  - FDPM
  - RMM

FCU_DFSS_DFVSC_ZTC_CHWDC_HWDC_FDPM_RMM:
  guid: "cf3a3573-c1af-44fd-91f3-de6c5ff0261a"
  description: "Hydronic variable speed fan coil with cooling and heating (discharge temp control)."
  is_canonical: true
  implements:
  - FCU
  - DFSS
  - DFVSC
  - ZTC
  - CHWDC
  - HWDC
  - FDPM
  - RMM

FCU_DFSS_DFVSC_ZTC_CHWZTC_HWZTC_FDPM_RMM:
  guid: "f8af7546-8050-47bb-aeb1-8db1dfefa5f0"
  description: "Hydronic variable speed fan coil with cooling and heating (zone temp control)."
  is_canonical: true
  implements:
  - FCU
  - DFSS
  - DFVSC
  - ZTC
  - CHWZTC
  - HWZTC
  - FDPM
  - RMM

FCU_DFSS_DFVSC_ZTC_CHWZTC_HWZTC_FDPM_CO2M_RMM:
  guid: "2690fe03-3ebc-46d4-b1b7-1e5795315f79"
  description: "Hydronic variable speed fan coil with cooling and heating (zone temp and co2 control)."
  is_canonical: true
  implements:
  - FCU
  - DFSS
  - DFVSC
  - ZTC
  - CHWZTC
  - HWZTC
  - FDPM
  - CO2M
  - RMM

FCU_DFSS_DFVSC_ZTC_CHWZTC_FDPM_RMM:
  guid: "996e5d5b-2dd0-4151-9a41-9b0a357d17bf"
  description: "Hydronic varaible speed fan coil with cooling (zone temp control)."
  is_canonical: true
  implements:
  - FCU
  - DFSS
  - DFVSC
  - ZTC
  - CHWZTC
  - FDPM
  - RMM

FCU_DFSS_DFVSC_ZTC_CHWZTC_FDPM_CO2M_RMM:
  guid: "5902e780-07d6-430e-8d4f-87c87795ced4"
  description: "Hydronic variable speed fan coil with cooling and heating (zone temp control)."
  is_canonical: true
  implements:
  - FCU
  - DFSS
  - DFVSC
  - ZTC
  - CHWZTC
  - FDPM
  - CO2M
  - RMM

FCU_DFSS_DFVSC_RTC_CHWRC_HWRC_FDPM_RMM:
  guid: "d23376cf-dfba-4176-9132-fa11fa50e0a6"
  description: "Hydronic variable speed fan coil with heating and cooling (return control)."
  is_canonical: true
  implements:
  - FCU
  - DFSS
  - DFVSC
  - RTC
  - CHWRC
  - HWRC
  - FDPM
  - RMM

FCU_DFSS_DFVSC_RTC_CHWRC_FDPM_RMM:
  guid: "bc93483f-2fc4-441d-836e-bf802f063b54"
  description: "Hydronic variable speed fan coil with cooling (return control)."
  is_canonical: true
  implements:
  - FCU
  - DFSS
  - DFVSC
  - RTC
  - CHWRC
  - FDPM
  - RMM

FCU_SFSS_SFVSC_CHWSC_SSPC_RTM:
  guid: "211d29a7-2f06-4342-ad98-ea1f23674e7e"
  description: "Multi-zone FCU with chilled water"
  is_canonical: true
  implements:
  - FCU
  - SFSS
  - SFVSC
  - CHWSC
  - SSPC
  - RTM

FCU_DFSS_DFVSC_SSPC_DTC_CHWDC:
  guid: "3609bf02-9dc4-44cb-b8a4-3a14607d74bf"
  description: "Discharge temperature control FCU with chilled water."
  is_canonical: true
  implements:
  - FCU
  - DFSS
  - DFVSC
  - SSPC
  - DTC
  - CHWDC

FCU_DFMSS_DSP_ZHM_RTM_CHWZC_CHWDT:
  guid: "eb49b71a-fe73-4304-9c04-2b3dcb94ae62"
  description: "Chilled water FCU with zone temp and humidity control."
  is_canonical: true
  implements:
  - FCU
  - DFMSS
  - DSP
  - ZHM
  - RTM
  - CHWZC
  - CHWDT

FCU_DFSS_DFRMM_DXRC_RHC_HTRC_REFPM:
  guid: "fd82955e-085a-4fad-b667-937872e7d082"
  description: "CRAC unit cooling and humidification with compressor and alarm monitoring."
  is_canonical: true
  implements:
  - FCU
  - DFSS
  - DFRMM
  - DXRC
  - RHC
  - HTRC
  - REFPM
  opt_uses:
  - filter_alarm

FCU_SS_ZTM:
  guid: "b5a0dab8-f370-403c-ba76-96576ffe984d"
  description: "FCU with zone temperature monitoring and start/stop control."
  is_canonical: true
  implements:
  - FCU
  - SS
  - ZTM

FCU_HPZTC_CO2C_FDPM:
  guid: "29f39ffb-a724-4d8d-acd2-d422e79fac05"
  description: "Heat pump with zone temperature and CO2 control and filter monitoring."
  is_canonical: true
  implements:
  - FCU
  - HPZTC
  - CO2C
  - FDPM

FCU_HPZTC_CO2C:
  guid: "9e621618-4a09-455c-acae-a00c3d006794"
  description: "Heat pump with zone temperature and CO2 control."
  is_canonical: true
  implements:
  - FCU
  - HPZTC
  - CO2C

FCU_DFVSMC_CHWBRC:
  guid: "2f6570ff-4ae6-4c9a-8963-bb3ee9fcd71b"
  description: "Chilled water FCU with chilled water percentage mode, discharge fan mode and return air temp control."
  is_canonical: true
  implements:
  - FCU
  - DFVSMC
  - CHWBRC
  opt_uses:
  - control_mode
  - run_mode
  - schedule_run_command
  - discharge_fan_lost_power_alarm
  - lost_power_alarm

FCU_DFVDSC_CHWBRC:
  guid: "5d594329-cd5d-47ed-8e1e-03103ff1e2f4"
  description: "Chilled water FCU with chilled water percentage mode, discharge fan mode or discrete speed control, and return air temp control."
  is_canonical: true
  implements:
  - FCU
  - DFVDSC
  - CHWBRC
  opt_uses:
  - control_mode
  - run_mode
  - schedule_run_command
  - discharge_fan_lost_power_alarm
  - lost_power_alarm

FCU_DFVDSFC_CHWBRC:
  guid: "dc242360-5629-4ee1-b0b6-8e92acfe9d40"
  description: "Chilled water FCU with chilled water percentage mode, discharge fan mode or discrete speed (frequency) control, and return air temp control."
  is_canonical: true
  implements:
  - FCU
  - DFVDSFC
  - CHWBRC
  opt_uses:
  - control_mode
  - run_mode
  - schedule_run_command
  - discharge_fan_lost_power_alarm
  - lost_power_alarm


FCU_DFVSFC_CHWBRC:
  guid: "19bff6a7-c5bf-4087-ae31-77d8f904d1fd"
  description: "Chilled water FCU with chilled water percentage mode, discharge fan frequency and return air temp control."
  is_canonical: true
  implements:
  - FCU
  - DFVSFC
  - CHWBRC
  opt_uses:
  - control_mode
  - schedule_run_command
  - discharge_fan_lost_power_alarm
  - lost_power_alarm

FCU_DFVSMC_CHWRC:
  guid: "2d7ac1f6-e016-471e-a480-45dd46e06eea"
  description: "Chilled water FCU with binary mode (open/closed), discharge fan mode or discrete speed control, and return air temp control."
  is_canonical: true
  implements:
  - FCU
  - DFVSMC
  - CHWRC
  opt_uses:
  - control_mode
  - run_mode
  - schedule_run_command
  - discharge_fan_lost_power_alarm
  - lost_power_alarm

FCU_DFVDSC_CHWRC:
  guid: "e0ab6769-3085-44f9-9b8c-d48c6bab8883"
  description: "Chilled water FCU with binary mode (open/closed), discharge fan mode or discrete speed (frequency) control and return air temp control."
  is_canonical: true
  implements:
  - FCU
  - DFVDSC
  - CHWRC
  opt_uses:
  - control_mode
  - run_mode
  - schedule_run_command
  - discharge_fan_lost_power_alarm
  - lost_power_alarm

FCU_DFVDSFC_CHWRC:
  guid: "339a8035-db53-45ad-a0a0-28f6761e6972"
  description: "Chilled water FCU with binary mode (open/closed), discharge fan mode and return air temp control."
  is_canonical: true
  implements:
  - FCU
  - DFVDSFC
  - CHWRC
  opt_uses:
  - control_mode
  - run_mode
  - schedule_run_command
  - discharge_fan_lost_power_alarm
  - lost_power_alarm

FCU_DFVSFC_CHWRC:
  guid: "58b2a333-bde2-420e-a061-5a238f654e42"
  description: "Chilled water FCU with binary mode (open/closed),discharge fan frequency and return air temp control."
  is_canonical: true
  implements:
  - FCU
  - DFVSFC
  - CHWRC
  opt_uses:
  - control_mode
  - run_mode
  - schedule_run_command
  - discharge_fan_lost_power_alarm
  - lost_power_alarm

FCU_DFSS_DFVSC_DXRC_HTRC_RHC_RHDHC_RTC:
  guid: "4aa57dc4-e93e-47eb-9279-dd990910af24"
  description: "Single-zone FCU with DX cooling, heating, and humidifcation/dehumidification."
  is_canonical: true
  implements:
  - FCU
  - DFSS
  - DFVSC
  - DXRC
  - HTRC
  - RHC
  - RHDHC
  - RTC

FCU_DFSS_DXZTC:
  guid: "923c5eaa-1f4e-4d2f-a133-39fae00f9e17"
  description: "Single split unit with zone air temperature control"
  is_canonical: true
  implements:
  - FCU
  - DFSS
  - DXZTC
  opt_uses:
  - failed_alarm
  - lost_power_alarm
  - schedule_run_command

FCU_DFSS_DXZTC_HTZTC_ZHDHC_RHM_RTM_CAM:
  guid: "bbb232a1-325b-4e18-83a2-c59d754124c3"
  description: "Single zone unit with zone air temperature control (heating and cooling) and zone air relative humidity control"
  is_canonical: true
  implements:
  - FCU
  - DFSS
  - DXZTC
  - HTZTC
  - ZHDHC
  - RHM
  - RTM
  - CAM

FCU_DFSS_CHWZTC:
  guid: "89f20f96-5158-4e30-88e0-439366899436"
  description: "Chilled water FCU with zone temperature control and chilled water valve control"
  is_canonical: true
  implements:
  - FCU
  - DFSS
  - CHWZTC
  opt_uses:
  - schedule_run_command

FCU_DFSS_CHWZTC_CHWDT_CAM_ZHC:
  guid: "b65385ce-069f-4494-b615-654db9dbccde"
  description: "Chilled water FCU with zone temperature control and chilled water valve control"
  is_canonical: true
  implements:
  - FCU
  - DFSS
  - CHWZTC
  - CHWDT
  - CAM
  - ZHC

FCU_DFSS_CHWZTC_CHWDT_ZHC_DTM_RTM:
  guid: "e1d8907d-d1f6-4492-bf6f-bc5e38601b36"
  description: "Chilled water FCU with zone temperature control and chilled water valve control"
  is_canonical: true
  implements:
  - FCU
  - DFSS
  - CHWZTC
  - CHWDT
  - ZHC
  - DTM
  - RTM

FCU_DFSS2X_CHWZC_CHWDT_ZHM_DTM_RTM:
  guid: "ea6137f5-0218-479e-83fb-3ab2efca7d29"
  description: "Chilled water FCU with zone temperature control and chilled water valve control"
  is_canonical: true
  implements:
  - FCU
  - DFSS2X
  - CHWZC
  - CHWDT
  - ZHM
  - DTM
  - RTM

FCU_DSP_DFSS2X_DFMSC2X_CHWZC_CHWDT_ZHM_DTM_RTM:
  guid: "43dc1c8b-d1b7-4031-9bd5-0a557d6e79fd"
  description: "Chilled water FCU with zone temperature control and multi-speed fan control"
  is_canonical: true
  implements:
  - FCU
  - DSP
  - DFSS2X
  - DFMSC2X
  - CHWZC
  - CHWDT
  - ZHM
  - DTM
  - RTM

FCU_DFSS_ZTC:
  guid: "62c81f76-c539-461d-837d-d01b89a4e9da"
  description: "Chilled water FCU with binary mode (open/closed) and zone temperature control"
  is_canonical: true
  implements:
  - FCU
  - DFSS
  - ZTC
  uses:
  - chilled_water_valve_command
  opt_uses:
  - schedule_run_command

FCU_DFSS_CHWDC_CO2DFVSC_ZTC:
  guid: "a16b01b9-01b4-459c-80d4-044b141ec007"
  description: "Chilled water FCU with discharge air, zone air temperature and co2 concentration control. The fan speed is adjusted based on co2 value."
  is_canonical: true
  implements:
  - FCU
  - DFSS
  - CHWDC
  - CO2DFVSC
  - ZTC
  opt_uses:
  - filter_alarm
  - discharge_air_linearvelocity_sensor
  - schedule_run_command

FCU_DFSS_CHWDC_DFVSC_ZTC:
  guid: "a21f9e02-6945-42ca-842c-56a36459fe92"
  description: "Chilled water FCU with discharge air, zone air temperature and co2 concentration control."
  is_canonical: true
  implements:
  - FCU
  - DFSS
  - CHWDC
  - DFVSC
  - ZTC
  opt_uses:
  - filter_alarm
  - discharge_air_linearvelocity_sensor
  - schedule_run_command

FCU_CHWRC_DFSS_RHDHC:
  guid: "d3b91c93-30e1-4aac-abcb-dd292fa64fba"
  description: "FCU with chilled water coil and return air relative humidity control."
  is_canonical: true
  implements:
  - FCU
  - CHWRC
  - DFSS
  - RHDHC

FCU_DFSS_DSPRTC_DX2DSPRTC:
  guid: "ec77e06e-22d4-4fcb-a561-b1d8e67e1e6e"
  description: "FCU with two DX compressors and dual setpoint control."
  is_canonical: true
  implements:
  - FCU
  - DFSS
  - DSPRTC
  - DX2DSPRTC

FCU_DFSS_DFVSC_DPBHCC:
  guid: "babbbe66-6b4d-4a02-85e4-60ce95712e05"
  description: "Hydronic variable speed fan coil with cooling and heating (zone temp control)."
  is_canonical: true
  implements:
  - FCU
  - DFSS
  - DFVSC
  - DPBHCC

FCU_DFSS_DFMSC_CHWZC_DSP:
  guid: "352f40a9-1651-4538-b914-3816c979be1e"
  description: "Multi-speed CHW fan coil with zone temp control."
  is_canonical: true
  implements:
  - FCU
  - DFSS
  - DFMSC
  - CHWZC
  - DSP

FCU_DFSS_CHWZC_RTM_ZHM:
  guid: "94ee009a-4cc8-42d4-a8dc-6c6193445e26"
  description: "FCU with discharge cooling air temperature control, return air temperature monitoring and zone air relative humidity monitoring (CRAC)."
  is_canonical: true
  implements:
    - FCU
    - DFSS
    - CHWZC
    - RTM
    - ZHM

FCU_DFSS_DFVSC_ZTC_CHWZTC_HWZTC_RTM:
  guid: "ccaa9ea2-4879-42d6-8b18-ec41bea2383c"
  description: "FCU with zone temperature control and return air temperature monitoring."
  implements:
  - FCU
  - DFSS
  - DFVSC
  - ZTC
  - CHWZTC
  - HWZTC
  - RTM

FCU_DFSS_DXRC_RHDHC_AL:
  guid: "d3193e39-ade8-4cb2-8b77-2a036f18382d"
  description: "Typical Precision Air conditioning unit with alarms."
  is_canonical: true
  implements:
  - FCU
  - DFSS
  - DXRC
  - RHDHC
  opt_uses:
  - filter_alarm
  - master_alarm
  - failed_heat_exchange_alarm
  - water_leak_alarm

FCU_DFVSC_CHWRC_FDPSM2X:
  guid: "26ec8491-3ccd-42f6-86e7-9d69afeb87bd"
  description: "FCU with VFD ,return air temperature based Chilled water valve modulation, pre filter and fine filter status,return air humidity monitoring"
  is_canonical: true
  implements:
  - FCU
  - DFVSC
  - CHWRC
  - FDPSM2X
  opt_uses:
  - isolation_damper_status

FCU_CHWDC_DFSS_DXDC_DFVSC_REFPM_ZHC_DFRMM_CHWDT:
  guid: "37d4b545-97fd-4eb8-9c87-acd2be28a748"
  description: "CRAC with chilled water temperature monitoring and compressor monitoring with zone temperature and humidity monitoring."
  is_canonical: true
  implements:
  - FCU
  - CHWDC
  - DFSS
  - DXDC
  - DFVSC
  - REFPM
  - ZHC
  - DFRMM
  - CHWDT

FCU_DFSS_DX2DC_DFVSC_REFPM2X_ZHC_DFRMM:
  guid: "e8799e77-72cd-4a00-ae3a-5f9733f51b39"
  description: "CRAC with dual compressor with temperature monitoring and compressor monitoring with humidity monitoring."
  is_canonical: true
  implements:
  - FCU
  - DFSS
  - DX2DC
  - DFVSC
  - REFPM2X
  - ZHC
  - DFRMM

FCU_DFSS_DFVSC_FDPM_CHWDC_SRC_DFRMM:
  guid: "1c7daa0b-c9d5-45a4-9e7f-0b2ea8ba93d7"
  description: "FCU with temperature control, humidity monitor with electrical parameter monitoring."
  is_canonical: true
  implements:
  - FCU
  - DFSS
  - DFVSC
  - FDPM
  - CHWDC
  - SRC
  - DFRMM

FCU_DFSS_CHWRC:
  guid: "854f3eff-07db-4324-a4b3-84e19f6a8639"
  description: "CRAC unit with discharge fan and return temperature control."
  is_canonical: true
  implements:
  - FCU
  - DFSS
  - CHWRC

FCU_DXZTC_DFSS:
  guid: "5688519e-f88e-4620-8bd5-89d91467028d"
  description: "FCU with SS, discharge temp sensors, zone control and sensor, filter change"
  is_canonical: true
  implements:
  - FCU
  - DXZTC
  - DFSS
  opt_uses:
  - failed_alarm
  - filter_alarm

FCU_RHDHS_DXDC_DFSS_RTM_DSPM_DFM:
  guid: "f60a2563-da8f-4360-b2d9-f471c065356c"
  description: "FCU with temperature & pressure monitor, humidity monitor and water leak & status alarm."
  is_canonical: true
  implements:
  - FCU
  - RHDHS
  - DXDC
  - DFSS
  - RTM
  - DSPM
  - DFM
  opt_uses:
  - water_leak_alarm
  - failed_alarm

FCU_DFSS_DFMSC_CHWZC:
  guid: "3d8c3cf8-401f-45d4-89b2-b87f52e4efc9"
  description: "Chilled water FCU with cooling-only (zone control) and discharge fan multi-speed control."
  is_canonical: true
  implements:
  - FCU
  - DFSS
  - DFMSC
  - CHWZC

FCU_RTM_DXZTC_SRC:
  guid: "5aafdd1c-5740-4953-8d44-1969bb8af965"
  description: "FCU with SS, supply and return temp sensors, zone control and sensor, schedule run, filter change and general fail alarm"
  is_canonical: true
  implements:
  - FCU
  - RTM
  - DXZTC
  - SRC
  uses:
  - filter_alarm
  - lost_power_alarm


FCU_DFVSC_CHWZC_CSP_RTM_WDT:
  guid: "8c3dc3ea-8344-4a5a-85c1-5f1491f7c256"
  description: "Hydronic cooling or heating fan coil unit with cooling temperature setpoint control"
  is_canonical: true
  implements:
  - FCU
  - DFVSC
  - CHWZC
  - CSP
  - RTM
  - WDT
  uses:
  - master_alarm
  - run_mode

FCU_DFSS_CHWDC_CSP_RTM_DXZC:
  guid: "fef47d51-3d01-40fd-9499-4f3bd65ed3ec"
  description: "Typical DX FCU with cooling-only (discharge control)"
  is_canonical: true
  implements:
  - FCU
  - DFSS
  - CHWDC
  - CSP
  - RTM
  - DXZC
  uses:
  - master_alarm
  - filter_alarm
  - run_mode

FCU_SS_HTRC_DTM_ZTM:
  guid: "3d9b6b87-0770-4ae6-9bfc-8f729341ccac"
  description: "FCU with return temperature control, discharge temperature monitoring, zone temperature monitorning and start/stop control."
  is_canonical: true
  implements:
  - FCU
  - SS
  - HTRC
  - DTM
  - ZTM

FCU_DFSS_CSP_DXZC_RAIDC:
  guid: "620d9e16-0b76-4790-8c97-d9dd878254dd"
  description: "Typical DX FCU with single cooling setpoint control, and return air isolation damper control."
  is_canonical: true
  implements:
  - FCU
  - DFSS
  - CSP
  - DXZC
  - RAIDC

FCU_DFSS_CSP_RTM_DXZC:
  guid: "70e4ec9c-bfdc-4123-8cf0-84f37942c9ba"
  description: "Simple FCU DX with cooling zone control, and return temperature monoitoring."
  is_canonical: true
  implements:
  - FCU
  - DFSS
  - CSP
  - RTM
  - DXZC
  opt_uses:
  - water_leak_alarm
  - failed_alarm

FCU_DFSS_DSP_HWZC_CHWZC_CO2M:
  guid: "5bb94562-6c8b-43e5-a7e4-9e412f03b7dd"
  description: "Hydronic fan coil with heating and cooling (zone temp control) and CO2 monitoring."
  is_canonical: true
  implements:
  - FCU
  - DFSS
  - DSP
  - HWZC
  - CHWZC
  - CO2M

FCU_DFSS_RHDHC_HT2RC_DX2RC_ZTM:
  guid: "cc4f57f8-2fa4-4ac1-b32b-76ce5671dd0d"
  description: "Fan coil with zone temp monitoring, return temp and humidity control, dx cooling with two stages, heating with two stages, and dehumidication and humidifcation modes."
  is_canonical: true
  implements:
  - FCU
  - DFSS
  - RHDHC
  - HT2RC
  - DX2RC
  - ZTM

FCU_DFSS_CSP_DX4ZC_RTM_CATM2X_HATM2X:
  guid: "398c7f4f-a895-4788-a6af-b3a3eaf65acf"
  description: "Fan coil with 4-stage compressor, cold and hot aisle temperature monitoring and return temperature monitoring."
  is_canonical: true
  implements:
  - FCU
  - DFSS
  - CSP
  - DX4ZC
  - RTM
  - CATM2X
  - HATM2X

FCU_DSP_DFVSC_DTM_RTM:
  is_canonical: true
  guid: "ff0b58c2-8446-47f9-913d-068fd3b43ae7"
  description: "Hybrid variable refrigerant flow unit with discharge and return air temperature monitoring, zone cooling and heating setpoints, discharge fan speed command"
  implements:
  - FCU
  - DSP
  - DFVSC
  - DTM
  - RTM

FCU_DFSS_DFSMC_HWRC:
  is_canonical: true
  guid: "1388eea8-a039-4b33-8613-24ae9de719dd"
  description: "Warm air curtain with return air temperature control."
  implements:
  - FCU
  - DFSS
  - DFSMC
  - HWRC

FCU_DFVSC_RTM_CO2M_HWZTC_CHWZTC:
  is_canonical: true
  guid: "6f6fd049-576c-4f0a-894d-a6433575b8dd"
  description: "Fan coil unit with zone temperature control, CO2 monitoring, heating water and chilled water valve monitoring."
  implements:
  - FCU
  - DFVSC
  - RTM
  - CO2M
  - HWZTC
  - CHWZTC

FCU_DFVSC_RTM_HWZTC_CHWZTC:
  is_canonical: true
  guid: "a961a75f-bac2-4982-9f58-bc74240ccf8a"
  description: "Fan coil unit with zone temperature control, heating water and chilled water valve monitoring."
  implements:
  - FCU
  - DFVSC
  - RTM
  - HWZTC
  - CHWZTC


FCU_DFMSC_CHWZTC:
  is_canonical: true
  guid: "2b7cde44-9553-405b-b186-0fdf126a9a8c"
  description: "Fan coil unit with chilled water valve monitoring on zone side (ZTC) and discharge fan multi-speed control."
  implements:
  - FCU
  - DFMSC
  - CHWZTC

FCU_DFSS_RHDHC_HT2RC_DX2RC:
  is_canonical: true
  guid: "b831101e-76b7-467f-afd7-a60c45cd0199"
  description: "Fan coil with return temp and humidity control, dx cooling with two stages, heating with two stages, and dehumidication and humidifcation modes."
  implements:
  - FCU
  - DFSS
  - RHDHC
  - HT2RC
  - DX2RC

###################################
### Existing Non-standard Types ###
###################################

FCU_DFS_CH_RTC_RRHM_HMDHMM:
  guid: "330833da-f1df-479b-aa25-edfa1f24c14a"
  description: "CHW fan coil unit with return temperature control."
  implements:
  - FCU_DFSS_DFVSC_RTC_CHWRC
  - INCOMPLETE
  uses:
  - humidification_run_status
  - dehumidification_run_status
  - return_air_relative_humidity_sensor

FCU_DFSS_DTC_CHWDC_NONCANONICAL_1:
  guid: "5b507a68-810c-4584-81fa-f82ea371074a"
  description: "Non-standard type."
  implements:
  - FCU_DFSS_DTC_CHWDC
  - INCOMPLETE
  uses:
  - discharge_air_cooling_temperature_setpoint
  - discharge_air_heating_temperature_setpoint

FCU_DFSS_ZTC_ZHDHC_DXZTC_NONCANONICAL_1:
  guid: "10052149-6aa4-4b6f-aef7-236df7d05e95"
  description: "Non-standard type."
  implements:
  - FCU_DFSS_ZTC_ZHDHC_DXZTC
  - INCOMPLETE
  uses:
  - economizer_mode

FCU_DFSS_DSP_HWZC_CHWZC_NONCANONICAL_1:
  guid: "75d41b44-a33f-4c47-a1a8-5d1cb3438db2"
  description: "Non-standard type."
  implements:
  - FCU_DFSS_DSP_HWZC_CHWZC
  - INCOMPLETE
  uses:
  - discharge_air_temperature_sensor_1
  - discharge_air_temperature_sensor_2
  - discharge_air_temperature_sensor_3
  - discharge_air_temperature_sensor_4

FCU_DFSS_CSP_DXZC_NONCANONICAL_1:
  guid: "16c44e1d-4a63-4fcf-a762-ff16d823f04c"
  description: "Non-standard type."
  implements:
  - FCU_DFSS_CSP_DXZC
  - INCOMPLETE
  uses:
  - discharge_air_damper_command

FCU_DFSS_CSP_DXZC_NONCANONICAL_2:
  guid: "c1c0871e-fd82-4522-8040-30ac3fd4b9a6"
  description: "Non-standard type."
  implements:
  - FCU_DFSS_CSP_DXZC
  uses:
  - discharge_air_damper_command

FCU_DFSS_DSP_HTZC_DXZC_NONCANONICAL_1:
  guid: "d36e7f86-ce2d-463c-b814-65ad9e636081"
  description: "Non-standard type."
  implements:
  - FCU_DFSS_DSP_HTZC_DXZC
  - INCOMPLETE
  uses:
  - zone_air_temperature_sensor_1
  - zone_air_temperature_sensor_2
  - zone_air_temperature_sensor_3

FCU_DFSS_DFVSC_RTC_RHC_RHDHC_DXRC_NONCANONICAL_1:
  guid: "4b0ab04c-40f0-4647-8b10-7093235c0ec7"
  description: "Non-standard type."
  implements:
  - FCU_DFSS_DFVSC_RTC_RHC_RHDHC_DXRC
  - INCOMPLETE
  uses:
  - humidification_percentage_command

FCU_DFSS_DFVSC_DSP_HWDC_CHWDC_NONCANONICAL_1:
  guid: "ed15a187-3d25-4c34-a571-95a90c404387"
  description: "Non-standard type."
  implements:
  - FCU_DFSS_DFVSC_DSP_HWDC_CHWDC
  uses:
  - heating_water_valve_status
  - chilled_water_valve_command

FCU_DFSS_DFVSC_DSP_HWDC_CHWDC_NONCANONICAL_2:
  guid: "99823266-a32c-4f51-bf3c-ecc5b24ee7ea"
  description: "Non-standard type."
  implements:
  - FCU_DFSS_DFVSC_DSP_HWDC_CHWDC
  - INCOMPLETE
  uses:
  - zone_air_co2_concentration_sensor
  - zone_air_co2_concentration_setpoint

FCU_DFSS_DFVSC_DSP_HWDC_CHWDC_NONCANONICAL_3:
  guid: "5cc0cf1e-c2b6-468e-ad01-222a25dced11"
  description: "Non-standard type."
  implements:
  - FCU_DFSS_DFVSC_DSP_HWDC_CHWDC
  - INCOMPLETE
  uses:
  - zone_air_co2_concentration_sensor
  - zone_air_co2_concentration_setpoint
  - mixed_air_temperature_sensor

FCU_DF2XSS_RTC_DXRC_NONCANONICAL_1:
  guid: "4e7ff576-17dc-4b99-b8ec-76599114e3bd"
  description: "Non-standard type."
  implements:
  - FCU_DF2XSS_RTC_DXRC
  - INCOMPLETE
  uses:
  - discharge_fan_run_command

FCU_DF2XSS_RTC_DXRC_NONCANONICAL_2:
  guid: "228ee623-a396-4939-9264-f5f83dbbc3bd"
  description: "Non-standard type."
  implements:
  - FCU_DFSS_RTC_DXRC
  - INCOMPLETE
  uses:
  - discharge_air_temperature_setpoint
  - zone_air_relative_humidity_sensor

FCU_DFSS_DFVSC_ZTC_CHWZTC_HWZTC_NONCANONICAL_1:
  guid: "b7d8e6c6-454a-4d40-bc45-9589620b5617"
  description: "Non-standard type."
  implements:
  - FCU_DFSS_DFVSC_ZTC_CHWZTC_HWZTC
  uses:
  - thermal_power_sensor
  - dial_resistance_sensor
  - discharge_air_flowrate_sensor
  - filter_alarm
  - master_alarm
  - run_mode

FCU_DFSS_DFVSC_ZTC_CHWZTC_HWZTC_NONCANONICAL_2:
  guid: "499d8686-8a6e-4c2d-8f89-5120ef4aec8a"
  description: "Non-standard type."
  implements:
  - FCU_DFSS_DFVSC_ZTC_CHWZTC_HWZTC
  uses:
  - thermal_power_sensor
  - dial_resistance_sensor
  - discharge_air_flowrate_sensor
  - filter_alarm
  - master_alarm
  - run_mode
  - exercise_mode


FCU_NONCANONICAL_1:
  guid: "45cd4430-5899-47f3-9319-8f942c5c1ddb"
  description: "Non-standard type."
  implements:
  - FCU
  uses:
  - chilled_water_valve_percentage_command
  - discharge_fan_speed_percentage_command_1
  - discharge_fan_speed_percentage_command_2
  - discharge_fan_speed_percentage_command_3
  - exercise_mode
  - fabric_protection_alarm
  - filter_alarm
  - heating_water_valve_percentage_command
  - master_alarm
  - discharge_fan_run_command
  - run_mode
  - zone_air_temperature_sensor_1
  - zone_air_temperature_sensor_2
  - zone_air_temperature_sensor_3
  - zone_air_temperature_setpoint_1
  - zone_air_temperature_setpoint_2
  - zone_air_temperature_setpoint_3
  - zone_occupancy_status_1
  - zone_occupancy_status_2
  - zone_occupancy_status_3

FCU_DFSS_CSP_ZHC_DXZC_NONCANONICAL_1:
  guid: "0bca6899-fa9a-40ff-a3bd-8828991b39c1"
  description: "Non-standard type."
  implements:
  - FCU_DFSS_CSP_ZHC_DXZC
  - INCOMPLETE
  uses:
  - zone_air_relative_humidity_setpoint

FCU_DFSS_CSP_DXZC_NONCANONICAL_3:
  guid: "23258e44-88e6-4ff4-93d0-65cd0445a8a1"
  description: "Non-standard type."
  implements:
  - FCU_DFSS_CSP_DXZC
  - INCOMPLETE
  uses:
  - condensing_water_isolation_valve_command

FCU_DF2XSS_DSP_DXZC_NONCANONICAL_1:
  guid: "56e8417a-9e15-48c6-97c7-be558b7f38a3"
  description: "Non-standard type."
  implements:
  - FCU_DF2XSS_DSP_DXZC
  - INCOMPLETE
  uses:
  - discharge_fan_run_status

FCU_DFSS_CSP_DXZC_NONCANONICAL_4:
  guid: "c4a459f4-2d26-4300-91fa-c08b5105197c"
  description: "Non-standard type."
  implements:
  - FCU_DFSS_CSP_DXZC
  - INCOMPLETE
  uses:
  - chilled_water_valve_command

FCU_NONCANONICAL_2: # Weird dehumidification unit. Complete one-off.
  guid: "dc16e9dd-cb21-4175-a9cc-dfe8957ac1db"
  description: "Non-standard type."
  implements:
  - FCU
  uses:
  - compressor_run_status
  - discharge_air_temperature_sensor
  - discharge_fan_run_status
  - discharge_fan_speed_mode
  - heating_water_valve_percentage_command
  - humidification_percentage_command
  - humidification_run_command
  - return_air_dehumidification_relative_humidity_setpoint
  - return_air_humidification_relative_humidity_setpoint
  - return_air_relative_humidity_sensor
  - return_air_temperature_sensor
  - reversing_valve_command
  - zone_air_cooling_temperature_setpoint
  - zone_air_heating_temperature_setpoint
  - zone_air_temperature_sensor

FCU_NONCANONICAL_3:
  guid: "8c41b0a5-c0a0-40bf-8367-13887fb04064"
  description: "Non-standard type."
  implements:
  - FCU
  uses:
  - chilled_water_valve_percentage_command
  - discharge_air_flowrate_sensor_1
  - discharge_air_flowrate_sensor_2
  - discharge_air_flowrate_sensor_3
  - discharge_air_temperature_sensor_1
  - discharge_air_temperature_sensor_2
  - discharge_air_temperature_sensor_3
  - discharge_fan_run_status_1
  - discharge_fan_run_status_2
  - discharge_fan_run_status_3
  - discharge_fan_speed_percentage_command_1
  - discharge_fan_speed_percentage_command_2
  - discharge_fan_speed_percentage_command_3
  - heating_water_valve_percentage_command
  - return_air_temperature_sensor
  - thermal_power_sensor_1
  - thermal_power_sensor_2
  - thermal_power_sensor_3
  - zone_air_occupied_deadband_temperature_setpoint_1
  - zone_air_occupied_deadband_temperature_setpoint_2
  - zone_air_occupied_deadband_temperature_setpoint_3
  - zone_air_temperature_sensor_1
  - zone_air_temperature_sensor_2
  - zone_air_temperature_sensor_3
  - zone_air_temperature_setpoint_1
  - zone_air_temperature_setpoint_2
  - zone_air_temperature_setpoint_3
  - zone_air_unoccupied_deadband_temperature_setpoint_1
  - zone_air_unoccupied_deadband_temperature_setpoint_2
  - zone_air_unoccupied_deadband_temperature_setpoint_3
  - zone_occupancy_status_1
  - zone_occupancy_status_2
  - zone_occupancy_status_3
  
FCU_DFSS_RTC_CHWRC_RHC_NONCANONICAL_1:
  guid: "025c2764-2de6-4839-ade6-0cf8551cd91c"
  description: "Non-standard type."
  implements:
  - FCU_DFSS_RTC_CHWRC_RHC
  - INCOMPLETE
  uses:
  - compressor_run_command

FCU_DFSS_DSPRTC_DXDSPRTC_NONCANONICAL_1:
  guid: "e040dc00-cc9b-4166-a887-592cf13d5649"
  description: "Non-standard type."
  implements:
  - FCU_DFSS_DSPRTC_DXDSPRTC
  - INCOMPLETE
  uses:
  - cooling_stage_run_count

FCU_RHC_DFVSC_RTC:
  guid: "251b58f5-dfee-4123-a528-b03d97403e66"
  description: "CRAC with return air temp/humidity control and discharge/cooling fan monitor."
  implements:
  - FCU
  - RHC
  - DFVSC
  - RTC
  uses:
  - cooling_run_status
  - cooling_percentage_sensor
  opt_uses:
  - run_mode
  - run_status
  - run_command
  - discharge_fan_lost_power_alarm
  - lost_power_alarm
  - smoke_alarm
  - water_leak_alarm
  - low_discharge_air_flowrate_alarm
  - high_return_air_temperature_alarm
  - low_return_air_temperature_alarm
  - high_return_air_relative_humidity_alarm
  - low_return_air_relative_humidity_alarm

FCU_CHWZTC2X_HT2XZTC2X_DFVSC2X:
  guid: "f26b5c7e-0044-4be7-8c80-d5e5840b17c0"
  description: "FCU with single chilled water valve and 2 heaters serving 2 separate zones"
  is_canonical: false
  implements:
  - FCU
  - CHWZTC2X
  - HT2XZTC2X
  - DFVSC2X

FCU_NON_CANONICAL_TYPE_1:
  guid: "c8343898-b5c4-4540-a792-3630b28e2a16"
  description: "Typical chilled water FCU with cooling-only (discharge control) for MDF rooms,
                including discharge fan speed control and chilled water valve control"
  implements:
  - FCU
  - CHWZC
  - SWISOVPM
  - INCOMPLETE
  uses:
  - discharge_fan_run_command
  - discharge_fan_speed_percentage_sensor
  - chilled_supply_water_temperature_sensor
  - chilled_return_water_temperature_sensor
  - water_leak_alarm
  - maintenance_alarm
  - master_alarm

FCU_NON_CANONICAL_TYPE_2:
  guid: "abe4ff47-cdcf-475e-9b8c-f4bccd710213"
  description: "Typical chilled water FCU with cooling-only (discharge control) for IDF rooms,
                including discharge fan speed control"
  implements:
  - FCU
  - SWISOVPM
  - INCOMPLETE
  uses:
  - discharge_fan_run_command
  - discharge_fan_speed_percentage_sensor
  - chilled_supply_water_temperature_sensor
  - chilled_return_water_temperature_sensor
  - water_leak_alarm
  - condensate_water_pump_alarm
  - master_alarm
  - failed_supply_fan_alarm
  - return_air_temperature_sensor
  - return_air_temperature_setpoint


FCU_NON_CANONICAL_TYPE_3:
  guid: "6ac166a5-c734-4053-b8ba-a3149f0aee58"
  description: "Typical chilled water FCU with cooling-only (discharge control) for technical rooms,
                including discharge fan speed sensor"
  implements:
  - FCU
  - SWISOVPM
  - INCOMPLETE
  uses:
  - discharge_fan_run_command
  - discharge_fan_speed_percentage_sensor
  - chilled_supply_water_temperature_sensor
  - chilled_return_water_temperature_sensor
  - master_alarm
  - failed_supply_fan_alarm
  - condensate_water_pump_alarm
  - return_air_temperature_sensor
  - return_air_temperature_setpoint

FCU_NON_CANONICAL_TYPE_4:
  guid: "879b64ef-2ec6-4707-8fd3-1d4dbcd8480c"
  description: "Simple floor-mounted heating fan coil unit with isolation valve, zone air temperature sensor and discharge fan speed command"
  implements:
  - FCU
  - ZTC
  - INCOMPLETE
  uses:
  - discharge_fan_speed_percentage_command
  - supply_water_valve_command
  - zone_air_temperature_sensor
  - zone_air_temperature_setpoint
  - return_air_temperature_setpoint

FCU_LPA_FA:
  guid: "563b6474-859e-4698-aafa-bc976920fb48"
  description: "Unit with lost power and failed alarms only"
  implements:
  - FCU
  uses:
  - lost_power_alarm
  - failed_alarm

FCU_RTC_RHDHS_DTM_DFSS:
  guid: "06013674-f290-41b1-ab7e-63116e51cbc2"
  description: "Crac unit with return air temperature control, return air humidity monitor and dehumidification/humidification monitor."
  implements:
  - FCU
  - RTC
  - RHDHS
  - DTM
  - DFSS
  uses:
  - cooling_percentage_command
  - run_command
  - compressor_run_status_1
  - compressor_run_status_2
  opt_uses:
  - failed_discharge_fan_alarm
  - low_discharge_air_flowrate_alarm
  - master_alarm
  - water_leak_alarm
  - fire_alarm
  - schedule_run_command

FCU_DFSS_DFRMM_CSP_CHWDC:
  guid: "c03c0745-9d98-41e7-abfa-c6c0ef164f5d"
  description: "Typical chilled water FCU with cooling-only (discharge control) and Run mode monitoring."
  is_canonical: true
  implements:
  - FCU
  - DFSS
  - DFRMM
  - CSP
  - CHWDC

<<<<<<< HEAD
FCU_DFSS_ZTC_CHWISOVM:
  guid: "50fbaebd-ed83-4109-84d8-713dd4b54099"
  description: "Chilled water FCU with chilled water valve monitoring , discharge fan and zone temperature control"
=======
FCU_DFSS_DFRMM_CHWBZC:
  guid: "4854810e-4bb1-4fcf-8138-faf8e4074612"
  description: "Typical chilled water FCU with cooling-only (zone control) and Run mode monitoring."
>>>>>>> fdfde8c2
  is_canonical: true
  implements:
  - FCU
  - DFSS
<<<<<<< HEAD
  - ZTC
  - CHWISOVM

FCU_SS_DFSS_ZTC:
  guid: "d2b3f37b-d69f-4631-b8d2-d71243821e1c"
  description: "FCU with discharge fan and zone temperature control"
  is_canonical: true
  implements:
  - FCU
  - SS
  - DFSS
  - ZTC
  uses:
  - chilled_water_valve_command
=======
  - DFRMM
  - CHWBZC

FCU_DFSS_DFRMM_CHWBZC_DAIDC_RAIDC:
  guid: "547e7af0-7158-44c4-beca-c1ad1309c3fe"
  description: "Typical chilled water FCU with cooling-only zone control, run mode monitoring, and discharge and return damper command and status monitoring."
  is_canonical: true
  implements:
  - FCU
  - DFSS
  - DFRMM
  - CHWBZC
  - DAIDC
  - RAIDC
>>>>>>> fdfde8c2
<|MERGE_RESOLUTION|>--- conflicted
+++ resolved
@@ -2149,22 +2149,25 @@
   - CSP
   - CHWDC
 
-<<<<<<< HEAD
 FCU_DFSS_ZTC_CHWISOVM:
   guid: "50fbaebd-ed83-4109-84d8-713dd4b54099"
   description: "Chilled water FCU with chilled water valve monitoring , discharge fan and zone temperature control"
-=======
+  is_canonical: true
+  implements:
+  - FCU
+  - DFSS  
+  - ZTC
+  - CHWISOVM
+
 FCU_DFSS_DFRMM_CHWBZC:
   guid: "4854810e-4bb1-4fcf-8138-faf8e4074612"
   description: "Typical chilled water FCU with cooling-only (zone control) and Run mode monitoring."
->>>>>>> fdfde8c2
-  is_canonical: true
-  implements:
-  - FCU
-  - DFSS
-<<<<<<< HEAD
-  - ZTC
-  - CHWISOVM
+  is_canonical: true
+  implements:
+  - FCU
+  - DFSS
+  - DFRMM
+  - CHWBZC
 
 FCU_SS_DFSS_ZTC:
   guid: "d2b3f37b-d69f-4631-b8d2-d71243821e1c"
@@ -2177,9 +2180,6 @@
   - ZTC
   uses:
   - chilled_water_valve_command
-=======
-  - DFRMM
-  - CHWBZC
 
 FCU_DFSS_DFRMM_CHWBZC_DAIDC_RAIDC:
   guid: "547e7af0-7158-44c4-beca-c1ad1309c3fe"
@@ -2192,4 +2192,3 @@
   - CHWBZC
   - DAIDC
   - RAIDC
->>>>>>> fdfde8c2
