--- conflicted
+++ resolved
@@ -877,8 +877,7 @@
   - schedule_run_command
   - lost_power_alarm
 
-<<<<<<< HEAD
-=======
+
 FCU_DFSS_DFVSC_DXRC_HTRC_RHC_RHDHC_RTC:
   description: "Single-zone FCU with DX cooling, heating, and humidifcation/dehumidification."
   is_canonical: true
@@ -892,7 +891,6 @@
   - RHDHC
   - RTC
   
->>>>>>> 89e4efb5
 ###################################
 ### Existing Non-standard Types ###
 ###################################
