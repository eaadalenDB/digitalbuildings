# Copyright 2020 Google LLC
#
# Licensed under the Apache License, Version 2.0 (the License);
# you may not use this file except in compliance with the License.
# You may obtain a copy of the License at
#
#    https://www.apache.org/licenses/LICENSE-2.0
#
# Unless required by applicable law or agreed to in writing, software
# distributed under the License is distributed on an AS IS BASIS,
# WITHOUT WARRANTIES OR CONDITIONS OF ANY KIND, either express or implied.
# See the License for the specific language governing permissions and
# limitations under the License.

########################
### Canonical Types  ###
########################

# This file defines fan-coil unit types. Valid types must include a fan and a coil of some type.
# They must also include some control scheme (e.g. ZTC, DSP, etc.).

FCU_DFMSC_DSP_DXZTC:
  guid: "9a03ce8b-40af-4243-a867-e2c94f615753"
  description: "Variable refrigerant flow unit with zone cooling and heating control, discharge fan speed modes"
  is_canonical: true
  implements:
  - FCU
  - DFMSC
  - DSP
  - DXZTC

FCU_RTM_DFVSC2X_CHWZTC_HWZTC_DTM:
  guid: "d5c05501-528f-47ea-be30-54e9c53f41ca"
  description: "FCU in a trench, with heating and cooling valves, and two fans."
  is_canonical: true
  implements:
  - FCU
  - RTM
  - DFVSC2X
  - CHWZTC
  - HWZTC
  - DTM

FCU_DFSS_CSP_CHWDC:
  guid: "e0270205-c4be-4c74-9c54-a79afd332a9c"
  description: "Typical chilled water FCU with cooling-only (discharge control)."
  is_canonical: true
  implements:
  - FCU
  - DFSS
  - CSP
  - CHWDC

FCU_DFSS_CSP_CHWZC:
  guid: "a8d1730c-4e40-4e2b-a2fd-df5aec37ded4"
  description: "Typical chilled water FCU with cooling-only (zone control)."
  is_canonical: true
  implements:
  - FCU
  - DFSS
  - CSP
  - CHWZC

FCU_DFSS_CSP_DXZC:
  guid: "c11786df-af5d-4459-88b2-b1483fdb3e24"
  description: "Typical DX FCU with cooling-only (discharge control)."
  is_canonical: true
  implements:
  - FCU
  - DFSS
  - CSP
  - DXZC

FCU_DFSS_DFVSC_DXRC_DFRMM:
  guid: "641c3ba1-fee1-43a3-bf13-370bc18e7776"
  description: "Typical DX FCU with cooling-only (return control) with run mode and failed alarm ."
  is_canonical: true
  opt_uses:
  - failed_alarm
  implements:
  - FCU
  - DFSS
  - DFVSC
  - DXRC
  - DFRMM

FCU_DFSS_DFVSC_DSP_CHWDC_HWDC_CO2M:
  guid: "36584730-85fd-409e-b0ce-556ecf707ed9"
  description: "Hydronic variable speed fan coil with heating and cooling (zone control, discharge coil control and CO2 monitoring)."
  is_canonical: true
  implements:
  - FCU
  - DFSS
  - DFVSC
  - DSP
  - CHWDC
  - HWDC
  - CO2M

FCU_DFSS_DFVSC_DSP_CHWDC_CO2M:
  guid: "b020d2ce-f96b-4dd7-b431-32f417548f4d"
  description: "Hydronic variable speed fan coil with cooling (zone temp control, discharge coil control and CO2 monitoring)."
  is_canonical: true
  implements:
  - FCU
  - DFSS
  - DFVSC
  - DSP
  - CHWDC
  - CO2M

FCU_DFSS_CSP_DX2ZC:
  guid: "1e95273d-598a-41ae-88a4-021f8320444c"
  description: "Typical 2-stage DX FCU with cooling-only (zone control)."
  is_canonical: true
  implements:
  - FCU
  - DFSS
  - CSP
  - DX2ZC

FCU_DFSS_CSP_DXZTC:
  guid: "c8a29869-608f-441f-8f3c-357f08931da1"
  description: "Typical DX FCU with cooling-only (zone control)."
  is_canonical: true
  implements:
  - FCU
  - DFSS
  - CSP
  - DXZTC

FCU_DFSS2X_CHWRC_DAIDC2X_RAIDC2X:
  guid: "83f4fe60-d2d9-41c5-87a9-bf9992a9a010"
  description: "System with two FCU with cooling-only and drain pumps with common return air control for same zone."
  is_canonical: true
  opt_uses:
  - failed_alarm
  - failed_drain_pump_alarm_1
  - failed_drain_pump_alarm_2
  implements:
  - FCU
  - DFSS2X
  - CHWRC
  - DAIDC2X
  - RAIDC2X

FCU_DFSS_DSP_CHWDC:
  guid: "70014a86-ce5b-40a8-983d-27e472d5fd92"
  description: "Typical chilled water FCU (zone control, discharge coil control)."
  is_canonical: true
  implements:
  - FCU
  - DFSS
  - DSP
  - CHWDC

FCU_DFSS_DSP_CHWZC:
  guid: "0d2371d8-4b04-4d14-a371-6a8473ad16f8"
  description: "Typical chilled water FCU (zone control)."
  is_canonical: true
  implements:
  - FCU
  - DFSS
  - DSP
  - CHWZC

FCU_DFSS_DSP_DXZC:
  guid: "eddff9da-507f-4350-8613-ffb61d39cba4"
  description: "Typical DX water FCU (zone control)."
  is_canonical: true
  implements:
  - FCU
  - DFSS
  - DSP
  - DXZC

FCU_DFSS_DSP_DX2ZC:
  guid: "26cd04c7-c7b0-4e7b-b757-f59a12d5a1d7"
  description: "Typical 2-stage DX water FCU (zone control)."
  is_canonical: true
  implements:
  - FCU
  - DFSS
  - DSP
  - DX2ZC

FCU_DFSS_DSP_HPZC:
  guid: "0973469d-92a5-44e5-8e35-bacda5691f49"
  description: "Typical heat pump FCU (zone control)."
  is_canonical: true
  implements:
  - FCU
  - DFSS
  - DSP
  - HPZC

FCU_DFSS_DSP_HP2ZC:
  guid: "f1785580-c69d-4627-b8ce-a4b7ee79b254"
  description: "Typical heat pump FCU (zone control)."
  is_canonical: true
  implements:
  - FCU
  - DFSS
  - DSP
  - HP2ZC

FCU_DFSS_DSP_HPHCZC:
  guid: "75716115-2bf7-44b0-95d3-3ed9c3307e62"
  description: "Heating and cooling control heat pump FCU (zone control)."
  is_canonical: true
  implements:
  - FCU
  - DFSS
  - DSP
  - HPHCZC

FCU_DFSS_DFMSC_HPDSPRTC:
  guid: "eb4c0175-8340-4d03-97b5-e4f088cd914b"
  description: "Return temp control multi-speed FCU with heat pump"
  is_canonical: true
  implements:
  - FCU
  - DFSS
  - DFMSC
  - HPDSPRTC

FCU_DFSS_ZTC_DXZTC:
  guid: "f22d6a0f-bc55-4dff-8164-8f79bf824715"
  description: "Typical DX FCU (zone control)."
  is_canonical: true
  implements:
  - FCU
  - DFSS
  - ZTC
  - DXZTC

FCU_DFSS_RTC_DXRC:
  guid: "4a3bcae2-d9dd-4c22-a58b-ea6a3ec4d3bb"
  description: "Typical DX FCU (return control)."
  is_canonical: true
  implements:
  - FCU
  - DFSS
  - RTC
  - DXRC

FCU_DFSS_DSP_HWZC:
  guid: "7489e4cb-b8af-49dd-affc-c24cf0a6ca1f"
  description: "Heating-only FCU (zone control)."
  is_canonical: true
  implements:
  - FCU
  - DFSS
  - DSP
  - HWZC

FCU_DFSS_DTC_HT2DC:
  guid: "5e3428c7-acab-437a-a683-50fb32395482"
  description: "2-Stage heating FCU (discharge control)."
  is_canonical: true
  implements:
  - FCU
  - DFSS
  - DTC
  - HT2DC

FCU_DF2XSS_DSP_DXZC:
  guid: "0f451e9f-2c77-4baf-aa09-a25fd94374b9"
  description: "Two-fan DX fan coil with zone temp control."
  is_canonical: true
  implements:
  - FCU
  - DF2XSS
  - DSP
  - DXZC

FCU_DF2XSS_RTC_DXRC:
  guid: "838ae963-a18d-474e-b677-d01fa766486d"
  description: "Two-fan DX fan coil with zone temp control."
  is_canonical: true
  implements:
  - FCU
  - DF2XSS
  - RTC
  - DXRC

FCU_DFSS_DSP_HT2ZC_HP2ZC:
  guid: "3e30856e-873c-4aca-b3f9-714c4cb227dd"
  description: "Heat pump fan coil with reheat (zone temp control)."
  is_canonical: true
  implements:
  - FCU
  - DFSS
  - DSP
  - HT2ZC
  - HP2ZC

FCU_DFSS_DSP_HTZC_DXZC:
  guid: "9604ad97-cb41-444d-b0d8-a663f7975b9a"
  description: "DX fan coil with reheat (zone temp control)."
  is_canonical: true
  implements:
  - FCU
  - DFSS
  - DSP
  - HTZC
  - DXZC

FCU_DFSS_DSP_HTZC_DXZC_DFSMC:
  guid: "6974d102-b079-4af6-86c3-10f5980df7cc"
  description: "DX fan coil with reheat (zone temp control)."
  is_canonical: true
  implements:
  - FCU
  - DFSS
  - DSP
  - HTZC
  - DXZC
  - DFSMC

FCU_DFSS_DSP_HTZC_HPZC:
  guid: "4a592a48-07a3-47e0-b5cd-ffaf0b9068fa"
  description: "Heat pump fan coil with reheat (zone temp control)."
  is_canonical: true
  implements:
  - FCU
  - DFSS
  - DSP
  - HTZC
  - HPZC

FCU_DFSS_DSP_HWZC_CHWZC:
  guid: "4a475416-c721-4c2c-b271-83dc7360b02e"
  description: "Hydronic fan coil with heating and cooling (zone temp control)."
  is_canonical: true
  implements:
  - FCU
  - DFSS
  - DSP
  - HWZC
  - CHWZC

FCU_DFSS_DFVSC_CSP_CHWDC:
  guid: "1483b237-9941-4698-a1bd-e8d6e3c3c466"
  description: "Hydronic variable speed fan coil with cooling (zone temp control)."
  is_canonical: true
  implements:
  - FCU
  - DFSS
  - DFVSC
  - CSP
  - CHWDC

FCU_DFSS_DFVSC_DSP_CHWDC:
  guid: "1b1040f6-7e8b-4531-8a5c-f199411baf9d"
  description: "Hydronic variable speed fan coil with cooling (zone temp control)."
  is_canonical: true
  implements:
  - FCU
  - DFSS
  - DFVSC
  - DSP
  - CHWDC

FCU_DFSS_DFVSC_CSP_CHWZC:
  guid: "e835b367-8ae9-4a12-9682-d9c1fa8d1d85"
  description: "Hydronic variable speed fan coil with cooling (zone temp control)."
  is_canonical: true
  implements:
  - FCU
  - DFSS
  - DFVSC
  - CSP
  - CHWZC

FCU_DFSS_DSPRTC_DXDSPRTC:
  guid: "9b9b23be-242e-491b-8354-5c7b2092983b"
  description: "Return temp control FCU with DX."
  is_canonical: true
  implements:
  - FCU
  - DFSS
  - DSPRTC
  - DXDSPRTC

FCU_DFSS_DFVSC_DSP_CHWZC:
  guid: "7e8a5f89-31ca-4d02-87aa-da7d1ad58d3d"
  description: "Hydronic variable speed fan coil with cooling (zone temp control)."
  is_canonical: true
  implements:
  - FCU
  - DFSS
  - DFVSC
  - DSP
  - CHWZC

FCU_DFSS_DFVSC_RTC_CHWRC:
  guid: "0580beb7-b0af-4f2f-ad9b-2599e9dc65a4"
  description: "Hydronic variable speed fan coil with cooling (return control)."
  is_canonical: true
  implements:
  - FCU
  - DFSS
  - DFVSC
  - RTC
  - CHWRC

FCU_DFSS_DFVSC_DTM_RHC_CHWRC:
  guid: "5d32b824-a099-40d0-bff0-772de1ffe8bb"
  description: "Hydronic variable speed fan coil with return controlled cooling and humidity control."
  is_canonical: true
  implements:
  - FCU
  - DFSS
  - DFVSC
  - DTM
  - RHC
  - CHWRC

FCU_DFSS_DFVSC_DSP_HWDC_CHWDC:
  guid: "fcf34e51-7056-4175-bb33-c6a488653d74"
  description: "Hydronic variable speed fan coil with heating and cooling (zone temp control)."
  is_canonical: true
  implements:
  - FCU
  - DFSS
  - DFVSC
  - DSP
  - HWDC
  - CHWDC

FCU_DFSS_DFVSC_DSP_HWZC_CHWZC:
  guid: "afb00885-8bb3-4449-ac55-2d8bc596c60a"
  description: "Hydronic variable speed fan coil with cooling and heating (zone temp control)."
  is_canonical: true
  implements:
  - FCU
  - DFSS
  - DFVSC
  - DSP
  - HWZC
  - CHWZC

FCU_DFSS_DFVSC_ZTC_CHWZTC_HWZTC:
  guid: "33d5c7ed-cbc9-4a1b-836c-3ca8fc1dcaf4"
  description: "Hydronic varaible speed fan coil with cooling and heating (zone temp control)."
  is_canonical: true
  implements:
  - FCU
  - DFSS
  - DFVSC
  - ZTC
  - CHWZTC
  - HWZTC

FCU_DFSS_RTC_RHC_RHDHC_DXRC:
  guid: "53bf4cb6-775f-4f94-bccf-cd3e71e4744e"
  description: "DX fan coil with return temp and humidification control."
  is_canonical: true
  implements:
  - FCU
  - DFSS
  - RTC
  - RHC
  - RHDHC
  - DXRC

FCU_DFSS_RTC_RHC_RHDHC_CHWRC_ZTM_ZHM_HTRC_FDPM:
  guid: "390eec9b-7912-4583-8272-91be66131d5c"
  description: "Chilled water fan coil with return temp and humidification control, filter monitoring, and zone monitoring."
  is_canonical: true
  implements:
  - FCU
  - DFSS
  - RTC
  - RHC
  - RHDHC
  - CHWRC
  - ZTM
  - ZHM
  - HTRC
  - FDPM

FCU_DFSS_RTC_RHC_RHDHC_HTRC_DXRC:
  guid: "9460568b-550a-43d4-a63f-bb0d98ed6a3e"
  description: "DX fan coil with reheat and return temp and humidity control."
  is_canonical: true
  implements:
  - FCU
  - DFSS
  - RTC
  - RHC
  - RHDHC
  - HTRC
  - DXRC

FCU_DFSS_ZTC_ZHDHC_DXZTC:
  guid: "0d1eab83-e244-4083-b16d-3299213fc49a"
  description: "DX Fan coil with zone humidity and temp control."
  is_canonical: true
  implements:
  - FCU
  - DFSS
  - ZTC
  - ZHDHC
  - DXZTC

FCU_DFSS_CHWZTC_CHWDT_HTZTC_ZHDHC:
  guid: "98df75a0-f985-4b76-a78d-3a2e9d3b791c"
  description: "Chilled water fan coil with zone humidity and temp control."
  is_canonical: true
  implements:
  - FCU
  - DFSS
  - CHWZTC
  - CHWDT
  - HTZTC
  - ZHDHC

FCU_DFSS_CSP_ZHC_DXZC:
  guid: "a705848f-4a8e-4ed5-9197-f8f10e039f53"
  description: "DX fan coil with zone temp and humidity control."
  is_canonical: true
  implements:
  - FCU
  - DFSS
  - CSP
  - ZHC
  - DXZC

FCU_DFSS_RTC_RHC_DXRC:
  guid: "de8a8f6e-ca13-44cd-a324-26978af73edd"
  description: "DX fan coil with return temp and humidity control."
  is_canonical: true
  implements:
  - FCU
  - DFSS
  - RTC
  - RHC
  - DXRC

FCU_DFSS_DFVSC_RTC_RHC_RHDHC_DXRC:
  guid: "c36bb256-35b7-4abd-b9c0-a7491f432326"
  description: "Variable speed DX fan coil with return temp and humidity control."
  is_canonical: true
  implements:
  - FCU
  - DFSS
  - DFVSC
  - RTC
  - RHC
  - RHDHC
  - DXRC

FCU_DFSS_DFVSC_CHWRC_RHDHC:
  guid: "8e855d45-e0cd-424d-a708-60ea67f0da7a"
  description: "Variable speed DX fan coil with chilled water return temp control and humidification/dehumidification."
  is_canonical: true
  implements:
  - FCU
  - DFSS
  - DFVSC
  - CHWRC
  - RHDHC

FCU_DFSS_DTM_CHWRC:
  guid: "be9274df-e158-4bd4-bcc9-588491e94eac"
  description: "Variable speed DX fan coil with chilled water return temp control with drain pump monitoring ."
  is_canonical: true
  opt_uses:
  - drain_pump_run_status
  - run_mode
  implements:
  - FCU
  - DFSS
  - DTM
  - CHWRC

FCU_DFSS_DFHLC_DSP_DXZC:
  guid: "ec6893cc-ffe6-4b3b-b528-325bd1e7fb56"
  description: "Mult-speed DX fan coil with zone temp control."
  is_canonical: true
  implements:
  - FCU
  - DFSS
  - DFHLC
  - DSP
  - DXZC

FCU_DFSS_DFHMLC_DSP_HWDC_CHWDC:
  guid: "b6296ca6-48de-43c2-94a8-9f12edfc7d8d"
  description: "Multi-speed heat pump fan coil with zone temp control."
  is_canonical: true
  implements:
  - FCU
  - DFSS
  - DFHMLC
  - DSP
  - HWDC
  - CHWDC

FCU_DFSS_DFMSC_DSP_DXZC:
  guid: "61a50502-8054-4ab1-b9ae-2aa792036d48"
  description: "Multi-speed DX fan coil with zone temp control."
  is_canonical: true
  implements:
  - FCU
  - DFSS
  - DFMSC
  - DSP
  - DXZC

FCU_DFSS_DFMSC_DSP_DXZC_DAIDC:
  guid: "60f830d2-e9e7-4703-b745-372cadaa98ba"
  description: "Multi-speed DX fan coil with zone temp control, and discharge air isolation damper control."
  is_canonical: true
  implements:
  - FCU
  - DFSS
  - DFMSC
  - DSP
  - DXZC
  - DAIDC

FCU_DFSS_DFMSC_DSP_HPZC:
  guid: "7e80059d-e345-4510-9b73-639e1c4feea9"
  description: "Multi-speed heat pump fan coil with zone temp control."
  is_canonical: true
  implements:
  - FCU
  - DFSS
  - DFMSC
  - DSP
  - HPZC

FCU_DFSS_DFMSC_ZTC_HPZTC:
  guid: "f8491824-5c13-418d-81d6-7c60df7493d5"
  description: "Multi-speed heat pump fan coil with zone temp control."
  is_canonical: true
  implements:
  - FCU
  - DFSS
  - DFMSC
  - DSP
  - HPZTC

FCU_DFSS_DFMSC_CSP_DXZC:
  guid: "26063e02-e9c2-44c0-95bf-82f24786a64f"
  description: "DX fan coil with multi-speed control (zone control)."
  is_canonical: true
  implements:
  - FCU
  - DFSS
  - DFMSC
  - CSP
  - DXZC

FCU_DFSS_DFMSC_CSP_DXZC_DAIDC:
  guid: "26b5ebf7-3bbd-44e4-9b81-cf2cc2d59f8e"
  description: "DX fan coil with multi-speed control (zone control) and discharge isolation damper control."
  is_canonical: true
  implements:
  - FCU
  - DFSS
  - DFMSC
  - CSP
  - DXZC
  - DAIDC

FCU_DFSS_CSP_DXZC_DAIDC:
  guid: "94aaa151-9517-4a5a-8514-49efad872d33"
  description: "DX fan coil with discharge isolation damper control."
  is_canonical: true
  implements:
  - FCU
  - DFSS
  - CSP
  - DXZC
  - DAIDC

FCU_DFSS_DSP_DXZC_DAIDC:
  guid: "660d5103-1bb0-4a59-ac97-93aa02d1d07b"
  description: "DX dual-setpoint fan coil with discharge isolation damper control."
  is_canonical: true
  implements:
  - FCU
  - DFSS
  - DSP
  - DXZC
  - DAIDC

FCU_DFSS_DFMSC_RTC_DXRC:
  guid: "cff43601-66f1-4932-9a0b-e64cc9c7a729"
  description: "DX fan coil with multi-speed control (return temp)."
  is_canonical: true
  implements:
  - FCU
  - DFSS
  - DFMSC
  - RTC
  - DXRC

FCU_DFSS_DSP_HTDC_CHWDC:
  guid: "8479d4b6-1a05-41e2-8124-c18b73cd555b"
  description: "Hydronic fan coil with electric reheat (zone control)."
  is_canonical: true
  implements:
  - FCU
  - DFSS
  - DSP
  - HTDC
  - CHWDC

FCU_DFSS_DFVSC_DSP_HTDC_CHWDC_FDPM:
  guid: "05a10982-af52-4427-867f-70659dcaed5a"
  description: "Hydronic variable speed fan coil with electric reheat (zone control)."
  is_canonical: true
  implements:
  - FCU
  - DFSS
  - DFVSC
  - DSP
  - HTDC
  - CHWDC
  - FDPM

FCU_DFSS_DSP_HWDC_CHWDC:
  guid: "4ae697d1-c9d1-4cb1-9980-4a9271b6dd5b"
  description: "Hydronic fan coil with heating and cooling (zone control)."
  is_canonical: true
  implements:
  - FCU
  - DFSS
  - DSP
  - HWDC
  - CHWDC

FCU_DFSS_DFHLC_DSP_CHWDC:
  guid: "2e411233-5442-4ea4-9269-fc368dcb7a69"
  description: "Hydronic cooling-only fan coil with multi-speed control (zone control)."
  is_canonical: true
  implements:
  - FCU
  - DFSS
  - DFHLC
  - DSP
  - CHWDC

FCU_DFSS_DTC_CHWDC:
  guid: "99560062-3184-474a-b5d6-bb8c672421d4"
  description: "Discharge temperature control FCU with chilled water."
  is_canonical: true
  implements:
  - FCU
  - DFSS
  - DTC
  - CHWDC

FCU_DFSS_DSP_CHWRC:
  guid: "e0a1de1d-08f4-407a-9366-40e24b37bd33"
  description: "Chilled water FCU with return temp contol."
  is_canonical: true
  implements:
  - FCU
  - DFSS
  - DSP
  - CHWRC

FCU_DFSS_ZTC_HPZTC:
  guid: "e2e982e6-59c9-4793-9ad0-e7fc3af51ce8"
  description: "Single zone heat pump."
  is_canonical: true
  implements:
  - FCU
  - DFSS
  - ZTC
  - HPZTC

FCU_DFSS_DFMSC_DXZC:
  guid: "0fa7ebf4-d8b3-489a-9720-9d275a300849"
  description: "DX multispeed fan coil."
  is_canonical: true
  implements:
  - FCU
  - DFSS
  - DFMSC
  - DXZC

FCU_DFSS_RTC_CHWRC_RHC:
  guid: "99977f09-082f-4f7e-acf1-ff4244f57d10"
  description: "Chilled water fan coil with return temp control."
  is_canonical: true
  implements:
  - FCU
  - DFSS
  - RTC
  - CHWRC
  - RHC

FCU_DFSS_DFVSC_ZTC_CHWZTC:
  guid: "ba20c402-c98e-4865-8ab4-2e4d9a04ea15"
  description: "Hydronic variable speed fan coil with cooling and heating (zone temp control)."
  is_canonical: true
  opt_uses:
  - discharge_air_static_pressure_sensor
  - zone_air_co2_concentration_sensor
  - filter_differential_pressure_sensor
  implements:
  - FCU
  - DFSS
  - DFVSC
  - ZTC
  - CHWZTC

FCU_DFSS_DFVSC_ZTC_ZHC_CHWDC_FDPM_RMM:
  guid: "c906c957-e6ee-41ab-abc4-c82edbd99871"
  description: "Hydronic variable speed fan coil with cooling (zone temp control)."
  is_canonical: true
  implements:
  - FCU
  - DFSS
  - DFVSC
  - ZTC
  - ZHC
  - CHWDC
  - FDPM
  - RMM

FCU_DFSS_DFVSC_ZTC_ZHC_CHWDC_HWDC_FDPM_RMM:
  guid: "0db98028-e13d-4535-b6c6-e76549271f20"
  description: "Hydronic variable speed fan coil with cooling and heating (zone temp and humidity control)."
  is_canonical: true
  implements:
  - FCU
  - DFSS
  - DFVSC
  - ZTC
  - ZHC
  - CHWDC
  - HWDC
  - FDPM
  - RMM

FCU_DFSS_DFVSC_ZTC_CHWDC_HWDC_FDPM_RMM:
  guid: "cf3a3573-c1af-44fd-91f3-de6c5ff0261a"
  description: "Hydronic variable speed fan coil with cooling and heating (discharge temp control)."
  is_canonical: true
  implements:
  - FCU
  - DFSS
  - DFVSC
  - ZTC
  - CHWDC
  - HWDC
  - FDPM
  - RMM

FCU_DFSS_DFVSC_ZTC_CHWZTC_HWZTC_FDPM_RMM:
  guid: "f8af7546-8050-47bb-aeb1-8db1dfefa5f0"
  description: "Hydronic variable speed fan coil with cooling and heating (zone temp control)."
  is_canonical: true
  implements:
  - FCU
  - DFSS
  - DFVSC
  - ZTC
  - CHWZTC
  - HWZTC
  - FDPM
  - RMM

FCU_DFSS_DFVSC_ZTC_CHWZTC_HWZTC_FDPM_CO2M_RMM:
  guid: "2690fe03-3ebc-46d4-b1b7-1e5795315f79"
  description: "Hydronic variable speed fan coil with cooling and heating (zone temp and co2 control)."
  is_canonical: true
  implements:
  - FCU
  - DFSS
  - DFVSC
  - ZTC
  - CHWZTC
  - HWZTC
  - FDPM
  - CO2M
  - RMM

FCU_DFSS_DFVSC_ZTC_CHWZTC_FDPM_RMM:
  guid: "996e5d5b-2dd0-4151-9a41-9b0a357d17bf"
  description: "Hydronic varaible speed fan coil with cooling (zone temp control)."
  is_canonical: true
  implements:
  - FCU
  - DFSS
  - DFVSC
  - ZTC
  - CHWZTC
  - FDPM
  - RMM

FCU_DFSS_DFVSC_ZTC_CHWZTC_FDPM_CO2M_RMM:
  guid: "5902e780-07d6-430e-8d4f-87c87795ced4"
  description: "Hydronic variable speed fan coil with cooling and heating (zone temp control)."
  is_canonical: true
  implements:
  - FCU
  - DFSS
  - DFVSC
  - ZTC
  - CHWZTC
  - FDPM
  - CO2M
  - RMM

FCU_DFSS_DFVSC_RTC_CHWRC_HWRC_FDPM_RMM:
  guid: "d23376cf-dfba-4176-9132-fa11fa50e0a6"
  description: "Hydronic variable speed fan coil with heating and cooling (return control)."
  is_canonical: true
  implements:
  - FCU
  - DFSS
  - DFVSC
  - RTC
  - CHWRC
  - HWRC
  - FDPM
  - RMM

FCU_DFSS_DFVSC_RTC_CHWRC_FDPM_RMM:
  guid: "bc93483f-2fc4-441d-836e-bf802f063b54"
  description: "Hydronic variable speed fan coil with cooling (return control)."
  is_canonical: true
  implements:
  - FCU
  - DFSS
  - DFVSC
  - RTC
  - CHWRC
  - FDPM
  - RMM

FCU_SFSS_SFVSC_CHWSC_SSPC_RTM:
  guid: "211d29a7-2f06-4342-ad98-ea1f23674e7e"
  description: "Multi-zone FCU with chilled water"
  is_canonical: true
  implements:
  - FCU
  - SFSS
  - SFVSC
  - CHWSC
  - SSPC
  - RTM

FCU_DFSS_DFVSC_SSPC_DTC_CHWDC:
  guid: "3609bf02-9dc4-44cb-b8a4-3a14607d74bf"
  description: "Discharge temperature control FCU with chilled water."
  is_canonical: true
  implements:
  - FCU
  - DFSS
  - DFVSC
  - SSPC
  - DTC
  - CHWDC

FCU_DFMSS_DSP_ZHM_RTM_CHWZC_CHWDT:
  guid: "eb49b71a-fe73-4304-9c04-2b3dcb94ae62"
  description: "Chilled water FCU with zone temp and humidity control."
  is_canonical: true
  implements:
  - FCU
  - DFMSS
  - DSP
  - ZHM
  - RTM
  - CHWZC
  - CHWDT

FCU_DFSS_DFRMM_DXRC_RHC_HTRC_REFPM:
  guid: "fd82955e-085a-4fad-b667-937872e7d082"
  description: "CRAC unit cooling and humidification with compressor and alarm monitoring."
  is_canonical: true
  implements:
  - FCU
  - DFSS
  - DFRMM
  - DXRC
  - RHC
  - HTRC
  - REFPM
  opt_uses:
  - filter_alarm

FCU_SS_ZTM:
  guid: "b5a0dab8-f370-403c-ba76-96576ffe984d"
  description: "FCU with zone temperature monitoring and start/stop control."
  is_canonical: true
  implements:
  - FCU
  - SS
  - ZTM

FCU_HPZTC_CO2C_FDPM:
  guid: "29f39ffb-a724-4d8d-acd2-d422e79fac05"
  description: "Heat pump with zone temperature and CO2 control and filter monitoring."
  is_canonical: true
  implements:
  - FCU
  - HPZTC
  - CO2C
  - FDPM

FCU_HPZTC_CO2C:
  guid: "9e621618-4a09-455c-acae-a00c3d006794"
  description: "Heat pump with zone temperature and CO2 control."
  is_canonical: true
  implements:
  - FCU
  - HPZTC
  - CO2C

FCU_DFVSMC_CHWBRC:
  guid: "2f6570ff-4ae6-4c9a-8963-bb3ee9fcd71b"
  description: "Chilled water FCU with chilled water percentage mode, discharge fan mode and return air temp control."
  is_canonical: true
  implements:
  - FCU
  - DFVSMC
  - CHWBRC
  opt_uses:
  - control_mode
  - run_mode
  - schedule_run_command
  - discharge_fan_lost_power_alarm
  - lost_power_alarm

FCU_DFVDSC_CHWBRC:
  guid: "5d594329-cd5d-47ed-8e1e-03103ff1e2f4"
  description: "Chilled water FCU with chilled water percentage mode, discharge fan mode or discrete speed control, and return air temp control."
  is_canonical: true
  implements:
  - FCU
  - DFVDSC
  - CHWBRC
  opt_uses:
  - control_mode
  - run_mode
  - schedule_run_command
  - discharge_fan_lost_power_alarm
  - lost_power_alarm

FCU_DFVDSFC_CHWBRC:
  guid: "dc242360-5629-4ee1-b0b6-8e92acfe9d40"
  description: "Chilled water FCU with chilled water percentage mode, discharge fan mode or discrete speed (frequency) control, and return air temp control."
  is_canonical: true
  implements:
  - FCU
  - DFVDSFC
  - CHWBRC
  opt_uses:
  - control_mode
  - run_mode
  - schedule_run_command
  - discharge_fan_lost_power_alarm
  - lost_power_alarm


FCU_DFVSFC_CHWBRC:
  guid: "19bff6a7-c5bf-4087-ae31-77d8f904d1fd"
  description: "Chilled water FCU with chilled water percentage mode, discharge fan frequency and return air temp control."
  is_canonical: true
  implements:
  - FCU
  - DFVSFC
  - CHWBRC
  opt_uses:
  - control_mode
  - schedule_run_command
  - discharge_fan_lost_power_alarm
  - lost_power_alarm

FCU_DFVSMC_CHWRC:
  guid: "2d7ac1f6-e016-471e-a480-45dd46e06eea"
  description: "Chilled water FCU with binary mode (open/closed), discharge fan mode or discrete speed control, and return air temp control."
  is_canonical: true
  implements:
  - FCU
  - DFVSMC
  - CHWRC
  opt_uses:
  - control_mode
  - run_mode
  - schedule_run_command
  - discharge_fan_lost_power_alarm
  - lost_power_alarm

FCU_DFVDSC_CHWRC:
  guid: "e0ab6769-3085-44f9-9b8c-d48c6bab8883"
  description: "Chilled water FCU with binary mode (open/closed), discharge fan mode or discrete speed (frequency) control and return air temp control."
  is_canonical: true
  implements:
  - FCU
  - DFVDSC
  - CHWRC
  opt_uses:
  - control_mode
  - run_mode
  - schedule_run_command
  - discharge_fan_lost_power_alarm
  - lost_power_alarm

FCU_DFVDSFC_CHWRC:
  guid: "339a8035-db53-45ad-a0a0-28f6761e6972"
  description: "Chilled water FCU with binary mode (open/closed), discharge fan mode and return air temp control."
  is_canonical: true
  implements:
  - FCU
  - DFVDSFC
  - CHWRC
  opt_uses:
  - control_mode
  - run_mode
  - schedule_run_command
  - discharge_fan_lost_power_alarm
  - lost_power_alarm

FCU_DFVSFC_CHWRC:
  guid: "58b2a333-bde2-420e-a061-5a238f654e42"
  description: "Chilled water FCU with binary mode (open/closed),discharge fan frequency and return air temp control."
  is_canonical: true
  implements:
  - FCU
  - DFVSFC
  - CHWRC
  opt_uses:
  - control_mode
  - run_mode
  - schedule_run_command
  - discharge_fan_lost_power_alarm
  - lost_power_alarm

FCU_DFSS_DFVSC_DXRC_HTRC_RHC_RHDHC_RTC:
  guid: "4aa57dc4-e93e-47eb-9279-dd990910af24"
  description: "Single-zone FCU with DX cooling, heating, and humidifcation/dehumidification."
  is_canonical: true
  implements:
  - FCU
  - DFSS
  - DFVSC
  - DXRC
  - HTRC
  - RHC
  - RHDHC
  - RTC

FCU_DFSS_DXZTC:
  guid: "923c5eaa-1f4e-4d2f-a133-39fae00f9e17"
  description: "Single split unit with zone air temperature control"
  is_canonical: true
  implements:
  - FCU
  - DFSS
  - DXZTC
  opt_uses:
  - failed_alarm
  - lost_power_alarm
  - schedule_run_command

FCU_DFSS_CHWZTC:
  guid: "89f20f96-5158-4e30-88e0-439366899436"
  description: "Chilled water FCU with zone temperature control and chilled water valve control"
  is_canonical: true
  implements:
  - FCU
  - DFSS
  - CHWZTC
  opt_uses:
  - schedule_run_command

FCU_DFSS_CHWZTC_CHWDT_CAM_ZHC:
  guid: "b65385ce-069f-4494-b615-654db9dbccde"
  description: "Chilled water FCU with zone temperature control and chilled water valve control"
  is_canonical: true
  implements:
  - FCU
  - DFSS
  - CHWZTC
  - CHWDT
  - CAM
  - ZHC

FCU_DFSS_CHWZTC_CHWDT_ZHC_DTM_RTM:
  guid: "e1d8907d-d1f6-4492-bf6f-bc5e38601b36"
  description: "Chilled water FCU with zone temperature control and chilled water valve control"
  is_canonical: true
  implements:
  - FCU
  - DFSS
  - CHWZTC
  - CHWDT
  - ZHC
  - DTM
  - RTM

FCU_DFSS2X_CHWZC_CHWDT_ZHM_DTM_RTM:
  guid: "ea6137f5-0218-479e-83fb-3ab2efca7d29"
  description: "Chilled water FCU with zone temperature control and chilled water valve control"
  is_canonical: true
  implements:
  - FCU
  - DFSS2X
  - CHWZC
  - CHWDT
  - ZHM
  - DTM
  - RTM

FCU_DFSS_ZTC:
  guid: "62c81f76-c539-461d-837d-d01b89a4e9da"
  description: "Chilled water FCU with binary mode (open/closed) and zone temperature control"
  is_canonical: true
  implements:
  - FCU
  - DFSS
  - ZTC
  uses:
  - chilled_water_valve_command
  opt_uses:
  - schedule_run_command

FCU_DFSS_CHWDC_CO2DFVSC_ZTC:
  guid: "a16b01b9-01b4-459c-80d4-044b141ec007"
  description: "Chilled water FCU with discharge air, zone air temperature and co2 concentration control. The fan speed is adjusted based on co2 value."
  is_canonical: true
  implements:
  - FCU
  - DFSS
  - CHWDC
  - CO2DFVSC
  - ZTC
  opt_uses:
  - filter_alarm
  - discharge_air_linearvelocity_sensor
  - schedule_run_command

FCU_DFSS_CHWDC_DFVSC_ZTC:
  guid: "a21f9e02-6945-42ca-842c-56a36459fe92"
  description: "Chilled water FCU with discharge air, zone air temperature and co2 concentration control."
  is_canonical: true
  implements:
  - FCU
  - DFSS
  - CHWDC
  - DFVSC
  - ZTC
  opt_uses:
  - filter_alarm
  - discharge_air_linearvelocity_sensor
  - schedule_run_command

FCU_CHWRC_DFSS_RHDHC:
  guid: "d3b91c93-30e1-4aac-abcb-dd292fa64fba"
  description: "FCU with chilled water coil and return air relative humidity control."
  is_canonical: true
  implements:
  - FCU
  - CHWRC
  - DFSS
  - RHDHC

FCU_DFSS_DSPRTC_DX2DSPRTC:
  guid: "ec77e06e-22d4-4fcb-a561-b1d8e67e1e6e"
  description: "FCU with two DX compressors and dual setpoint control."
  is_canonical: true
  implements:
  - FCU
  - DFSS
  - DSPRTC
  - DX2DSPRTC

FCU_DFSS_DFVSC_DPBHCC:
  guid: "babbbe66-6b4d-4a02-85e4-60ce95712e05"
  description: "Hydronic variable speed fan coil with cooling and heating (zone temp control)."
  is_canonical: true
  implements:
  - FCU
  - DFSS
  - DFVSC
  - DPBHCC

FCU_DFSS_DFMSC_CHWZC_DSP:
  guid: "352f40a9-1651-4538-b914-3816c979be1e"
  description: "Multi-speed CHW fan coil with zone temp control."
  is_canonical: true
  implements:
  - FCU
  - DFSS
  - DFMSC
  - CHWZC
  - DSP

FCU_DFSS_CHWZC_RTM_ZHM:
  guid: "94ee009a-4cc8-42d4-a8dc-6c6193445e26"
  description: "FCU with discharge cooling air temperature control, return air temperature monitoring and zone air relative humidity monitoring (CRAC)."
  is_canonical: true
  implements:
    - FCU
    - DFSS
    - CHWZC
    - RTM
    - ZHM

FCU_DFSS_DFVSC_ZTC_CHWZTC_HWZTC_RTM:
  guid: "ccaa9ea2-4879-42d6-8b18-ec41bea2383c"
  description: "FCU with zone temperature control and return air temperature monitoring."
  implements:
  - FCU
  - DFSS
  - DFVSC
  - ZTC
  - CHWZTC
  - HWZTC
  - RTM

FCU_DFSS_DXRC_RHDHC_AL:
  guid: "d3193e39-ade8-4cb2-8b77-2a036f18382d"
  description: "Typical Precision Air conditioning unit with alarms."
  is_canonical: true
  implements:
  - FCU
  - DFSS
  - DXRC
  - RHDHC
  opt_uses:
  - filter_alarm
  - master_alarm
  - failed_heat_exchange_alarm
  - water_leak_alarm

FCU_DFVSC_CHWRC_FDPSM2X:
  guid: "26ec8491-3ccd-42f6-86e7-9d69afeb87bd"
  description: "FCU with VFD ,return air temperature based Chilled water valve modulation, pre filter and fine filter status,return air humidity monitoring"
  is_canonical: true
  implements:
  - FCU
  - DFVSC
  - CHWRC
  - FDPSM2X
  opt_uses:
  - isolation_damper_status

FCU_CHWDC_DFSS_DXDC_DFVSC_REFPM_ZHC_DFRMM_CHWDT:
  guid: "37d4b545-97fd-4eb8-9c87-acd2be28a748"
  description: "CRAC with chilled water temperature monitoring and compressor monitoring with zone temperature and humidity monitoring."
  is_canonical: true
  implements:
  - FCU
  - CHWDC
  - DFSS
  - DXDC
  - DFVSC
  - REFPM
  - ZHC
  - DFRMM
  - CHWDT

FCU_DFSS_DX2DC_DFVSC_REFPM2X_ZHC_DFRMM:
  guid: "e8799e77-72cd-4a00-ae3a-5f9733f51b39"
  description: "CRAC with dual compressor with temperature monitoring and compressor monitoring with humidity monitoring."
  is_canonical: true
  implements:
  - FCU
  - DFSS
  - DX2DC
  - DFVSC
  - REFPM2X
  - ZHC
  - DFRMM

FCU_DFSS_DFVSC_FDPM_CHWDC_SRC_DFRMM:
  guid: "1c7daa0b-c9d5-45a4-9e7f-0b2ea8ba93d7"
  description: "FCU with temperature control, humidity monitor with electrical parameter monitoring."
  is_canonical: true
  implements:
  - FCU
  - DFSS
  - DFVSC
  - FDPM
  - CHWDC
  - SRC
  - DFRMM

FCU_DFSS_CHWRC:
  guid: "854f3eff-07db-4324-a4b3-84e19f6a8639"
  description: "CRAC unit with discharge fan and return temperature control."
  is_canonical: true
  implements:
  - FCU
  - DFSS
  - CHWRC

FCU_DXZTC_DFSS:
  guid: "5688519e-f88e-4620-8bd5-89d91467028d"
  description: "FCU with SS, discharge temp sensors, zone control and sensor, filter change"
  is_canonical: true
  implements:
  - FCU
  - DXZTC
  - DFSS
  opt_uses:
  - failed_alarm
  - filter_alarm

FCU_RHDHS_DXDC_DFSS_RTM_DSPM_DFM:
  guid: "f60a2563-da8f-4360-b2d9-f471c065356c"
  description: "FCU with temperature & pressure monitor, humidity monitor and water leak & status alarm."
  is_canonical: true
  implements:
  - FCU
  - RHDHS
  - DXDC
  - DFSS
  - RTM
  - DSPM
  - DFM
  opt_uses:
  - water_leak_alarm
  - failed_alarm

FCU_DFSS_DFMSC_CHWZC:
  guid: "3d8c3cf8-401f-45d4-89b2-b87f52e4efc9"
  description: "Chilled water FCU with cooling-only (zone control) and discharge fan multi-speed control."
  is_canonical: true
  implements:
  - FCU
  - DFSS
  - DFMSC
  - CHWZC

FCU_RTM_DXZTC_SRC:
  guid: "5aafdd1c-5740-4953-8d44-1969bb8af965"
  description: "FCU with SS, supply and return temp sensors, zone control and sensor, schedule run, filter change and general fail alarm"
  is_canonical: true
  implements:
  - FCU
  - RTM
  - DXZTC
  - SRC
  uses:
  - filter_alarm
  - lost_power_alarm


FCU_DFVSC_CHWZC_CSP_RTM_WDT:
  guid: "8c3dc3ea-8344-4a5a-85c1-5f1491f7c256"
  description: "Hydronic cooling or heating fan coil unit with cooling temperature setpoint control"
  is_canonical: true
  implements:
  - FCU
  - DFVSC
  - CHWZC
  - CSP
  - RTM
  - WDT
  uses:
  - master_alarm
  - run_mode

FCU_DFSS_CHWDC_CSP_RTM_DXZC:
  guid: "fef47d51-3d01-40fd-9499-4f3bd65ed3ec"
  description: "Typical DX FCU with cooling-only (discharge control)"
  is_canonical: true
  implements:
  - FCU
  - DFSS
  - CHWDC
  - CSP
  - RTM
  - DXZC
  uses:
  - master_alarm
  - filter_alarm
  - run_mode

FCU_SS_HTRC_DTM_ZTM:
  guid: "3d9b6b87-0770-4ae6-9bfc-8f729341ccac"
  description: "FCU with return temperature control, discharge temperature monitoring, zone temperature monitorning and start/stop control."
  is_canonical: true
  implements:
  - FCU
  - SS
  - HTRC
  - DTM
  - ZTM

FCU_DFSS_CSP_DXZC_RAIDC:
  guid: "620d9e16-0b76-4790-8c97-d9dd878254dd"
  description: "Typical DX FCU with single cooling setpoint control, and return air isolation damper control."
  is_canonical: true
  implements:
  - FCU
  - DFSS
  - CSP
  - DXZC
  - RAIDC

FCU_DFSS_CSP_RTM_DXZC:
  guid: "70e4ec9c-bfdc-4123-8cf0-84f37942c9ba"
  description: "Simple FCU DX with cooling zone control, and return temperature monoitoring."
  is_canonical: true
  implements:
  - FCU
  - DFSS
  - CSP
  - RTM
  - DXZC
  opt_uses:
  - water_leak_alarm
  - failed_alarm

FCU_DFSS_DSP_HWZC_CHWZC_CO2M:
  guid: "5bb94562-6c8b-43e5-a7e4-9e412f03b7dd"
  description: "Hydronic fan coil with heating and cooling (zone temp control) and CO2 monitoring."
  is_canonical: true
  implements:
  - FCU
  - DFSS
  - DSP
  - HWZC
  - CHWZC
  - CO2M

FCU_DFSS_RHDHC_HT2RC_DX2RC_ZTM:
  guid: "cc4f57f8-2fa4-4ac1-b32b-76ce5671dd0d"
  description: "Fan coil with zone temp monitoring, return temp and humidity control, dx cooling with two stages, heating with two stages, and dehumidication and humidifcation modes."
  is_canonical: true
  implements:
  - FCU
  - DFSS
  - RHDHC
  - HT2RC
  - DX2RC
  - ZTM

<<<<<<< HEAD
FCU_DFSS_CSP_DX4ZC_RTM_CATM2X_HATM2X:
  guid: "398c7f4f-a895-4788-a6af-b3a3eaf65acf"
  description: "Fan coil with 4-stage compressor, cold and hot aisle temperature monitoring and return temperature monitoring."
  is_canonical: true
  implements:
  - FCU
  - DFSS
  - CSP
  - DX4ZC
  - RTM
  - CATM2X
  - HATM2X
=======
FCU_DSP_DFVSC_DTM_RTM:
  is_canonical: true
  guid: "ff0b58c2-8446-47f9-913d-068fd3b43ae7"
  description: "Hybrid variable refrigerant flow unit with discharge and return air temperature monitoring, zone cooling and heating setpoints, discharge fan speed command"
  implements:
  - FCU
  - DSP
  - DFVSC
  - DTM
  - RTM

FCU_DFSS_DFSMC_HWRC:
  is_canonical: true
  guid: "1388eea8-a039-4b33-8613-24ae9de719dd"
  description: "Warm air curtain with return air temperature control."
  implements:
  - FCU
  - DFSS
  - DFSMC
  - HWRC

FCU_DFVSC_RTM_CO2M_HWZTC_CHWZTC:
  is_canonical: true
  guid: "6f6fd049-576c-4f0a-894d-a6433575b8dd"
  description: "Fan coil unit with zone temperature control, heating water and chilled water valve monitoring."
  implements:
  - FCU
  - DFVSC
  - RTM
  - CO2M
  - HWZTC
  - CHWZTC

FCU_DFMSC_CHWZTC:
  is_canonical: true
  guid: "2b7cde44-9553-405b-b186-0fdf126a9a8c"
  description: "Fan coil unit with chilled water valve monitoring on zone side (ZTC) and discharge fan multi-speed control."
  implements:
  - FCU
  - DFMSC
  - CHWZTC
>>>>>>> ae39d177

###################################
### Existing Non-standard Types ###
###################################

FCU_DFS_CH_RTC_RRHM_HMDHMM:
  guid: "330833da-f1df-479b-aa25-edfa1f24c14a"
  description: "CHW fan coil unit with return temperature control."
  implements:
  - FCU_DFSS_DFVSC_RTC_CHWRC
  - INCOMPLETE
  uses:
  - humidification_run_status
  - dehumidification_run_status
  - return_air_relative_humidity_sensor

FCU_DFSS_DTC_CHWDC_NONCANONICAL_1:
  guid: "5b507a68-810c-4584-81fa-f82ea371074a"
  description: "Non-standard type."
  implements:
  - FCU_DFSS_DTC_CHWDC
  - INCOMPLETE
  uses:
  - discharge_air_cooling_temperature_setpoint
  - discharge_air_heating_temperature_setpoint

FCU_DFSS_ZTC_ZHDHC_DXZTC_NONCANONICAL_1:
  guid: "10052149-6aa4-4b6f-aef7-236df7d05e95"
  description: "Non-standard type."
  implements:
  - FCU_DFSS_ZTC_ZHDHC_DXZTC
  - INCOMPLETE
  uses:
  - economizer_mode

FCU_DFSS_DSP_HWZC_CHWZC_NONCANONICAL_1:
  guid: "75d41b44-a33f-4c47-a1a8-5d1cb3438db2"
  description: "Non-standard type."
  implements:
  - FCU_DFSS_DSP_HWZC_CHWZC
  - INCOMPLETE
  uses:
  - discharge_air_temperature_sensor_1
  - discharge_air_temperature_sensor_2
  - discharge_air_temperature_sensor_3
  - discharge_air_temperature_sensor_4

FCU_DFSS_CSP_DXZC_NONCANONICAL_1:
  guid: "16c44e1d-4a63-4fcf-a762-ff16d823f04c"
  description: "Non-standard type."
  implements:
  - FCU_DFSS_CSP_DXZC
  - INCOMPLETE
  uses:
  - discharge_air_damper_command

FCU_DFSS_CSP_DXZC_NONCANONICAL_2:
  guid: "c1c0871e-fd82-4522-8040-30ac3fd4b9a6"
  description: "Non-standard type."
  implements:
  - FCU_DFSS_CSP_DXZC
  uses:
  - discharge_air_damper_command

FCU_DFSS_DSP_HTZC_DXZC_NONCANONICAL_1:
  guid: "d36e7f86-ce2d-463c-b814-65ad9e636081"
  description: "Non-standard type."
  implements:
  - FCU_DFSS_DSP_HTZC_DXZC
  - INCOMPLETE
  uses:
  - zone_air_temperature_sensor_1
  - zone_air_temperature_sensor_2
  - zone_air_temperature_sensor_3

FCU_DFSS_DFVSC_RTC_RHC_RHDHC_DXRC_NONCANONICAL_1:
  guid: "4b0ab04c-40f0-4647-8b10-7093235c0ec7"
  description: "Non-standard type."
  implements:
  - FCU_DFSS_DFVSC_RTC_RHC_RHDHC_DXRC
  - INCOMPLETE
  uses:
  - humidification_percentage_command

FCU_DFSS_DFVSC_DSP_HWDC_CHWDC_NONCANONICAL_1:
  guid: "ed15a187-3d25-4c34-a571-95a90c404387"
  description: "Non-standard type."
  implements:
  - FCU_DFSS_DFVSC_DSP_HWDC_CHWDC
  uses:
  - heating_water_valve_status
  - chilled_water_valve_command

FCU_DFSS_DFVSC_DSP_HWDC_CHWDC_NONCANONICAL_2:
  guid: "99823266-a32c-4f51-bf3c-ecc5b24ee7ea"
  description: "Non-standard type."
  implements:
  - FCU_DFSS_DFVSC_DSP_HWDC_CHWDC
  - INCOMPLETE
  uses:
  - zone_air_co2_concentration_sensor
  - zone_air_co2_concentration_setpoint

FCU_DFSS_DFVSC_DSP_HWDC_CHWDC_NONCANONICAL_3:
  guid: "5cc0cf1e-c2b6-468e-ad01-222a25dced11"
  description: "Non-standard type."
  implements:
  - FCU_DFSS_DFVSC_DSP_HWDC_CHWDC
  - INCOMPLETE
  uses:
  - zone_air_co2_concentration_sensor
  - zone_air_co2_concentration_setpoint
  - mixed_air_temperature_sensor

FCU_DF2XSS_RTC_DXRC_NONCANONICAL_1:
  guid: "4e7ff576-17dc-4b99-b8ec-76599114e3bd"
  description: "Non-standard type."
  implements:
  - FCU_DF2XSS_RTC_DXRC
  - INCOMPLETE
  uses:
  - discharge_fan_run_command

FCU_DF2XSS_RTC_DXRC_NONCANONICAL_2:
  guid: "228ee623-a396-4939-9264-f5f83dbbc3bd"
  description: "Non-standard type."
  implements:
  - FCU_DFSS_RTC_DXRC
  - INCOMPLETE
  uses:
  - discharge_air_temperature_setpoint
  - zone_air_relative_humidity_sensor

FCU_DFSS_DFVSC_ZTC_CHWZTC_HWZTC_NONCANONICAL_1:
  guid: "b7d8e6c6-454a-4d40-bc45-9589620b5617"
  description: "Non-standard type."
  implements:
  - FCU_DFSS_DFVSC_ZTC_CHWZTC_HWZTC
  uses:
  - thermal_power_sensor
  - dial_resistance_sensor
  - discharge_air_flowrate_sensor
  - filter_alarm
  - master_alarm
  - run_mode

FCU_DFSS_DFVSC_ZTC_CHWZTC_HWZTC_NONCANONICAL_2:
  guid: "499d8686-8a6e-4c2d-8f89-5120ef4aec8a"
  description: "Non-standard type."
  implements:
  - FCU_DFSS_DFVSC_ZTC_CHWZTC_HWZTC
  uses:
  - thermal_power_sensor
  - dial_resistance_sensor
  - discharge_air_flowrate_sensor
  - filter_alarm
  - master_alarm
  - run_mode
  - exercise_mode


FCU_NONCANONICAL_1:
  guid: "45cd4430-5899-47f3-9319-8f942c5c1ddb"
  description: "Non-standard type."
  implements:
  - FCU
  uses:
  - chilled_water_valve_percentage_command
  - discharge_fan_speed_percentage_command_1
  - discharge_fan_speed_percentage_command_2
  - discharge_fan_speed_percentage_command_3
  - exercise_mode
  - fabric_protection_alarm
  - filter_alarm
  - heating_water_valve_percentage_command
  - master_alarm
  - discharge_fan_run_command
  - run_mode
  - zone_air_temperature_sensor_1
  - zone_air_temperature_sensor_2
  - zone_air_temperature_sensor_3
  - zone_air_temperature_setpoint_1
  - zone_air_temperature_setpoint_2
  - zone_air_temperature_setpoint_3
  - zone_occupancy_status_1
  - zone_occupancy_status_2
  - zone_occupancy_status_3

FCU_DFSS_CSP_ZHC_DXZC_NONCANONICAL_1:
  guid: "0bca6899-fa9a-40ff-a3bd-8828991b39c1"
  description: "Non-standard type."
  implements:
  - FCU_DFSS_CSP_ZHC_DXZC
  - INCOMPLETE
  uses:
  - zone_air_relative_humidity_setpoint

FCU_DFSS_CSP_DXZC_NONCANONICAL_3:
  guid: "23258e44-88e6-4ff4-93d0-65cd0445a8a1"
  description: "Non-standard type."
  implements:
  - FCU_DFSS_CSP_DXZC
  - INCOMPLETE
  uses:
  - condensing_water_isolation_valve_command

FCU_DF2XSS_DSP_DXZC_NONCANONICAL_1:
  guid: "56e8417a-9e15-48c6-97c7-be558b7f38a3"
  description: "Non-standard type."
  implements:
  - FCU_DF2XSS_DSP_DXZC
  - INCOMPLETE
  uses:
  - discharge_fan_run_status

FCU_DFSS_CSP_DXZC_NONCANONICAL_4:
  guid: "c4a459f4-2d26-4300-91fa-c08b5105197c"
  description: "Non-standard type."
  implements:
  - FCU_DFSS_CSP_DXZC
  - INCOMPLETE
  uses:
  - chilled_water_valve_command

FCU_NONCANONICAL_2: # Weird dehumidification unit. Complete one-off.
  guid: "dc16e9dd-cb21-4175-a9cc-dfe8957ac1db"
  description: "Non-standard type."
  implements:
  - FCU
  uses:
  - compressor_run_status
  - discharge_air_temperature_sensor
  - discharge_fan_run_status
  - discharge_fan_speed_mode
  - heating_water_valve_percentage_command
  - humidification_percentage_command
  - humidification_run_command
  - return_air_dehumidification_relative_humidity_setpoint
  - return_air_humidification_relative_humidity_setpoint
  - return_air_relative_humidity_sensor
  - return_air_temperature_sensor
  - reversing_valve_command
  - zone_air_cooling_temperature_setpoint
  - zone_air_heating_temperature_setpoint
  - zone_air_temperature_sensor

FCU_NONCANONICAL_3:
  guid: "8c41b0a5-c0a0-40bf-8367-13887fb04064"
  description: "Non-standard type."
  implements:
  - FCU
  uses:
  - chilled_water_valve_percentage_command
  - discharge_air_flowrate_sensor_1
  - discharge_air_flowrate_sensor_2
  - discharge_air_flowrate_sensor_3
  - discharge_air_temperature_sensor_1
  - discharge_air_temperature_sensor_2
  - discharge_air_temperature_sensor_3
  - discharge_fan_run_status_1
  - discharge_fan_run_status_2
  - discharge_fan_run_status_3
  - discharge_fan_speed_percentage_command_1
  - discharge_fan_speed_percentage_command_2
  - discharge_fan_speed_percentage_command_3
  - heating_water_valve_percentage_command
  - return_air_temperature_sensor
  - thermal_power_sensor_1
  - thermal_power_sensor_2
  - thermal_power_sensor_3
  - zone_air_occupied_deadband_temperature_setpoint_1
  - zone_air_occupied_deadband_temperature_setpoint_2
  - zone_air_occupied_deadband_temperature_setpoint_3
  - zone_air_temperature_sensor_1
  - zone_air_temperature_sensor_2
  - zone_air_temperature_sensor_3
  - zone_air_temperature_setpoint_1
  - zone_air_temperature_setpoint_2
  - zone_air_temperature_setpoint_3
  - zone_air_unoccupied_deadband_temperature_setpoint_1
  - zone_air_unoccupied_deadband_temperature_setpoint_2
  - zone_air_unoccupied_deadband_temperature_setpoint_3
  - zone_occupancy_status_1
  - zone_occupancy_status_2
  - zone_occupancy_status_3
  
FCU_DFSS_RTC_CHWRC_RHC_NONCANONICAL_1:
  guid: "025c2764-2de6-4839-ade6-0cf8551cd91c"
  description: "Non-standard type."
  implements:
  - FCU_DFSS_RTC_CHWRC_RHC
  - INCOMPLETE
  uses:
  - compressor_run_command

FCU_DFSS_DSPRTC_DXDSPRTC_NONCANONICAL_1:
  guid: "e040dc00-cc9b-4166-a887-592cf13d5649"
  description: "Non-standard type."
  implements:
  - FCU_DFSS_DSPRTC_DXDSPRTC
  - INCOMPLETE
  uses:
  - cooling_stage_run_count

FCU_RHC_DFVSC_RTC:
  guid: "251b58f5-dfee-4123-a528-b03d97403e66"
  description: "CRAC with return air temp/humidity control and discharge/cooling fan monitor."
  implements:
  - FCU
  - RHC
  - DFVSC
  - RTC
  uses:
  - cooling_run_status
  - cooling_percentage_sensor
  opt_uses:
  - run_mode
  - run_status
  - run_command
  - discharge_fan_lost_power_alarm
  - lost_power_alarm
  - smoke_alarm
  - water_leak_alarm
  - low_discharge_air_flowrate_alarm
  - high_return_air_temperature_alarm
  - low_return_air_temperature_alarm
  - high_return_air_relative_humidity_alarm
  - low_return_air_relative_humidity_alarm

FCU_CHWZTC2X_HT2XZTC2X_DFVSC2X:
  guid: "f26b5c7e-0044-4be7-8c80-d5e5840b17c0"
  description: "FCU with single chilled water valve and 2 heaters serving 2 separate zones"
  is_canonical: false
  implements:
  - FCU
  - CHWZTC2X
  - HT2XZTC2X
  - DFVSC2X

FCU_NON_CANONICAL_TYPE_1:
  guid: "c8343898-b5c4-4540-a792-3630b28e2a16"
  description: "Typical chilled water FCU with cooling-only (discharge control) for MDF rooms,
                including discharge fan speed control and chilled water valve control"
  implements:
  - FCU
  - CHWZC
  - SWISOVPM
  - INCOMPLETE
  uses:
  - discharge_fan_run_command
  - discharge_fan_speed_percentage_sensor
  - chilled_supply_water_temperature_sensor
  - chilled_return_water_temperature_sensor
  - water_leak_alarm
  - maintenance_alarm
  - master_alarm

FCU_NON_CANONICAL_TYPE_2:
  guid: "abe4ff47-cdcf-475e-9b8c-f4bccd710213"
  description: "Typical chilled water FCU with cooling-only (discharge control) for IDF rooms,
                including discharge fan speed control"
  implements:
  - FCU
  - SWISOVPM
  - INCOMPLETE
  uses:
  - discharge_fan_run_command
  - discharge_fan_speed_percentage_sensor
  - chilled_supply_water_temperature_sensor
  - chilled_return_water_temperature_sensor
  - water_leak_alarm
  - condensate_water_pump_alarm
  - master_alarm
  - failed_supply_fan_alarm
  - return_air_temperature_sensor
  - return_air_temperature_setpoint


FCU_NON_CANONICAL_TYPE_3:
  guid: "6ac166a5-c734-4053-b8ba-a3149f0aee58"
  description: "Typical chilled water FCU with cooling-only (discharge control) for technical rooms,
                including discharge fan speed sensor"
  implements:
  - FCU
  - SWISOVPM
  - INCOMPLETE
  uses:
  - discharge_fan_run_command
  - discharge_fan_speed_percentage_sensor
  - chilled_supply_water_temperature_sensor
  - chilled_return_water_temperature_sensor
  - master_alarm
  - failed_supply_fan_alarm
  - condensate_water_pump_alarm
  - return_air_temperature_sensor
  - return_air_temperature_setpoint

FCU_NON_CANONICAL_TYPE_4:
  guid: "879b64ef-2ec6-4707-8fd3-1d4dbcd8480c"
  description: "Simple floor-mounted heating fan coil unit with isolation valve, zone air temperature sensor and discharge fan speed command"
  implements:
  - FCU
  - ZTC
  - INCOMPLETE
  uses:
  - discharge_fan_speed_percentage_command
  - supply_water_valve_command
  - zone_air_temperature_sensor
  - zone_air_temperature_setpoint
  - return_air_temperature_setpoint

FCU_LPA_FA:
  guid: "563b6474-859e-4698-aafa-bc976920fb48"
  description: "Unit with lost power and failed alarms only"
  implements:
  - FCU
  uses:
  - lost_power_alarm
  - failed_alarm

FCU_RTC_RHDHS_DTM_DFSS:
  guid: "06013674-f290-41b1-ab7e-63116e51cbc2"
  description: "Crac unit with return air temperature control, return air humidity monitor and dehumidification/humidification monitor."
  implements:
  - FCU
  - RTC
  - RHDHS
  - DTM
  - DFSS
  uses:
  - cooling_percentage_command
  - run_command
  - compressor_run_status_1
  - compressor_run_status_2
  opt_uses:
  - failed_discharge_fan_alarm
  - low_discharge_air_flowrate_alarm
  - master_alarm
  - water_leak_alarm
  - fire_alarm
  - schedule_run_command

FCU_DFSS_DFRMM_CSP_CHWDC:
  guid: "c03c0745-9d98-41e7-abfa-c6c0ef164f5d"
  description: "Typical chilled water FCU with cooling-only (discharge control) and Run mode monitoring."
  is_canonical: true
  implements:
  - FCU
  - DFSS
  - DFRMM
  - CSP
  - CHWDC<|MERGE_RESOLUTION|>--- conflicted
+++ resolved
@@ -1541,7 +1541,6 @@
   - DX2RC
   - ZTM
 
-<<<<<<< HEAD
 FCU_DFSS_CSP_DX4ZC_RTM_CATM2X_HATM2X:
   guid: "398c7f4f-a895-4788-a6af-b3a3eaf65acf"
   description: "Fan coil with 4-stage compressor, cold and hot aisle temperature monitoring and return temperature monitoring."
@@ -1554,7 +1553,7 @@
   - RTM
   - CATM2X
   - HATM2X
-=======
+
 FCU_DSP_DFVSC_DTM_RTM:
   is_canonical: true
   guid: "ff0b58c2-8446-47f9-913d-068fd3b43ae7"
@@ -1596,7 +1595,6 @@
   - FCU
   - DFMSC
   - CHWZTC
->>>>>>> ae39d177
 
 ###################################
 ### Existing Non-standard Types ###
