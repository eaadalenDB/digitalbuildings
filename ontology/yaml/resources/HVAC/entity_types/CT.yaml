--- conflicted
+++ resolved
@@ -153,7 +153,7 @@
   uses:
   - speed_frequency_command
 
-<<<<<<< HEAD
+
 CT_SS_VSC_SWTM:
   description: "Cooling tower with variable speed control and supply water temperature monitoring"
   is_canonical: false
@@ -162,7 +162,7 @@
   - SS
   - VSC
   - SWTM
-=======
+
 CT_SS_CWDT_OA_VSFC_CSWIVS_CRWIVS_CSWTC:
   id: "1728970627244621824"
   description: "CT with multi considering water isolation valve control, condensing return/supply water monitor and outside air monitor"
@@ -178,5 +178,4 @@
   opt_uses:
   - control_mode
   - run_mode
-  - lost_power_alarm
->>>>>>> 93481150
+  - lost_power_alarm