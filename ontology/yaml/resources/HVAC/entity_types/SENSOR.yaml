# Copyright 2020 Google LLC
#
# Licensed under the Apache License, Version 2.0 (the License);
# you may not use this file except in compliance with the License.
# You may obtain a copy of the License at
#
#    https://www.apache.org/licenses/LICENSE-2.0
#
# Unless required by applicable law or agreed to in writing, software
# distributed under the License is distributed on an AS IS BASIS,
# WITHOUT WARRANTIES OR CONDITIONS OF ANY KIND, either express or implied.
# See the License for the specific language governing permissions and
# limitations under the License.

########################
### Canonical Types  ###
########################


SENSOR_ZTM_ZHM_CO2M:
  id: "11999948546951348224"
  description: "Zone air property sensor (humidity, temperature, CO2 level)."
  is_canonical: true
  implements:
  - /SENSOR # Inherits from global namespace
  - ZTM
  - ZHM
  - CO2M

SENSOR_ZTM_ZHM:
  id: "13601541164434980864"
  description: "Zone air property sensor (humidity, temperature)."
  is_canonical: true
  implements:
  - /SENSOR # Inherits from global namespace
  - ZTM
  - ZHM
  
SENSOR_OA:
  id: "14364276778669703168"
  description: "Outside air property sensor (humidity, temperature)."
  is_canonical: true
  implements:
  - /SENSOR # Inherits from global namespace
  - OA

SENSOR_CAAT:
  id: "16195377055288786944"
  description: "Cold aisle air sensor (temperature)."
  is_canonical: true
  implements:
  - /SENSOR # Inherits from global namespace
  uses:
  - cold_aisle_air_temperature_sensor

SENSOR_ZTM:
  id: "13330243267351019520"
  description: "Zone air property sensor (temperature)."
  is_canonical: true
  implements:
  - /SENSOR # Inherits from global namespace
  - ZTM

SENSOR_CO2M:
  id: "12938043071676809216"
  description: "CO2 concentration monitoring."
  is_canonical: true
  implements:
  - /SENSOR # Inherits from global namespace
  - CO2M

SENSOR_ZHM:
  description: "Zone air property sensor (humidity)."
  is_canonical: true
  implements:
  - /SENSOR # Inherits from global namespace
  - ZHM

SENSOR_LA3A:
  id: "15072608557562068992"
  description: "Three-axis linear acceleration (vibration) sensor with optional temperature and battery monitoring."
  is_canonical: true
  implements:
    - /SENSOR # Inherits from global namespace
  opt_uses:
    - local_air_temperature_sensor
    - battery_charge_percentage_sensor
    - signal_strength_percentage_sensor
  uses:
    - fivesecondrolling_max_xaxis_linearacceleration_sensor
    - fivesecondrolling_max_yaxis_linearacceleration_sensor
    - fivesecondrolling_max_zaxis_linearacceleration_sensor
    - fivesecondrolling_min_xaxis_linearacceleration_sensor
    - fivesecondrolling_min_yaxis_linearacceleration_sensor
    - fivesecondrolling_min_zaxis_linearacceleration_sensor
    - fivesecondrolling_rootmeansquare_xaxis_linearacceleration_sensor
    - fivesecondrolling_rootmeansquare_yaxis_linearacceleration_sensor
    - fivesecondrolling_rootmeansquare_zaxis_linearacceleration_sensor

SENSOR_LV3A:
  id: "17687722197436596224"
  description: "Three-axis linear velocity (vibration) sensor with optional temperature and battery monitoring."
  is_canonical: true
  implements:
    - /SENSOR # Inherits from global namespace
  opt_uses:
    - local_air_temperature_sensor
    - battery_charge_percentage_sensor
    - signal_strength_percentage_sensor
  uses:
    - tenminutefixed_max_xaxis_linearvelocity_sensor
    - tenminutefixed_max_yaxis_linearvelocity_sensor
    - tenminutefixed_max_zaxis_linearvelocity_sensor
    - tenminutefixed_max_xaxis_frequency_sensor
    - tenminutefixed_max_yaxis_frequency_sensor
    - tenminutefixed_max_zaxis_frequency_sensor
    - dutycycle_percentage_sensor

SENSOR_FDPM:
  id: "3543393511493599232"
  description: "Filter differential pressure sensor with optional temperature monitoring."
  is_canonical: true
  implements:
    - /SENSOR # Inherits from global namespace
    - FDPM
  opt_uses:
    - local_air_temperature_sensor
<<<<<<< HEAD
=======
    - battery_charge_percentage_sensor
    - signal_strength_percentage_sensor
>>>>>>> c863c2a9
<|MERGE_RESOLUTION|>--- conflicted
+++ resolved
@@ -125,8 +125,5 @@
     - FDPM
   opt_uses:
     - local_air_temperature_sensor
-<<<<<<< HEAD
-=======
     - battery_charge_percentage_sensor
-    - signal_strength_percentage_sensor
->>>>>>> c863c2a9
+    - signal_strength_percentage_sensor