# Copyright 2020 Google LLC
#
# Licensed under the Apache License, Version 2.0 (the License);
# you may not use this file except in compliance with the License.
# You may obtain a copy of the License at
#
#    https://www.apache.org/licenses/LICENSE-2.0
#
# Unless required by applicable law or agreed to in writing, software
# distributed under the License is distributed on an AS IS BASIS,
# WITHOUT WARRANTIES OR CONDITIONS OF ANY KIND, either express or implied.
# See the License for the specific language governing permissions and
# limitations under the License.


LDS_WLDS:
  id: "1821813389094027264"
  description: "Basic leak detection device."
  is_canonical: true
  implements:
  - LDS
  - WLDS

LDS_WLDS_BCM:
  id: "6955916964296392704"
  description: "Leak sensing device with broken cable status."
  is_canonical: true
  implements:
  - LDS
  - WLDS
  - BCM

LDS_BC2X:
  id: "10847027042344501248"
  description: "Leak sensing device with broken cable status."
  is_canonical: true
  implements:
  - LDS
  - WLDS
  - BC2X

LDS_BC2X_LPA:
  id: "10630854260230717440"
  description: "Leak sensing device with broken cable status."
  is_canonical: true
  implements:
  - LDS
  - WLDS
  - BC2X
  - LPA
  
# General Types
LDS_GASDET:
  id: "17602426483400245248"
  description: "Basic natural gas monitoring device."
  is_canonical: true
  implements:
  - LDS
  - GASDET

LDS_NHDET:
  id: "6860294637051969536"
  description: "Basic ammonia gas monitoring device"
  is_canonical: true
  implements:
  - LDS
  - NHDET

LDS_WLA:
  id: "12466396563826016256"
  description: "Water Leak sensing device."
  is_canonical: true
  implements:
  - LDS
  - WLA

<<<<<<< HEAD
LDS_WLA_BCM:
  description: "Water Leak sensing and broken cable sensing device."
  is_canonical: true
  implements:
  - LDS
  - WLA
  - BCM
  opt_uses:
  - water_leak_position_level_sensor


=======
>>>>>>> d98aa295
<|MERGE_RESOLUTION|>--- conflicted
+++ resolved
@@ -74,7 +74,6 @@
   - LDS
   - WLA
 
-<<<<<<< HEAD
 LDS_WLA_BCM:
   description: "Water Leak sensing and broken cable sensing device."
   is_canonical: true
@@ -85,6 +84,3 @@
   opt_uses:
   - water_leak_position_level_sensor
 
-
-=======
->>>>>>> d98aa295
