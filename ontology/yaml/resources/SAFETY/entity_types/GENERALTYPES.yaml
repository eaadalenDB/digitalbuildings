# Copyright 2020 Google LLC
#
# Licensed under the Apache License, Version 2.0 (the License);
# you may not use this file except in compliance with the License.
# You may obtain a copy of the License at
#
#    https://www.apache.org/licenses/LICENSE-2.0
#
# Unless required by applicable law or agreed to in writing, software
# distributed under the License is distributed on an AS IS BASIS,
# WITHOUT WARRANTIES OR CONDITIONS OF ANY KIND, either express or implied.
# See the License for the specific language governing permissions and
# limitations under the License.

# General Types

SD:
  id: "15656871444376190976"
  description: "Smoke detector."
  is_abstract: true
  implements:
  - SENSOR

FACP:
  id: "4650073955082698752"
  description: "Fire alarm control panel."
  is_abstract: true
  implements:
  - EQUIPMENT

FHP:
  id: "15026367496544321536"
  description: "Fire suppression system hydrant pump."
  is_abstract: true
  implements:
  - EQUIPMENT

FD:
  id: "3929498014703419392"
  description: "Fire damper."
  is_abstract: true
  implements:
  - EQUIPMENT

HS:
  id: "11567602982723780608"
  description: "Fire system horn strobe."
  is_abstract: true
  implements:
  - EQUIPMENT

BGU:
  id: "15242540278658105344"
  description: "Emergency break-glass unit."
  is_abstract: true
  implements:
  - EQUIPMENT
  
FDR:
  id: "10108436703455739904"
  description: "Fire door."
  is_abstract: true
  implements:
  - EQUIPMENT
  - FACILITIES/DOOR

FAS:
  id: "4127656398307721216"
  description: "Fire alarm system"
  is_abstract: true

LDS:
  id: "8379054446545469440"
  description: "Generic leak detection systems."
  is_abstract: true
  implements:
<<<<<<< HEAD
  - EQUIPMENT
=======
  - EQUIPMENT
PA:
  description: "Public Address system ."
  is_abstract: true
  implements:
  - EQUIPMENT
  
>>>>>>> 2748c2d1
<|MERGE_RESOLUTION|>--- conflicted
+++ resolved
@@ -74,14 +74,13 @@
   description: "Generic leak detection systems."
   is_abstract: true
   implements:
-<<<<<<< HEAD
   - EQUIPMENT
-=======
-  - EQUIPMENT
+
+
 PA:
   description: "Public Address system ."
   is_abstract: true
   implements:
   - EQUIPMENT
   
->>>>>>> 2748c2d1
+
