# Copyright 2021 Google LLC
#
# Licensed under the Apache License, Version 2.0 (the License);
# you may not use this file except in compliance with the License.
# You may obtain a copy of the License at
#
#    https://www.apache.org/licenses/LICENSE-2.0
#
# Unless required by applicable law or agreed to in writing, software
# distributed under the License is distributed on an AS IS BASIS,
# WITHOUT WARRANTIES OR CONDITIONS OF ANY KIND, either express or implied.
# See the License for the specific language governing permissions and
# limitations under the License.

# Lighting device group

LGRP_DC:
  id: "10178567953121804288"
  description: "Lighting group control module with brightness control."
  is_canonical: true
  implements:
    - LGRP
    - DC

<<<<<<< HEAD
LGRP_DC_OS_SC:
  description: "Lighting group with brightness control, occupancy sensor and scene control"
  is_canonical: true
  implements:
  - LGRP
  - DC
  - OS
  - SC
=======
LGRP_OS_SCZ:
  id: ""
  description: "Lighing group control with occupancy and zone scene control"
  is_canonical: true
  implements:
  - LGRP
  - OS
  - SCZ

LGRP_OS_LC_VADC:
  id: "4599945020949135360"
  description: "Standard lighting fixture group control with scene- and dimming control, based on scene and occupancy"
  is_canonical: true
  implements:
  - LGRP
  - OS
  - LC
  - VADC

LGRP_OS_LSC_LC_VADC:
  id: "16696613620066287616"
  description: "Standard lighting fixture group control with scene- and dimming control, based on scene and occupancy and/or light switch status"
  is_canonical: true
  implements:
  - LGRP
  - OS
  - LSC
  - LC
  - VADC

LGRP_OS_LC_VADCRGB:
  id: "5887974514377097216"
  description: "Standard lighting fixture group control with scene- and dimming control, based on scene and occupancy"
  is_canonical: true
  implements:
  - LGRP
  - OS
  - LC
  - VADCRGB

LGRP_OS_SC_LC_VADC_RC:
  id: "9806106190189428736"
  description: "Standard lighting fixture group control with scene control, dimming control and knx actuators,based on scene and occupancy"
  is_canonical: true
  implements:
  - LGRP
  - OS
  - SC
  - LC
  - VADC
  - RC

LGRP_OS_LC_VADCRGB_RC:
  id: "1708634060177276928"
  description: "Standard lighting fixture group control with scene control, dimming control and knx actuators,based on scene and occupancy"
  is_canonical: true
  implements:
  - LGRP
  - OS
  - LC
  - VADCRGB
  - RC

LGRP_OS_LSC_LC_VADC_RC:
  id: "14728540582905380864"
  description: "Standard lighting fixture group control with scene control, dimming control and knx actuators,based on scene and occupancy and/or light switch status"
  is_canonical: true
  implements:
  - LGRP
  - OS
  - LSC
  - LC
  - VADC
  - RC
>>>>>>> 34badcec
<|MERGE_RESOLUTION|>--- conflicted
+++ resolved
@@ -22,7 +22,6 @@
     - LGRP
     - DC
 
-<<<<<<< HEAD
 LGRP_DC_OS_SC:
   description: "Lighting group with brightness control, occupancy sensor and scene control"
   is_canonical: true
@@ -31,7 +30,7 @@
   - DC
   - OS
   - SC
-=======
+
 LGRP_OS_SCZ:
   id: ""
   description: "Lighing group control with occupancy and zone scene control"
@@ -105,5 +104,4 @@
   - LSC
   - LC
   - VADC
-  - RC
->>>>>>> 34badcec
+  - RC