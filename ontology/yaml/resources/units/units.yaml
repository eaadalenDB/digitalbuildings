--- conflicted
+++ resolved
@@ -26,7 +26,7 @@
 - milliamperes
 currentratio:
 - no_units: STANDARD
-diameter: level
+diameter: distance
 density:
 - kilograms_per_cubic_meter: STANDARD
 - grams_per_cubic_meter
@@ -41,12 +41,9 @@
 - kilowatt_hours
 - megawatt_hours
 - therms
-<<<<<<< HEAD
 - kilovolt_ampere_hours
 - kilovolt_ampere_reactive_hours
-=======
 - watt_hours
->>>>>>> 879f0779
 flowrate:
 - cubic_meters_per_second: STANDARD
 - cubic_feet_per_minute
