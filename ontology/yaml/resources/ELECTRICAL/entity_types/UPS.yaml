# Copyright 2020 Google LLC
#
# Licensed under the Apache License, Version 2.0 (the License);
# you may not use this file except in compliance with the License.
# You may obtain a copy of the License at
#
#    https://www.apache.org/licenses/LICENSE-2.0
#
# Unless required by applicable law or agreed to in writing, software
# distributed under the License is distributed on an AS IS BASIS,
# WITHOUT WARRANTIES OR CONDITIONS OF ANY KIND, either express or implied.
# See the License for the specific language governing permissions and
# limitations under the License.

UPS_SS:
  id: "5802995459689545728"
  description: "Standard UPS unit."
  is_canonical: true
  implements:
  - UPS
  - SS  


UPS_IOBM:
  id: "8787571394775875584"
  description: "UPS with input and output electrical monitoring"
  is_canonical: true
  implements:
  - UPS
  - IOBM
<<<<<<< HEAD
 
=======
  opt_uses:
  - input_frequency_sensor
  - output_frequency_sensor
  - bypass_frequency_sensor
  - failed_alarm
  - phase1_apparent_power_sensor
  - phase2_apparent_power_sensor
  - phase3_apparent_power_sensor
  - line_frequency_sensor
  - phase1_power_sensor
  - phase2_power_sensor
  - phase3_power_sensor  
  
>>>>>>> 220f1888
UPS_PPWM:
  id: "17075390977788608512"
  description: "UPS with phase power monitoring."
  is_canonical: true
  implements:
  - UPS
  - PPWM

UPS_IOBM_BATM:
  description: "UPS with battery parameters and input output electrical monitoring"
  is_canonical: true
  implements:
  - UPS
  - IOBM
  - BATM
  <|MERGE_RESOLUTION|>--- conflicted
+++ resolved
@@ -20,7 +20,6 @@
   - UPS
   - SS  
 
-
 UPS_IOBM:
   id: "8787571394775875584"
   description: "UPS with input and output electrical monitoring"
@@ -28,9 +27,6 @@
   implements:
   - UPS
   - IOBM
-<<<<<<< HEAD
- 
-=======
   opt_uses:
   - input_frequency_sensor
   - output_frequency_sensor
@@ -43,8 +39,7 @@
   - phase1_power_sensor
   - phase2_power_sensor
   - phase3_power_sensor  
-  
->>>>>>> 220f1888
+
 UPS_PPWM:
   id: "17075390977788608512"
   description: "UPS with phase power monitoring."
