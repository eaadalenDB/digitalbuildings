# Copyright 2020 Google LLC
#
# Licensed under the Apache License, Version 2.0 (the License);
# you may not use this file except in compliance with the License.
# You may obtain a copy of the License at
#
#    https://www.apache.org/licenses/LICENSE-2.0
#
# Unless required by applicable law or agreed to in writing, software
# distributed under the License is distributed on an AS IS BASIS,
# WITHOUT WARRANTIES OR CONDITIONS OF ANY KIND, either express or implied.
# See the License for the specific language governing permissions and
# limitations under the License.

BATT:
  id: "2974734893700874240"
  description: "Tag for all batteries (devices used to store and discharge power for the use of a device or group of devices)."
  is_abstract: true
  implements:
  - EQUIPMENT

UPS:
  id: "9261759973510086656"
  description: "Tag for all uninterruptible power supply units."
  is_abstract: true
  implements:
  - EQUIPMENT

PANEL:
  id: "1218269466375225344"
  description: "Tag for all electrical panels."
  is_abstract: true
  implements:
  - EQUIPMENT
<<<<<<< HEAD
  
GEN:
  description: "Tag for all Electricity generating equipments."
=======

CB:
  description: "Tag for all circuit breakers."
>>>>>>> 2748c2d1
  is_abstract: true
  implements:
  - EQUIPMENT<|MERGE_RESOLUTION|>--- conflicted
+++ resolved
@@ -32,15 +32,17 @@
   is_abstract: true
   implements:
   - EQUIPMENT
-<<<<<<< HEAD
+
   
 GEN:
   description: "Tag for all Electricity generating equipments."
-=======
+  is_abstract: true
+  implements:
+  - EQUIPMENT
+
 
 CB:
   description: "Tag for all circuit breakers."
->>>>>>> 2748c2d1
   is_abstract: true
   implements:
-  - EQUIPMENT+  - EQUIPMENT
