--- conflicted
+++ resolved
@@ -33,17 +33,11 @@
   implements:
   - EQUIPMENT
 
-<<<<<<< HEAD
-  
- 
-
-=======
 ATS:
   description: "Tag for automatic transfer switch (ATS) units."
   is_abstract: true
   implements:
   - EQUIPMENT
->>>>>>> 0ce2e1dc
 
 CB:
   description: "Tag for all circuit breakers."
