# Copyright 2020 Google LLC
#
# Licensed under the Apache License, Version 2.0 (the License);
# you may not use this file except in compliance with the License.
# You may obtain a copy of the License at
#
#    https://www.apache.org/licenses/LICENSE-2.0
#
# Unless required by applicable law or agreed to in writing, software
# distributed under the License is distributed on an AS IS BASIS,
# WITHOUT WARRANTIES OR CONDITIONS OF ANY KIND, either express or implied.
# See the License for the specific language governing permissions and
# limitations under the License.

# Original Field set

literals:
- building_air_static_pressure_sensor
- building_air_static_pressure_setpoint
- bypass_valve_percentage_command
- chilled_return_water_temperature_sensor
- chilled_supply_water_flowrate_sensor
- chilled_supply_water_temperature_sensor
- chilled_supply_water_temperature_setpoint
- chilled_water_bypass_valve_percentage_command
- chilled_water_bypass_valve_percentage_sensor
- chilled_water_differential_pressure_sensor
- chilled_water_differential_pressure_setpoint
- chilled_water_isolation_valve_percentage_command
- chilled_water_isolation_valve_percentage_sensor
- chilled_water_isolation_valve_command:
  - OPEN
  - CLOSED
- chilled_water_valve_percentage_command
- circulation_pump_run_status:
  - ON
  - OFF
- compressor_run_command:
  - ON
  - OFF
- compressor_run_status:
  - ON
  - OFF
  - UNKNOWN
- compressor_speed_percentage_sensor
- refrigerant_condenser_saturation_temperature_sensor
- condensing_return_water_temperature_sensor
- condensing_supply_water_temperature_sensor
- condensing_supply_water_temperature_setpoint
- condensing_water_flowrate_sensor
- cooling_output_percentage_command
- current_sensor
- differential_pressure_sensor
- differential_pressure_setpoint
- discharge_air_cooling_temperature_setpoint
- discharge_air_heating_temperature_setpoint
- discharge_air_temperature_sensor
- discharge_air_temperature_setpoint
- discharge_fan_current_sensor
- discharge_fan_run_command:
  - ON
  - OFF
- discharge_fan_run_status:
  - ON
  - OFF
- discharge_fan_speed_mode:
  - AUTO
  - LOW
  - MEDIUM
  - HIGH
  - OFF
  - VFD
- discharge_fan_speed_percentage_command
- dryer_run_status:
  - ON
  - OFF
- economizer_mode:
  - ON
  - OFF
  - AUTO
- evaporator_pressure_sensor
- refrigerant_evaporator_saturation_temperature_sensor
- exhaust_air_damper_percentage_command
- exhaust_air_temperature_sensor
- exhaust_fan_current_sensor
- exhaust_fan_power_sensor
- exhaust_fan_run_command:
  - ON
  - OFF
- exhaust_fan_run_status:
  - ON
  - OFF
  - UNKNOWN
- exhaust_fan_speed_frequency_sensor
- exhaust_fan_speed_percentage_command
- exhaust_fan_speed_percentage_sensor
- fan_run_status:
  - ON
  - OFF
- fan_speed_percentage_command
- flowrate_sensor
- heater_run_command:
  - ON
  - OFF
- heating_water_valve_percentage_command
- inlet_guidevane_percentage_sensor
- isolation_damper_status:
  - OPEN
  - CLOSED
- isolation_damper_percentage_sensor
- line_current_sensor
- line_powerfactor_sensor
- loop_chilled_water_differential_pressure_sensor
- loop_differential_pressure_sensor
- min_flowrate_setpoint
- min_chilled_water_flowrate_setpoint
- ventilation_outside_air_damper_percentage_command
- ventilation_outside_air_flowrate_sensor
- ventilation_outside_air_flowrate_setpoint
- mixed_air_temperature_sensor
- outside_air_damper_percentage_command
- outside_air_specificenthalpy_sensor
- outside_air_flowrate_sensor
- outside_air_flowrate_setpoint
- outside_air_pressure_sensor
- outside_air_relative_humidity_sensor
- outside_air_temperature_sensor
- outside_air_wetbulb_temperature_sensor
- power_sensor
- return_air_relative_humidity_sensor
- return_air_temperature_sensor
- return_air_temperature_setpoint
- return_water_temperature_sensor
- reversing_valve_command:
  - AUTO
  - CLOSED
  - OPEN
  - UNKNOWN
- run_command:
  - ON
  - OFF
- run_status:
  - ON
  - OFF
  - STANDBY
- speed_frequency_sensor
- speed_percentage_command
- speed_percentage_sensor
- supply_air_damper_percentage_command
- supply_air_flowrate_sensor
- supply_air_flowrate_setpoint
- supply_air_static_pressure_sensor
- supply_air_static_pressure_setpoint
- supply_air_temperature_sensor
- supply_air_temperature_setpoint
- supply_fan_current_sensor
- supply_fan_power_sensor
- supply_fan_run_command:
  - ON
  - OFF
- supply_fan_run_status:
  - ON
  - OFF
  - UNKNOWN
- supply_fan_speed_frequency_command
- supply_fan_speed_frequency_sensor
- supply_fan_speed_percentage_command
- supply_fan_speed_percentage_sensor
- supply_water_flowrate_sensor
- supply_water_temperature_sensor
- supply_water_temperature_setpoint
- cooling_request_count
- heating_request_count
- pressurization_request_count
- zone_air_co2_concentration_sensor
- zone_air_co2_concentration_setpoint
- zone_air_co_concentration_setpoint
- zone_air_cooling_temperature_setpoint
- zone_air_heating_temperature_setpoint
- zone_air_refrigerant_concentration_sensor
- zone_air_relative_humidity_sensor
- zone_air_deadband_temperature_setpoint
- zone_air_temperature_sensor

---

# Additional fields added to cover first hundred buildings

literals:
- bypass_air_damper_percentage_command
- bypass_return_air_temperature_sensor
- bypass_valve_percentage_sensor
- chilled_water_isolation_valve_status:
  - OPEN
  - CLOSED
- circulation_pump_run_command:
  - ON
  - OFF
- cogeneration_return_water_temperature_sensor
- cogeneration_return_water_temperature_setpoint
- cogeneration_supply_water_temperature_sensor
- cold_aisle_air_temperature_sensor
- cooling_air_damper_percentage_command
- cooling_air_flowrate_sensor
- cooling_air_flowrate_setpoint
- dehumidification_run_command:
  - ON
  - OFF
- dehumidification_run_status:
  - ON
  - OFF
- discharge_air_relative_humidity_sensor
- discharge_fan_speed_frequency_sensor
- dishwasher_run_status:
  - ON
  - OFF
- east_illuminance_sensor
- evaporative_cooler_run_command:
  - ON
  - OFF
- exhaust_air_damper_percentage_sensor
- exhaust_air_static_pressure_sensor
- exhaust_air_static_pressure_setpoint
- filter_differential_pressure_sensor
- flowrate_setpoint
- flue_gas_temperature_sensor
- heating_stage_run_count
- heating_air_damper_percentage_command
- heating_air_flowrate_sensor
- heating_air_flowrate_setpoint
- heating_cooling_valve_percentage_command
- heating_water_valve_status:
  - OPEN
  - CLOSED
- high_discharge_fan_speed_command:
  - ON
  - OFF
- hot_aisle_air_temperature_sensor
- humidification_percentage_sensor
- humidification_run_command:
  - ON
  - OFF
- humidification_run_status:
  - ON
  - OFF
- discharge_air_damper_command:
  - OPEN
  - CLOSED
- isolation_valve_percentage_command
- isolation_valve_percentage_sensor
- leaving_heating_coil_temperature_sensor
- low_discharge_fan_speed_command:
  - ON
  - OFF
- makeup_water_flowrate_sensor
- makeup_water_valve_percentage_command
- medium_discharge_fan_speed_command:
  - ON
  - OFF
- min_outside_air_damper_command:
  - OPEN
  - CLOSED
- min_outside_air_damper_status:
  - OPEN
  - CLOSED
- mixed_air_temperature_setpoint
- outside_air_damper_command:
  - OPEN
  - CLOSED
- outside_air_damper_percentage_sensor
- outside_air_dewpoint_temperature_sensor
- primary_return_water_temperature_sensor
- production_differential_pressure_sensor
- return_air_damper_percentage_command
- return_air_dehumidification_relative_humidity_setpoint
- return_air_humidification_relative_humidity_setpoint
- return_air_relative_humidity_setpoint
- return_water_valve_command:
  - OPEN
  - CLOSED
- return_water_isolation_valve_percentage_command
- return_water_isolation_valve_percentage_sensor
- return_water_valve_status:
  - OPEN
  - CLOSED
- return_water_temperature_setpoint
- secondary_return_water_temperature_sensor
- secondary_supply_water_temperature_sensor
- shade_extent_percentage_command
- shade_tilt_percentage_command
- southeast_illuminance_sensor
- southwest_illuminance_sensor
- speed_frequency_command
- spray_pump_run_command:
  - ON
  - OFF
- spray_pump_run_status:
  - ON
  - OFF
- supply_air_cooling_temperature_setpoint
- supply_air_heating_temperature_setpoint
- supply_air_relative_humidity_sensor
- supply_water_valve_command:
  - OPEN
  - CLOSED
- supply_water_isolation_valve_percentage_command
- supply_water_isolation_valve_percentage_sensor
- supply_water_valve_status:
  - OPEN
  - CLOSED
- west_illuminance_sensor
- zone_air_co_concentration_sensor
- zone_air_dehumidification_relative_humidity_setpoint
- zone_air_humidification_relative_humidity_setpoint
- zone_air_relative_humidity_setpoint
- zone_air_temperature_setpoint

## added on 10/13/2018
- condensing_water_isolation_valve_command:
  - OPEN
  - CLOSED
- condensing_water_isolation_valve_percentage_command
- condensing_water_isolation_valve_percentage_sensor


## Added on 10/25/2018
- compressor_speed_percentage_command
- east_wind_linearvelocity_sensor
- west_wind_linearvelocity_sensor
- condenser_pressure_sensor
- chilled_water_valve_command:
  - OPEN
  - CLOSED
- heating_percentage_command

## Added on 10/30
- thermal_power_sensor
- discharge_air_flowrate_sensor
- exercise_mode:
  - ON
  - OFF

# Alarms updated to convert the alarm subfield to a point type from measurement descriptor.

- run_mode:
  - COMMISSIONING
  - FLUSHING
  - HEATING
  - COOLING
  - NEUTRAL
  - OFF
  - AUTO
  - MANUAL
- dial_resistance_sensor
- zone_occupancy_status:
  - OCCUPIED
  - UNKNOWN
  - UNOCCUPIED


## Added on 12/12
- leaving_cooling_coil_temperature_sensor
- leaving_cooling_coil_temperature_setpoint
- heating_water_valve_command:
  - OPEN
  - CLOSED
- heating_water_valve_percentage_sensor
- chilled_water_valve_percentage_sensor
- exhaust_air_damper_command:
  - OPEN
  - CLOSED
## Added on 2019/02/19
- heating_stage_run_command:
  - ON
  - OFF
## Added on 2019/02/21
- return_air_cooling_temperature_setpoint
- return_air_heating_temperature_setpoint

## Added on 2019/02/25 for US-MTV-45
- condensing_fan_speed_percentage_command

## Added on 2019/02/27
- boost_fan_run_command:
  - ON
  - OFF
- boost_fan_run_status:
  - ON
  - OFF
- chilled_water_flowrate_sensor
- compressor_speed_frequency_sensor
- condensing_water_isolation_valve_status:
  - OPEN
  - CLOSED
- east_building_air_static_pressure_sensor
- east_exhaust_air_damper_percentage_command
- exhaust_air_flowrate_sensor
- exhaust_air_flowrate_setpoint
- fan_speed_mode:
  - OFF
  - LOW
  - HIGH
- heat_exchange_isolation_valve_command:
  - OPEN
  - CLOSED
- heat_exchange_isolation_valve_percentage_command
- humidifier_percentage_command
- mixing_valve_percentage_command
- preheating_water_valve_percentage_command
- return_air_damper_command:
  - OPEN
  - CLOSED
- return_air_damper_status:
  - OPEN
  - CLOSED
- return_air_flowrate_sensor
- return_air_flowrate_setpoint
- return_air_static_pressure_sensor
- return_air_static_pressure_setpoint
- supply_air_dehumidification_relative_humidity_setpoint
- supply_air_humidification_relative_humidity_setpoint
- supply_air_isolation_damper_command:
  - OPEN
  - CLOSED
- west_building_air_static_pressure_sensor
- west_exhaust_air_damper_percentage_command
- zone_air_static_pressure_sensor
- zone_air_static_pressure_setpoint
- zone_air_voc_concentration_sensor
- zone_air_voc_concentration_setpoint

## Added on 2019/03/12
- cooling_percentage_command
- primary_supply_water_temperature_sensor
- supply_air_isolation_damper_status:
  - OPEN
  - CLOSED

## Added on 2019/03/19
- cooling_thermal_power_sensor
- cooling_percentage_sensor
- exhaust_air_damper_status:
  - OPEN
  - CLOSED
- east_flowrate_sensor
- west_flowrate_sensor
- east_differential_pressure_sensor
- west_differential_pressure_sensor
- east_supply_water_temperature_sensor
- west_supply_water_temperature_sensor
- process_chilled_return_water_temperature_sensor
- process_chilled_supply_water_temperature_sensor
- leaving_air_preheating_coil_temperature_sensor

## Added on 2019/03/20
- cooling_stage_run_count
- min_return_water_temperature_setpoint
- process_cooling_thermal_power_sensor
- process_return_water_temperature_sensor
- process_supply_water_temperature_sensor
- process_supply_water_temperature_setpoint
- process_water_differential_pressure_sensor
- process_water_differential_pressure_setpoint
- process_water_flowrate_sensor
- process_water_flowrate_setpoint
- process_water_isolation_valve_command:
  - OPEN
  - CLOSED
- process_water_valve_percentage_command

## Added on 2019/03/26
- zone_air_refrigerant_concentration_setpoint

# Added on 2019/06/03
- apparent_power_sensor
- energy_accumulator
- average_line_current_sensor
- average_line_neutral_voltage_sensor
- average_inter_line_voltage_sensor
- phase1_line_current_sensor
- phase1_neutral_line_voltage_sensor
- phase1_phase2_line_voltage_sensor
- phase1_phase3_line_voltage_sensor
- phase1_power_sensor
- phase1_powerfactor_sensor
- phase2_line_current_sensor
- phase2_neutral_line_voltage_sensor
- phase2_phase3_line_voltage_sensor
- phase2_power_sensor
- phase2_powerfactor_sensor
- phase3_line_current_sensor
- phase3_neutral_line_voltage_sensor
- phase3_power_sensor
- phase3_powerfactor_sensor
- powerfactor_sensor
- reactive_power_sensor

# Added on 2019/06/27 for Enlighted
- dimmer_percentage_command # Should be adjusted to brightness_percentage_command


# Added on 2019/08/13 primarily for GVC
- calendar_sync_status:
  - ACCESS_FAILED
  - CALENDAR_STARTUP
  - CALENDAR_SUCCESS
  - SUBSCRIPTION_FAILED
  - WAITING_FOR_RESPONSE
- conference_id_hash_label
- conference_id_match_status:
  - DOES_NOT_MATCH
  - MATCHES
- conference_call_status:
  - ACTIVE
  - INACTIVE
- matched_event_id_label
- message_counter
- next_event_end_timestamp
- next_event_start_timestamp
- ongoing_event_end_timestamp
- ongoing_event_start_timestamp
- ongoing_event_id_label
- room_calendar_email_label
- user_occupancy_override_status:
  - DISABLED
  - ENABLED

# Added on 2019/09/12 for Enlighted: generic light level sensor
- illuminance_sensor

# Added on 2019/09/26 for US-NYC-9TH
- condensing_water_bypass_valve_percentage_command
- condensing_water_valve_percentage_command

- heater_run_status: # Added 10/2/2019
  - ON
  - OFF
- discharge_fan_power_sensor
- outside_air_damper_status
- humidification_percentage_command
- discharge_fan_speed_percentage_sensor
- discharge_air_heating_percentage_command
- supply_air_damper_command:
  - OPEN
  - CLOSED
- supply_air_damper_status:
  - OPEN
  - CLOSED

# Added 11/6/2019
- low_limit_flowrate_setpoint
- return_water_valve_percentage_sensor
- return_water_valve_percentage_command

# Added 11/12/2019
- gas_flowrate_sensor
- gas_volume_accumulator
- water_volume_accumulator
- gas_temperature_sensor

# Added 12/17/2019 for UK-LON-S2 FCU
- cooling_water_valve_percentage_command
- cooling_water_valve_percentage_sensor
- cooling_water_flowrate_sensor
- heating_water_flowrate_sensor
- zone_air_offset_temperature_setpoint

# Added 1/16/2020
- discharge_air_damper_percentage_command

# Added 2/10/2020
- supply_water_isolation_valve_command
- supply_water_isolation_valve_status:
  - OPEN
  - CLOSED
- return_water_isolation_valve_command
- return_water_isolation_valve_status:
  - OPEN
  - CLOSED
- chilled_return_water_isolation_valve_command
- condensing_return_water_isolation_valve_percentage_command
- condensing_return_water_isolation_valve_percentage_sensor
- chilled_supply_water_isolation_valve_command
- chilled_return_water_isolation_valve_status:
  - OPEN
  - CLOSED

# Added 2/11/2020
- discharge_air_static_pressure_sensor

# Added 2/12/2020
- heat_exchange_supply_water_isolation_valve_command
- heat_exchange_return_water_isolation_valve_command
- heat_exchange_supply_water_isolation_valve_percentage_command
- heat_exchange_return_water_isolation_valve_percentage_command
- heat_exchange_supply_water_isolation_valve_status:
  - OPEN
  - CLOSED
- heat_exchange_return_water_isolation_valve_status:
  - OPEN
  - CLOSED
- heat_exchange_supply_water_isolation_valve_percentage_sensor
- heat_exchange_return_water_isolation_valve_percentage_sensor

- condensing_return_water_isolation_valve_command
- chilled_return_water_isolation_valve_percentage_sensor
- chilled_return_water_isolation_valve_percentage_command

# Added 2/24/2020
- chilled_supply_water_isolation_valve_percentage_sensor
- chilled_supply_water_isolation_valve_percentage_command
- chilled_supply_water_isolation_valve_status:
  - OPEN
  - CLOSED
- condensing_return_water_isolation_valve_status:
  - OPEN
  - CLOSED
- condensing_supply_water_isolation_valve_percentage_sensor
- condensing_supply_water_isolation_valve_percentage_command
- condensing_supply_water_isolation_valve_status:
  - OPEN
  - CLOSED
- condensing_supply_water_isolation_valve_command


# Added 4/12/20
- supply_air_damper_percentage_sensor

# Added 6/4/20
- ventilation_request_count
- refrigerant_evaporator_pressure_sensor
- refrigerant_condenser_pressure_sensor
- refrigerant_suction_temperature_sensor
- refrigerant_discharge_temperature_sensor
- low_limit_outside_air_damper_percentage_command

- sweeper_pump_run_status:
  - ON
  - OFF
- sweeper_pump_run_command:
  - ON
  - OFF
- evaporative_cooler_run_status:
  - ON
  - OFF

# Added 10/5/20 for TW-NTC-TPKD
# Additional functionality for alarms and status points.
# For alarms, they will end in `alarm` and be two-state. 
# Status fields must be distinguished from alarms in that status is an objective qualitative state (flowing/not) whereas alarms are judgmental interpretations of such statuses to draww a conclusion about function (alarm/normal) 

- average_supply_air_temperature_sensor
- control_mode:
  - AUTO
  - MANUAL
  - OFF
- cooling_thermal_energy_accumulator
- particle_concentration_sensor
- high_limit_supply_air_cooling_flowrate_setpoint
- high_limit_supply_air_heating_flowrate_setpoint
- low_limit_supply_air_ventilation_flowrate_setpoint
- low_limit_supply_air_flowrate_setpoint 
- high_limit_supply_air_flowrate_setpoint # used when the device doesn't necessarily provide a cooling max flow
- schedule_run_command:
  - ON
  - OFF
- supply_air_dewpoint_temperature_sensor
- supply_air_dewpoint_temperature_setpoint
- ultraviolet_lamp_run_command:
  - ON
  - OFF
- ultraviolet_lamp_run_status:
  - ON
  - OFF

# added for ETIQA
- water_leak_cable_distance_sensor
- discharge_air_linearvelocity_setpoint

# New usage of status as an override for the measurement.
- chilled_water_flowrate_status:
  - PRESENT
  - ABSENT
- condensing_water_flowrate_status:
  - PRESENT
  - ABSENT
- discharge_air_static_pressure_status:
  - PRESENT
  - ABSENT
- filter_differential_pressure_status:
  - PRESENT
  - ABSENT
- high_level_status:
  - PRESENT
  - ABSENT
- low_level_status:
  - PRESENT
  - ABSENT
- power_status:
  - PRESENT
  - ABSENT

# New alarms using alarm as a point type, and existing alarms moved here
# TODO (tsodorff): change these to ALARM/NORMAL after determining how this can be done safely to existing translations. 
- fabric_protection_alarm:
  - ACTIVE
  - INACTIVE
- failed_alarm:
  - ACTIVE
  - INACTIVE
- filter_alarm:
  - ACTIVE
  - INACTIVE
- master_alarm:
  - ACTIVE
  - INACTIVE
- supply_fan_failed_alarm:
  - ACTIVE
  - INACTIVE
- smoke_alarm:
  - ACTIVE
  - INACTIVE
- water_leak_alarm:
  - ACTIVE
  - INACTIVE
- low_differential_pressure_alarm:
  - ACTIVE
  - INACTIVE
- lost_power_alarm:
  - ACTIVE
  - INACTIVE

# New fields for lighting and fire systems.
- motion_status:
  - PRESENT
  - ABSENT
- battery_charge_status:
  - CHARGING
  - DISCHARGING
  - STANDBY
- battery_charge_percentage_sensor
- brightness_percentage_command

# New fields for emergency systems
- broken_cable_alarm:
  - ACTIVE
  - INACTIVE
- gas_leak_detection_alarm:
  - ACTIVE
  - INACTIVE
- ammonia_leak_detection_alarm:
  - ACTIVE
  - INACTIVE
- water_leak_detection_alarm:
  - ACTIVE
  - INACTIVE
- fire_alarm:
  - ACTIVE
  - INACTIVE

- emergency_release_status:
  - ACTIVE
  - INACTIVE
- position_status:
  - OPEN
  - CLOSED
- condensing_water_valve_percentage_sensor
- entering_cooling_coil_temperature_sensor

 # We should not use this... represents scavenged outside air from near some heat pumps...
- mixed_outside_air_temperature_sensor

- discharge_fan_lost_power_alarm:
  - ACTIVE
  - INACTIVE
- low_discharge_air_flowrate_alarm:
  - ACTIVE
  - INACTIVE
- frequency_sensor
- discharge_fan_failed_alarm:
  - ACTIVE
  - INACTIVE
- discharge_air_linearvelocity_sensor
- condensing_water_bypass_valve_percentage_sensor
- scene_index_command

# This is a change
- line_frequency_sensor
- phase1_apparent_power_sensor
- phase2_apparent_power_sensor
- phase3_apparent_power_sensor

# Added for UK-LON-S2

- zone_air_voc_percentage_setpoint
- zone_air_voc_percentage_sensor

# Added for US-NYC-9TH
- zone_air_unoccupied_heating_temperature_setpoint
- zone_air_occupied_heating_temperature_setpoint
- mixed_air_relative_humidity_sensor
- mixed_air_dewpoint_temperature_sensor

# Added for TW
- supply_air_isolation_damper_closed_status
- supply_air_isolation_damper_open_status
- control_status:
  - REMOTE
  - LOCAL
- zone_scene_command
- scene_command
- cooling_run_status:
  - ON
  - OFF
- high_return_air_temperature_alarm:
  - ACTIVE
  - INACTIVE
- low_return_air_temperature_alarm:
  - ACTIVE
  - INACTIVE
- high_return_air_relative_humidity_alarm:
  - ACTIVE
  - INACTIVE
- low_return_air_relative_humidity_alarm:
  - ACTIVE
  - INACTIVE
- chilled_water_valve_failed_alarm:
  - ACTIVE
  - INACTIVE
- discharge_fan_speed_frequency_command
- ultraviolet_lamp_run_mode:
  - AUTO
  - MANUAL
- discharge_air_flowrate_status:
  - ON
  - OFF
- damper_percentage_command
- damper_percentage_sensor
- supply_fan_lost_power_alarm:
  - ACTIVE
  - INACTIVE
- panel_alarm
- supply_air_flowrate_status:
  - ON
  - OFF

# Added for ETIQA
- return_air_co2_concentration_sensor
- return_air_co2_concentration_setpoint

# Added for Machine Learning Pilot
- supervisor_control_mode:
  - ENABLED
  - DISABLED
- supervisor_supply_air_static_pressure_setpoint
- supervisor_supply_air_temperature_setpoint
- program_supply_air_static_pressure_setpoint
- program_supply_air_temperature_setpoint
- supervisor_supply_water_temperature_setpoint
- supervisor_differential_pressure_setpoint
- program_supply_water_temperature_setpoint
- program_differential_pressure_setpoint

#Additional fields for CH ZRH EURD - radiant panels
- condensate_water_alarm:
  - ACTIVE
  - INACTIVE
- supply_water_valve_percentage_command
- supply_water_valve_percentage_sensor
- supply_water_valve_flowrate_sensor
- total_request_count
- zone_conditioning_mode:
  - HEATING
  - COOLING
  - AUTO
  - OFF
- water_riser_mode:
  - OFF
  - HEATING
  - COOLING
  - AUTO
- average_zone_air_temperature_sensor
- heating_supply_water_isolation_valve_command:
  - OPEN
  - CLOSED
- heating_return_water_isolation_valve_command:
  - OPEN
  - CLOSED
- heating_return_water_isolation_valve_status:
  - OPEN
  - CLOSED
- cooling_supply_water_isolation_valve_command
- cooling_return_water_isolation_valve_command
- heating_supply_water_isolation_valve_percentage_command
- heating_return_water_isolation_valve_percentage_command
- heating_supply_water_isolation_valve_percentage_sensor
- heating_return_water_isolation_valve_percentage_sensor

#Additional fields for CH ZRH EURD - FCU's
- maintenance_alarm:
  - ACTIVE
  - INACTIVE
- condensate_water_pump_alarm:
  - ACTIVE
  - INACTIVE

#Additional fields for CH ZRH EURD - Lighting
- average_illuminance_sensor
- illuminance_setpoint
- scene_dimmer_percentage_command
- scene_dimmer_percentage_sensor
- low_scene_dimmer_percentage_setpoint
- high_scene_dimmer_percentage_setpoint
- red_scene_dimmer_percentage_command
- green_scene_dimmer_percentage_command
- blue_scene_dimmer_percentage_command
- dimmer_fade_rate_setpoint
- dimmer_fade_time_setpoint
- startup_dimmer_percentage_setpoint
- dimmer_mode:
  - FADING
  - RAMPING
- dimmer_failed_alarm:
  - ACTIVE
  - INACTIVE
- power_command:
  - ON
  - OFF
- switch_command:
  - ON
  - OFF
- lighting_switch_status:
  - ON
  - OFF
- scene_dimmer_command:
  - ACTIVE
  - INACTIVE
- scene_status:
  - ACTIVE
  - INACTIVE
- room_occupancy_status:
  - OCCUPIED
  - UNKNOWN
  - UNOCCUPIED
  - BYPASS
  - STANDBY

#Additional fields for CH ZRH EURD HVAC
- bypass_air_damper_percentage_sensor
- circulation_pump_speed_percentage_command
- circulation_pump_speed_percentage_setpoint
- frost_alarm:
  - ACTIVE
  - INACTIVE
- supply_air_static_pressure_status:
  - PRESENT
  - ABSENT
- exhaust_air_static_pressure_status:
  - PRESENT
  - ABSENT
- exhaust_fan_failed_alarm:
  - ACTIVE
  - INACTIVE
- return_air_damper_percentage_sensor
- mixing_valve_percentage_sensor
- potable_hot_water_temperature_sensor
- potable_hot_supply_water_temperature_sensor
- potable_hot_return_water_temperature_sensor
- potable_hot_water_temperature_setpoint
- heating_supply_water_temperature_sensor
- heating_return_water_temperature_sensor
- heating_thermal_power_sensor
- heating_thermal_energy_accumulator
- max_flowrate_setpoint
- potable_water_high_temperature_sensor
- potable_water_medium_temperature_sensor
- potable_water_low_temperature_sensor
- heating_supply_water_temperature_setpoint

#Discharge air flow control
- discharge_air_flowrate_setpoint

#Electrical meter fields
- neutral_line_current_sensor # A measure of current on the neutral line
- apparent_energy_accumulator

#Lighting controller battery status
- emergency_battery_status

# Condensing water monitoring
- condensing_water_differential_pressure_sensor
- condensing_water_differential_pressure_setpoint

# Heat Wheel Telemetry Fields
- heat_wheel_speed_percentage_sensor
- heat_wheel_speed_percentage_command
- heat_wheel_run_command:
  - ON
  - OFF
- heat_wheel_run_status:
  - ON
  - OFF

# Outside air Isolation Dampers
- outside_air_isolation_damper_command:
  - OPEN
  - CLOSED
- outside_air_isolation_damper_status:
  - OPEN
  - CLOSED

# Exhaust air Isolation Dampers
- exhaust_air_isolation_damper_command:
  - OPEN
  - CLOSED
- exhaust_air_isolation_damper_status:
  - OPEN
  - CLOSED

# Damper status
- damper_status:
  - OPEN
  - CLOSED

- lighting_percentage_sensor # For relative ranged illuminance inputs.

# Air Quality Data
- outside_air_aqi_sensor
- zone_air_aqi_sensor
- outside_air_water_vapor_density_sensor # Equivalent field for absolute humidity
- outside_air_water_vapor_concentration_sensor # Equivalent field for absolute humidity
- zone_air_water_vapor_density_sensor # Equivalent field for absolute humidity
- zone_air_water_vapor_concentration_sensor # Equivalent field for absolute humidity

- zone_air_h2s_concentration_sensor
- zone_air_so2_concentration_sensor
- zone_air_no2_concentration_sensor
- zone_air_formaldehyde_concentration_sensor
- zone_air_ozone_concentration_sensor

- zone_air_h2s_density_sensor
- zone_air_so2_density_sensor
- zone_air_no2_density_sensor
- zone_air_formaldehyde_density_sensor
- zone_air_ozone_density_sensor

# First set of PM2.5, PM10, etc. fields. Note that density and concentration
# are differentiated since they return different units of measurement.
- zone_air_pm0pt5_density_sensor
- zone_air_pm1pt0_density_sensor
- zone_air_pm2pt5_density_sensor
- zone_air_pm4pt0_density_sensor
- zone_air_pm10pt0_density_sensor

- zone_air_pm0pt5_concentration_sensor
- zone_air_pm1pt0_concentration_sensor
- zone_air_pm2pt5_concentration_sensor
- zone_air_pm4pt0_concentration_sensor
- zone_air_pm10pt0_concentration_sensor

- zone_air_pm0pt5_volumetricconcentration_sensor
- zone_air_pm1pt0_volumetricconcentration_sensor
- zone_air_pm2pt5_volumetricconcentration_sensor
- zone_air_pm4pt0_volumetricconcentration_sensor
- zone_air_pm10pt0_volumetricconcentration_sensor

## New fields for IoT vibration sensor pilot
- fivesecondrolling_max_xaxis_linearacceleration_sensor
- fivesecondrolling_max_yaxis_linearacceleration_sensor
- fivesecondrolling_max_zaxis_linearacceleration_sensor
- fivesecondrolling_min_xaxis_linearacceleration_sensor
- fivesecondrolling_min_yaxis_linearacceleration_sensor
- fivesecondrolling_min_zaxis_linearacceleration_sensor
- fivesecondrolling_rootmeansquare_xaxis_linearacceleration_sensor
- fivesecondrolling_rootmeansquare_yaxis_linearacceleration_sensor
- fivesecondrolling_rootmeansquare_zaxis_linearacceleration_sensor
- local_air_temperature_sensor

# New fields for ERV bypass
- bypass_air_damper_command:
  - OPEN
  - CLOSED
- bypass_air_damper_status:
  - OPEN
  - CLOSED

## New fields for IoT Vibration devices
- tenminutefixed_max_xaxis_linearvelocity_sensor
- tenminutefixed_max_yaxis_linearvelocity_sensor
- tenminutefixed_max_zaxis_linearvelocity_sensor
- tenminutefixed_max_xaxis_frequency_sensor
- tenminutefixed_max_yaxis_frequency_sensor
- tenminutefixed_max_zaxis_frequency_sensor
- signal_strength_percentage_sensor
- dutycycle_percentage_sensor

- min_zone_air_relative_humidity_sensor
- min_zone_air_relative_humidity_setpoint

## New fields for air quality sensors
- thirtysecondrolling_average_zone_air_co_concentration_sensor
- thirtysecondrolling_average_zone_air_particle_diameter_sensor
- zone_air_no2_probability_percentage_sensor
- zone_air_no2_ozone_concentration_sensor

- heat_recovery_water_isolation_valve_command:
  - OPEN
  - CLOSED
- heat_recovery_return_water_isolation_valve_command:
  - OPEN
  - CLOSED
- heat_recovery_return_water_isolation_valve_status:
  - OPEN
  - CLOSED
- heat_recovery_supply_water_isolation_valve_command:
  - OPEN
  - CLOSED
- heat_recovery_supply_water_isolation_valve_status:
  - OPEN
  - CLOSED
- heat_recovery_run_command:
  - ON
  - OFF
- exhaust_air_differential_pressure_sensor
- leaving_heat_recovery_coil_temperature_sensor
- zone_floor_temperature_sensor
- zone_floor_temperature_setpoint
- entering_heat_recovery_coil_temperature_sensor
- carbon_filter_differential_pressure_sensor
- heating_supply_water_isolation_valve_status:
  - OPEN
  - CLOSED
- leaving_coil_temperature_sensor
- heat_recovery_supply_water_temperature_sensor
- heat_recovery_return_water_temperature_sensor

- hot_water_tank_temperature_sensor
- hot_water_tank_temperature_setpoint
- preheating_water_tank_temperature_sensor
- preheating_water_tank_temperature_setpoint
- potable_hot_leaving_water_temperature_sensor
- potable_hot_leaving_water_temperature_setpoint

## New fields for electrical system additions
- voltage_sensor
- input_frequency_sensor
- output_frequency_sensor
- bypass_frequency_sensor
- input_phase1_phase2_voltage_sensor
- input_phase2_phase3_voltage_sensor
- input_phase3_phase1_voltage_sensor
- input_phase1_neutral_voltage_sensor
- input_phase2_neutral_voltage_sensor
- input_phase3_neutral_voltage_sensor
- input_phase1_current_sensor
- input_phase2_current_sensor
- input_phase3_current_sensor
- output_phase1_phase2_voltage_sensor
- output_phase2_phase3_voltage_sensor
- output_phase3_phase1_voltage_sensor
- output_phase1_neutral_voltage_sensor
- output_phase2_neutral_voltage_sensor
- output_phase3_neutral_voltage_sensor
- output_phase1_current_sensor
- output_phase2_current_sensor
- output_phase3_current_sensor
- bypass_phase1_neutral_voltage_sensor
- bypass_phase2_neutral_voltage_sensor
- bypass_phase3_neutral_voltage_sensor
- remaining_charge_time_sensor


## Refrigerant monitoring fields for AHUs
- condensing_fan_current_sensor
- discharge_air_specificenthalpy_sensor
- refrigerant_discharge_pressure_sensor
- refrigerant_liquid_pressure_sensor
- refrigerant_liquid_temperature_sensor
- refrigerant_liquid_saturation_temperature_sensor
- refrigerant_subcooling_temperature_sensor
- refrigerant_suction_pressure_sensor
- refrigerant_suction_saturation_temperature_sensor
- refrigerant_suction_superheat_temperature_sensor
- return_air_specificenthalpy_sensor
- compressor_current_sensor

## New fields for steam/water heat exchanger
- supply_steam_static_pressure_sensor
- supply_steam_static_pressure_setpoint
- steam_valve_percentage_command

# Open-loop CDW system
- outside_condensing_loop_return_water_isolation_valve_status:
  - OPEN
  - CLOSED
- outside_condensing_loop_return_water_isolation_valve_command:
  - OPEN
  - CLOSED
- outside_condensing_loop_return_water_isolation_valve_percentage_command
- outside_condensing_loop_return_water_isolation_valve_percentage_sensor
- outside_condensing_loop_return_water_temperature_sensor

# Buffer tanks with temperature sensors
- chilled_water_temperature_sensor
- heating_water_temperature_sensor
- leaving_water_tank_temperature_sensor
- entering_water_tank_temperature_sensor

- secondary_heating_supply_water_temperature_sensor
- secondary_heating_return_water_temperature_sensor
- primary_heating_supply_water_temperature_sensor
- primary_heating_return_water_temperature_sensor
- secondary_chilled_supply_water_temperature_sensor
- secondary_chilled_return_water_temperature_sensor
- primary_chilled_supply_water_temperature_sensor
- primary_chilled_return_water_temperature_sensor
- secondary_chilled_return_water_isolation_valve_percentage_sensor
- secondary_chilled_return_water_isolation_valve_percentage_command
- thermal_energy_accumulator
- ground_isolation_command
- ground_temperature_sensor
<<<<<<< HEAD

#telemetry for PLC#
- controller_run_command:
  - ON
  - OFF
  
- controller_run_mode:
  - AUTO
  - MANUAL  
=======
- input_motor_frequency_sensor
- input_motor_power_sensor
- motor_powerfactor_sensor
- average_input_inter_line_motor_voltage_sensor
- average_input_line_motor_current_sensor
- input_phase1_line_motor_current_sensor
- input_phase2_line_motor_current_sensor
- input_phase3_line_motor_current_sensor
- input_phase1_phase3_line_motor_voltage_sensor
- input_phase1_phase2_line_motor_voltage_sensor
- input_phase2_phase3_line_motor_voltage_sensor

- input_phase1_line_inverter_current_sensor
- input_phase2_line_inverter_current_sensor
- input_phase3_line_inverter_current_sensor
- output_inverter_voltage_sensor
- input_inverter_frequency_sensor
- output_inverter_power_sensor

- refrigerant_differential_pressure_sensor

- chilled_side_ground_supply_economizer_isolation_valve_status:
  - OPEN
  - CLOSED
- chilled_side_ground_return_economizer_isolation_valve_status:
  - OPEN
  - CLOSED
- chilled_side_ground_return_economizer_isolation_valve_command:
  - OPEN
  - CLOSED
- heating_side_ground_supply_economizer_isolation_valve_status:
  - OPEN
  - CLOSED
- heating_side_ground_return_economizer_isolation_valve_status:
  - OPEN
  - CLOSED
- heating_side_ground_return_economizer_isolation_valve_command:
  - OPEN
  - CLOSED
- chilled_side_ground_return_water_isolation_valve_status:
  - OPEN
  - CLOSED
- chilled_side_ground_supply_water_isolation_valve_status:
  - OPEN
  - CLOSED
- chilled_side_ground_supply_water_isolation_valve_command:
  - OPEN
  - CLOSED
- heating_side_ground_return_water_isolation_valve_status:
  - OPEN
  - CLOSED
- heating_side_ground_supply_water_isolation_valve_status:
  - OPEN
  - CLOSED
- heating_side_ground_supply_water_isolation_valve_command:
  - OPEN
  - CLOSED

## New fields for Fresh Air Fan With VFD
- output_voltage_sensor
- run_time_accumulator

# Addition of telemetry for parking exhaust fan
- low_limit_zone_air_co_concentration_setpoint
- high_limit_zone_air_co_concentration_setpoint
- low_limit_zone_air_no_concentration_setpoint
- high_limit_zone_air_no_concentration_setpoint
- zone_air_no_concentration_sensor
- low_exhaust_fan_speed_command:
  - ON
  - OFF
- high_exhaust_fan_speed_command:
  - ON
  - OFF
- low_exhaust_fan_speed_status:
  - ON
  - OFF
- high_exhaust_fan_speed_status:
  - ON
  - OFF
>>>>>>> 88e3fde1
<|MERGE_RESOLUTION|>--- conflicted
+++ resolved
@@ -1219,7 +1219,7 @@
 - thermal_energy_accumulator
 - ground_isolation_command
 - ground_temperature_sensor
-<<<<<<< HEAD
+
 
 #telemetry for PLC#
 - controller_run_command:
@@ -1229,7 +1229,7 @@
 - controller_run_mode:
   - AUTO
   - MANUAL  
-=======
+
 - input_motor_frequency_sensor
 - input_motor_power_sensor
 - motor_powerfactor_sensor
@@ -1310,4 +1310,3 @@
 - high_exhaust_fan_speed_status:
   - ON
   - OFF
->>>>>>> 88e3fde1
