# Copyright 2020 Google LLC
#
# Licensed under the Apache License, Version 2.0 (the License);
# you may not use this file except in compliance with the License.
# You may obtain a copy of the License at
#
#    https://www.apache.org/licenses/LICENSE-2.0
#
# Unless required by applicable law or agreed to in writing, software
# distributed under the License is distributed on an AS IS BASIS,
# WITHOUT WARRANTIES OR CONDITIONS OF ANY KIND, either express or implied.
# See the License for the specific language governing permissions and
# limitations under the License.

# Original Field set

literals:
- building_air_static_pressure_sensor
- building_air_static_pressure_setpoint
- bypass_valve_percentage_command
- chilled_return_water_temperature_sensor
- chilled_supply_water_flowrate_sensor
- chilled_supply_water_temperature_sensor
- chilled_supply_water_temperature_setpoint
- chilled_water_bypass_valve_percentage_command
- chilled_water_bypass_valve_percentage_sensor
- chilled_water_differential_pressure_sensor
- chilled_water_differential_pressure_setpoint
- chilled_water_isolation_valve_percentage_command
- chilled_water_isolation_valve_percentage_sensor
- chilled_water_isolation_valve_command:
  - OPEN
  - CLOSED
- chilled_water_valve_percentage_command
- circulation_pump_run_status:
  - ON
  - OFF
- compressor_run_command:
  - ON
  - OFF
  - UNKNOWN
- compressor_run_status:
  - ON
  - OFF
  - UNKNOWN
- compressor_speed_percentage_sensor
- refrigerant_condenser_saturation_temperature_sensor
- condensing_return_water_temperature_sensor
- condensing_supply_water_temperature_sensor
- condensing_supply_water_temperature_setpoint
- condensing_water_flowrate_sensor
- cooling_output_percentage_command
- current_sensor
- torque_sensor
- differential_pressure_sensor
- differential_pressure_setpoint
- discharge_air_cooling_temperature_setpoint
- discharge_air_heating_temperature_setpoint
- discharge_air_temperature_sensor
- discharge_air_temperature_setpoint
- discharge_fan_current_sensor
- discharge_fan_run_command:
  - ON
  - OFF
  - AUTO
  - UNKNOWN
- discharge_fan_run_status:
  - ON
  - OFF
  - AUTO
  - UNKNOWN
- discharge_fan_speed_mode:
  - AUTO
  - LOW
  - MEDIUM
  - HIGH
  - OFF
  - VFD
- discharge_fan_speed_percentage_command
- dryer_run_status:
  - ON
  - OFF
- economizer_mode:
  - ON
  - OFF
  - AUTO
- evaporator_pressure_sensor
- refrigerant_evaporator_saturation_temperature_sensor
- exhaust_air_damper_percentage_command
- exhaust_air_temperature_sensor
- exhaust_fan_current_sensor
- exhaust_fan_power_sensor
- exhaust_fan_run_command:
  - ON
  - OFF
- exhaust_fan_run_status:
  - ON
  - OFF
  - UNKNOWN
- exhaust_fan_speed_frequency_sensor
- exhaust_fan_speed_percentage_command
- exhaust_fan_speed_percentage_sensor
- fan_run_status:
  - ON
  - OFF
- fan_speed_percentage_command
- flowrate_sensor
- heater_run_command:
  - ON
  - OFF
- heating_water_valve_percentage_command
- inlet_guidevane_percentage_sensor
- isolation_damper_status:
  - OPEN
  - CLOSED
- isolation_damper_percentage_sensor
- line_current_sensor
- line_powerfactor_sensor
- loop_chilled_water_differential_pressure_sensor
- loop_differential_pressure_sensor
- min_flowrate_setpoint
- min_chilled_water_flowrate_setpoint
- ventilation_outside_air_damper_percentage_command
- ventilation_outside_air_flowrate_sensor
- ventilation_outside_air_flowrate_setpoint
- mixed_air_temperature_sensor
- outside_air_damper_percentage_command
- outside_air_specificenthalpy_sensor
- outside_air_flowrate_sensor
- outside_air_flowrate_setpoint
- outside_air_pressure_sensor
- outside_air_relative_humidity_sensor
- outside_air_temperature_sensor
- outside_air_wetbulb_temperature_sensor
- power_sensor
- return_air_relative_humidity_sensor
- return_air_temperature_sensor
- return_air_temperature_setpoint
- return_water_temperature_sensor
- reversing_valve_command:
  - AUTO
  - CLOSED
  - OPEN
  - UNKNOWN
- run_command:
  - ON
  - OFF
- run_status:
  - ON
  - OFF
  - STANDBY
- speed_frequency_sensor
- speed_percentage_command
- speed_percentage_sensor
- supply_air_damper_percentage_command
- supply_air_flowrate_sensor
- supply_air_flowrate_setpoint
- supply_air_static_pressure_sensor
- supply_air_static_pressure_setpoint
- supply_air_temperature_sensor
- supply_air_temperature_setpoint
- supply_fan_current_sensor
- supply_fan_power_sensor
- supply_fan_torque_sensor
- supply_fan_run_command:
  - ON
  - OFF
- supply_fan_run_status:
  - ON
  - OFF
  - UNKNOWN
- supply_fan_speed_frequency_command
- supply_fan_speed_frequency_sensor
- supply_fan_speed_percentage_command
- supply_fan_speed_percentage_sensor
- supply_water_flowrate_sensor
- supply_water_temperature_sensor
- supply_water_temperature_setpoint
- cooling_request_count
- heating_request_count
- pressurization_request_count
- zone_air_co2_concentration_sensor
- zone_air_co2_concentration_setpoint
- zone_air_co_concentration_setpoint
- zone_air_cooling_temperature_setpoint
- zone_air_heating_temperature_setpoint
- zone_air_refrigerant_concentration_sensor
- zone_air_relative_humidity_sensor
- zone_air_deadband_temperature_setpoint
- zone_air_temperature_sensor

---

# Additional fields added to cover first hundred buildings

literals:
- bypass_air_damper_percentage_command
- bypass_return_air_temperature_sensor
- bypass_valve_percentage_sensor
- chilled_water_isolation_valve_status:
  - OPEN
  - CLOSED
- circulation_changeover_isolation_valve_status:
  - OPEN
  - CLOSED
- circulation_pump_run_command:
  - ON
  - OFF
- cogeneration_return_water_temperature_sensor
- cogeneration_return_water_temperature_setpoint
- cogeneration_supply_water_temperature_sensor
- cold_aisle_air_temperature_sensor
- cooling_air_damper_percentage_command
- cooling_air_flowrate_sensor
- cooling_air_flowrate_setpoint
- dehumidification_run_command:
  - ON
  - OFF
- dehumidification_run_status:
  - ON
  - OFF
- discharge_air_relative_humidity_sensor
- discharge_fan_speed_frequency_sensor
- dishwasher_run_status:
  - ON
  - OFF
- east_illuminance_sensor
- evaporative_cooler_run_command:
  - ON
  - OFF
- exhaust_air_damper_percentage_sensor
- exhaust_air_static_pressure_sensor
- exhaust_air_static_pressure_setpoint
- filter_differential_pressure_sensor
- flowrate_setpoint
- flue_gas_temperature_sensor
- heating_stage_run_count
- heating_air_damper_percentage_command
- heating_air_flowrate_sensor
- heating_air_flowrate_setpoint
- heating_cooling_valve_percentage_command
- heating_water_valve_status:
  - OPEN
  - CLOSED
- high_discharge_fan_speed_command:
  - ON
  - OFF
- hot_aisle_air_temperature_sensor
- humidification_percentage_sensor
- humidification_run_command:
  - ON
  - OFF
- humidification_run_status:
  - ON
  - OFF
- discharge_air_damper_command:
  - OPEN
  - CLOSED
- isolation_valve_percentage_command
- isolation_valve_percentage_sensor
- leaving_heating_coil_temperature_sensor
- low_discharge_fan_speed_command:
  - ON
  - OFF
- makeup_water_flowrate_sensor
- makeup_water_valve_percentage_command
- medium_discharge_fan_speed_command:
  - ON
  - OFF
- min_outside_air_damper_command:
  - OPEN
  - CLOSED
- min_outside_air_damper_status:
  - OPEN
  - CLOSED
- mixed_air_temperature_setpoint
- outside_air_damper_command:
  - OPEN
  - CLOSED
- outside_air_damper_percentage_sensor
- outside_air_dewpoint_temperature_sensor
- primary_return_water_temperature_sensor
- production_differential_pressure_sensor
- return_air_damper_percentage_command
- return_air_dehumidification_relative_humidity_setpoint
- return_air_humidification_relative_humidity_setpoint
- return_air_relative_humidity_setpoint
- return_water_valve_command:
  - OPEN
  - CLOSED
- return_water_isolation_valve_percentage_command
- return_water_isolation_valve_percentage_sensor
- return_water_valve_status:
  - OPEN
  - CLOSED
- return_water_temperature_setpoint
- secondary_return_water_temperature_sensor
- secondary_supply_water_temperature_sensor
- shade_extent_percentage_command
- shade_tilt_percentage_command
- southeast_illuminance_sensor
- southwest_illuminance_sensor
- speed_frequency_command
- spray_pump_run_command:
  - ON
  - OFF
- spray_pump_run_status:
  - ON
  - OFF
- supply_air_cooling_temperature_setpoint
- supply_air_heating_temperature_setpoint
- supply_air_relative_humidity_sensor
- supply_water_valve_command:
  - OPEN
  - CLOSED
- supply_water_isolation_valve_percentage_command
- supply_water_isolation_valve_percentage_sensor
- supply_water_valve_status:
  - OPEN
  - CLOSED
- west_illuminance_sensor
- zone_air_co_concentration_sensor
- zone_air_dehumidification_relative_humidity_setpoint
- zone_air_humidification_relative_humidity_setpoint
- zone_air_relative_humidity_setpoint
- zone_air_temperature_setpoint

## added on 10/13/2018
- condensing_water_isolation_valve_command:
  - OPEN
  - CLOSED
- condensing_water_isolation_valve_percentage_command
- condensing_water_isolation_valve_percentage_sensor


## Added on 10/25/2018
- compressor_speed_percentage_command
- east_wind_linearvelocity_sensor
- west_wind_linearvelocity_sensor
- condenser_pressure_sensor
- chilled_water_valve_command:
  - OPEN
  - CLOSED
- heating_percentage_command

## Added on 10/30
- thermal_power_sensor
- discharge_air_flowrate_sensor
- exercise_mode:
  - ON
  - OFF

# Alarms updated to convert the alarm subfield to a point type from measurement descriptor.

- run_mode:
  - COMMISSIONING
  - FLUSHING
  - HEATING
  - COOLING
  - NEUTRAL
  - OFF
  - AUTO
  - MANUAL
- dial_resistance_sensor
- zone_occupancy_status:
  - OCCUPIED
  - UNKNOWN
  - UNOCCUPIED


## Added on 12/12
- leaving_cooling_coil_temperature_sensor
- leaving_cooling_coil_temperature_setpoint
- heating_water_valve_command:
  - OPEN
  - CLOSED
- heating_water_valve_percentage_sensor
- chilled_water_valve_percentage_sensor
- exhaust_air_damper_command:
  - OPEN
  - CLOSED
## Added on 2019/02/19
- heating_stage_run_command:
  - ON
  - OFF
## Added on 2019/02/21
- return_air_cooling_temperature_setpoint
- return_air_heating_temperature_setpoint

## Added on 2019/02/25 for US-MTV-45
- condensing_fan_speed_percentage_command

## Added on 2019/02/27
- boost_fan_run_command:
  - ON
  - OFF
- boost_fan_run_status:
  - ON
  - OFF
- chilled_water_flowrate_sensor
- compressor_speed_frequency_sensor
- condensing_water_isolation_valve_status:
  - OPEN
  - CLOSED
- east_building_air_static_pressure_sensor
- east_exhaust_air_damper_percentage_command
- exhaust_air_flowrate_sensor
- exhaust_air_flowrate_setpoint
- fan_speed_mode:
  - OFF
  - LOW
  - HIGH
- heat_exchange_isolation_valve_command:
  - OPEN
  - CLOSED
- heat_exchange_isolation_valve_percentage_command
- humidifier_percentage_command
- mixing_valve_percentage_command
- preheating_water_valve_percentage_command
- return_air_damper_command:
  - OPEN
  - CLOSED
- return_air_damper_status:
  - OPEN
  - CLOSED
- return_air_flowrate_sensor
- return_air_flowrate_setpoint
- return_air_static_pressure_sensor
- return_air_static_pressure_setpoint
- supply_air_dehumidification_relative_humidity_setpoint
- supply_air_humidification_relative_humidity_setpoint
- supply_air_isolation_damper_command:
  - OPEN
  - CLOSED
- west_building_air_static_pressure_sensor
- west_exhaust_air_damper_percentage_command
- zone_air_static_pressure_sensor
- zone_air_static_pressure_setpoint
- zone_air_voc_concentration_sensor
- zone_air_voc_concentration_setpoint

## Added on 2019/03/12
- cooling_percentage_command
- primary_supply_water_temperature_sensor
- supply_air_isolation_damper_status:
  - OPEN
  - CLOSED

## Added on 2019/03/19
- cooling_thermal_power_sensor
- cooling_percentage_sensor
- exhaust_air_damper_status:
  - OPEN
  - CLOSED
- east_flowrate_sensor
- west_flowrate_sensor
- east_differential_pressure_sensor
- west_differential_pressure_sensor
- east_supply_water_temperature_sensor
- west_supply_water_temperature_sensor
- process_chilled_return_water_temperature_sensor
- process_chilled_supply_water_temperature_sensor
- leaving_air_preheating_coil_temperature_sensor

## Added on 2019/03/20
- cooling_stage_run_count
- min_return_water_temperature_setpoint
- process_cooling_thermal_power_sensor
- process_return_water_temperature_sensor
- process_supply_water_temperature_sensor
- process_supply_water_temperature_setpoint
- process_water_differential_pressure_sensor
- process_water_differential_pressure_setpoint
- process_water_flowrate_sensor
- process_water_flowrate_setpoint
- process_water_isolation_valve_command:
  - OPEN
  - CLOSED
- process_water_valve_percentage_command

## Added on 2019/03/26
- zone_air_refrigerant_concentration_setpoint

# Added on 2019/06/03
- apparent_power_sensor
- energy_accumulator
- average_line_current_sensor
- average_line_neutral_voltage_sensor
- average_inter_line_voltage_sensor
- phase1_line_current_sensor
- phase1_neutral_line_voltage_sensor
- phase1_phase2_line_voltage_sensor
- phase1_phase3_line_voltage_sensor
- phase1_power_sensor
- phase1_powerfactor_sensor
- phase2_line_current_sensor
- phase2_neutral_line_voltage_sensor
- phase2_phase3_line_voltage_sensor
- phase2_power_sensor
- phase2_powerfactor_sensor
- phase3_line_current_sensor
- phase3_neutral_line_voltage_sensor
- phase3_power_sensor
- phase3_powerfactor_sensor
- powerfactor_sensor
- reactive_power_sensor

# Added on 2019/06/27 for Enlighted
- dimmer_percentage_command # Should be adjusted to brightness_percentage_command


# Added on 2019/08/13 primarily for GVC
- calendar_sync_status:
  - ACCESS_FAILED
  - CALENDAR_STARTUP
  - CALENDAR_SUCCESS
  - SUBSCRIPTION_FAILED
  - WAITING_FOR_RESPONSE
- conference_id_hash_label
- conference_id_match_status:
  - DOES_NOT_MATCH
  - MATCHES
- conference_call_status:
  - ACTIVE
  - INACTIVE
- matched_event_id_label
- message_counter
- next_event_end_timestamp
- next_event_start_timestamp
- ongoing_event_end_timestamp
- ongoing_event_start_timestamp
- ongoing_event_id_label
- room_calendar_email_label
- user_occupancy_override_status:
  - DISABLED
  - ENABLED

# Added on 2019/09/12 for Enlighted: generic light level sensor
- illuminance_sensor

# Added on 2019/09/26 for US-NYC-9TH
- condensing_water_bypass_valve_percentage_command
- condensing_water_valve_percentage_command

- heater_run_status: # Added 10/2/2019
  - ON
  - OFF
- discharge_fan_power_sensor
- outside_air_damper_status
- humidification_percentage_command
- discharge_fan_speed_percentage_sensor
- discharge_air_heating_percentage_command
- discharge_fan_voltage_sensor
- discharge_fan_torque_sensor
- supply_air_damper_command:
  - OPEN
  - CLOSED
- supply_air_damper_status:
  - OPEN
  - CLOSED

# Added 11/6/2019
- low_limit_flowrate_setpoint
- return_water_valve_percentage_sensor
- return_water_valve_percentage_command

# Added 11/12/2019
- gas_flowrate_sensor
- gas_volume_accumulator
- water_volume_accumulator
- gas_temperature_sensor

# Added 12/17/2019 for UK-LON-S2 FCU
- cooling_water_valve_percentage_command
- cooling_water_valve_percentage_sensor
- cooling_water_flowrate_sensor
- heating_water_flowrate_sensor
- zone_air_offset_temperature_setpoint

# Added 1/16/2020
- discharge_air_damper_percentage_command

# Added 2/10/2020
- supply_water_isolation_valve_command
- supply_water_isolation_valve_status:
  - OPEN
  - CLOSED
- return_water_isolation_valve_command
- return_water_isolation_valve_status:
  - OPEN
  - CLOSED
- chilled_return_water_isolation_valve_command
- condensing_return_water_isolation_valve_percentage_command
- condensing_return_water_isolation_valve_percentage_sensor
- chilled_supply_water_isolation_valve_command
- chilled_return_water_isolation_valve_status:
  - OPEN
  - CLOSED

# Added 2/11/2020
- discharge_air_static_pressure_sensor

# Added 2/12/2020
- heat_exchange_supply_water_isolation_valve_command
- heat_exchange_return_water_isolation_valve_command
- heat_exchange_supply_water_isolation_valve_percentage_command
- heat_exchange_return_water_isolation_valve_percentage_command
- heat_exchange_supply_water_isolation_valve_status:
  - OPEN
  - CLOSED
- heat_exchange_return_water_isolation_valve_status:
  - OPEN
  - CLOSED
- heat_exchange_supply_water_isolation_valve_percentage_sensor
- heat_exchange_return_water_isolation_valve_percentage_sensor

- condensing_return_water_isolation_valve_command
- chilled_return_water_isolation_valve_percentage_sensor
- chilled_return_water_isolation_valve_percentage_command

# Added 2/24/2020
- chilled_supply_water_isolation_valve_percentage_sensor
- chilled_supply_water_isolation_valve_percentage_command
- chilled_supply_water_isolation_valve_status:
  - OPEN
  - CLOSED
- condensing_return_water_isolation_valve_status:
  - OPEN
  - CLOSED
- condensing_supply_water_isolation_valve_percentage_sensor
- condensing_supply_water_isolation_valve_percentage_command
- condensing_supply_water_isolation_valve_status:
  - OPEN
  - CLOSED
- condensing_supply_water_isolation_valve_command


# Added 4/12/20
- supply_air_damper_percentage_sensor

# Added 6/4/20
- ventilation_request_count
- refrigerant_evaporator_pressure_sensor
- refrigerant_condenser_pressure_sensor
- refrigerant_suction_temperature_sensor
- refrigerant_discharge_temperature_sensor
- low_limit_outside_air_damper_percentage_command

- sweeper_pump_run_status:
  - ON
  - OFF
- sweeper_pump_run_command:
  - ON
  - OFF
- evaporative_cooler_run_status:
  - ON
  - OFF

# Added 10/5/20 for TW-NTC-TPKD
# Additional functionality for alarms and status points.
# For alarms, they will end in `alarm` and be two-state. 
# Status fields must be distinguished from alarms in that status is an objective qualitative state (flowing/not) whereas alarms are judgmental interpretations of such statuses to draww a conclusion about function (alarm/normal) 

- average_supply_air_temperature_sensor
- control_mode:
  - AUTO
  - MANUAL
  - OFF
- cooling_thermal_energy_accumulator
- particle_concentration_sensor
- high_limit_supply_air_cooling_flowrate_setpoint
- high_limit_supply_air_heating_flowrate_setpoint
- low_limit_supply_air_ventilation_flowrate_setpoint
- low_limit_supply_air_flowrate_setpoint 
- high_limit_supply_air_flowrate_setpoint # used when the device doesn't necessarily provide a cooling max flow
- schedule_run_command:
  - ON
  - OFF
- supply_air_dewpoint_temperature_sensor
- supply_air_dewpoint_temperature_setpoint
- ultraviolet_lamp_run_command:
  - ON
  - OFF
- ultraviolet_lamp_run_status:
  - ON
  - OFF

# added for ETIQA
- water_leak_cable_distance_sensor
- discharge_air_linearvelocity_setpoint

# New usage of status as an override for the measurement.
- chilled_water_flowrate_status:
  - PRESENT
  - ABSENT
- condensing_water_flowrate_status:
  - PRESENT
  - ABSENT
- discharge_air_static_pressure_status:
  - PRESENT
  - ABSENT
- filter_differential_pressure_status:
  - PRESENT
  - ABSENT
- high_level_status:
  - PRESENT
  - ABSENT
- low_level_status:
  - PRESENT
  - ABSENT
- power_status:
  - PRESENT
  - ABSENT

# New alarms using alarm as a point type, and existing alarms moved here
# TODO (tsodorff): change these to ALARM/NORMAL after determining how this can be done safely to existing translations. 
- fabric_protection_alarm:
  - ACTIVE
  - INACTIVE
- failed_alarm:
  - ACTIVE
  - INACTIVE
- filter_alarm:
  - ACTIVE
  - INACTIVE
- master_alarm:
  - ACTIVE
  - INACTIVE
- supply_fan_failed_alarm:
  - ACTIVE
  - INACTIVE
- smoke_alarm:
  - ACTIVE
  - INACTIVE
- water_leak_alarm:
  - ACTIVE
  - INACTIVE
- low_differential_pressure_alarm:
  - ACTIVE
  - INACTIVE
- lost_power_alarm:
  - ACTIVE
  - INACTIVE

# New fields for lighting and fire systems.
- motion_status:
  - PRESENT
  - ABSENT
- battery_charge_status:
  - CHARGING
  - DISCHARGING
  - STANDBY
- battery_charge_percentage_sensor
- brightness_percentage_command

# New fields for emergency systems
- broken_cable_alarm:
  - ACTIVE
  - INACTIVE
- gas_leak_detection_alarm:
  - ACTIVE
  - INACTIVE
- ammonia_leak_detection_alarm:
  - ACTIVE
  - INACTIVE
- water_leak_detection_alarm:
  - ACTIVE
  - INACTIVE
- fire_alarm:
  - ACTIVE
  - INACTIVE

- emergency_release_status:
  - ACTIVE
  - INACTIVE
- position_status:
  - OPEN
  - CLOSED
- condensing_water_valve_percentage_sensor
- entering_cooling_coil_temperature_sensor

 # We should not use this... represents scavenged outside air from near some heat pumps...
- mixed_outside_air_temperature_sensor

- discharge_fan_lost_power_alarm:
  - ACTIVE
  - INACTIVE
- low_discharge_air_flowrate_alarm:
  - ACTIVE
  - INACTIVE
- frequency_sensor
- discharge_fan_failed_alarm:
  - ACTIVE
  - INACTIVE
- discharge_air_linearvelocity_sensor
- condensing_water_bypass_valve_percentage_sensor
- scene_index_command

# This is a change
- line_frequency_sensor
- phase1_apparent_power_sensor
- phase2_apparent_power_sensor
- phase3_apparent_power_sensor

# Added for Automatic transfer switch
- source1_phase1_phase2_voltage_sensor
- source1_phase2_phase3_voltage_sensor
- source1_phase3_phase1_voltage_sensor
- source1_frequency_sensor
- source2_phase1_phase2_voltage_sensor
- source2_phase2_phase3_voltage_sensor
- source2_phase3_phase1_voltage_sensor
- source2_frequency_sensor
- master_mode:
  - SOURCEA
  - NOSOURCE
  - REMOTE
  - MANUAL
- source1_lost_power_alarm:
  - ACTIVE
  - INACTIVE 
- source2_lost_power_alarm:
  - ACTIVE
  - INACTIVE
- generator_status:
  - ON
  - OFF
- source1_phase1_phase2_over_voltage_status:
  - PRESENT
  - ABSENT
- source1_phase2_phase3_over_voltage_status:
  - PRESENT
  - ABSENT
- source1_phase3_phase1_over_voltage_status:
  - PRESENT
  - ABSENT
- source1_over_voltage_status:
  - PRESENT
  - ABSENT
- source2_phase1_phase2_over_voltage_status:
  - PRESENT
  - ABSENT
- source2_phase2_phase3_over_voltage_status:
  - PRESENT
  - ABSENT
- source2_phase3_phase1_over_voltage_status:
  - PRESENT
  - ABSENT
- source2_over_voltage_status:
  - ACTIVE
  - INACTIVE
- switch_position_mode:
  - POSITIONA
  - POSITIONB
  - POSITIONC


# Added for UK-LON-S2

- zone_air_voc_percentage_setpoint
- zone_air_voc_percentage_sensor

# Added for US-NYC-9TH
- zone_air_unoccupied_heating_temperature_setpoint
- zone_air_occupied_heating_temperature_setpoint
- mixed_air_relative_humidity_sensor
- mixed_air_dewpoint_temperature_sensor

# Added for TW
- supply_air_isolation_damper_closed_status
- supply_air_isolation_damper_open_status
- control_status:
  - REMOTE
  - LOCAL
- zone_scene_command
- scene_command
- cooling_run_status:
  - ON
  - OFF
- high_return_air_temperature_alarm:
  - ACTIVE
  - INACTIVE
- low_return_air_temperature_alarm:
  - ACTIVE
  - INACTIVE
- high_return_air_relative_humidity_alarm:
  - ACTIVE
  - INACTIVE
- low_return_air_relative_humidity_alarm:
  - ACTIVE
  - INACTIVE
- chilled_water_valve_failed_alarm:
  - ACTIVE
  - INACTIVE
- discharge_fan_speed_frequency_command
- ultraviolet_lamp_run_mode:
  - AUTO
  - MANUAL
- discharge_air_flowrate_status:
  - ON
  - OFF
- damper_percentage_command
- damper_percentage_sensor
- supply_fan_lost_power_alarm:
  - ACTIVE
  - INACTIVE
- panel_alarm
- supply_air_flowrate_status:
  - ON
  - OFF

# Added for ETIQA
- return_air_co2_concentration_sensor
- return_air_co2_concentration_setpoint

# Added for Machine Learning Pilot
- supervisor_control_mode:
  - ENABLED
  - DISABLED
- supervisor_supply_air_static_pressure_setpoint
- supervisor_supply_air_temperature_setpoint
- program_supply_air_static_pressure_setpoint
- program_supply_air_temperature_setpoint
- supervisor_supply_water_temperature_setpoint
- supervisor_differential_pressure_setpoint
- program_supply_water_temperature_setpoint
- program_differential_pressure_setpoint

#Additional fields for CH ZRH EURD - radiant panels
- condensate_water_alarm:
  - ACTIVE
  - INACTIVE
- supply_water_valve_percentage_command
- supply_water_valve_percentage_sensor
- supply_water_valve_flowrate_sensor
- total_request_count
- zone_conditioning_mode:
  - HEATING
  - COOLING
  - AUTO
  - OFF
- water_riser_mode:
  - OFF
  - HEATING
  - COOLING
  - AUTO
- average_zone_air_temperature_sensor
- heating_supply_water_isolation_valve_command:
  - OPEN
  - CLOSED
- heating_return_water_isolation_valve_command:
  - OPEN
  - CLOSED
- heating_return_water_isolation_valve_status:
  - OPEN
  - CLOSED
- cooling_supply_water_isolation_valve_command
- cooling_return_water_isolation_valve_command
- heating_supply_water_isolation_valve_percentage_command
- heating_return_water_isolation_valve_percentage_command
- heating_supply_water_isolation_valve_percentage_sensor
- heating_return_water_isolation_valve_percentage_sensor

#Additional fields for CH ZRH EURD - FCU's
- maintenance_alarm:
  - ACTIVE
  - INACTIVE
- condensate_water_pump_alarm:
  - ACTIVE
  - INACTIVE

#Additional fields for CH ZRH EURD - Lighting
- average_illuminance_sensor
- illuminance_setpoint
- scene_dimmer_percentage_command
- scene_dimmer_percentage_sensor
- low_scene_dimmer_percentage_setpoint
- high_scene_dimmer_percentage_setpoint
- red_scene_dimmer_percentage_command
- green_scene_dimmer_percentage_command
- blue_scene_dimmer_percentage_command
- dimmer_fade_rate_setpoint
- dimmer_fade_time_setpoint
- startup_dimmer_percentage_setpoint
- dimmer_mode:
  - FADING
  - RAMPING
- dimmer_failed_alarm:
  - ACTIVE
  - INACTIVE
- power_command:
  - ON
  - OFF
- switch_command:
  - ON
  - OFF
- lighting_switch_status:
  - ON
  - OFF
- scene_dimmer_command:
  - ACTIVE
  - INACTIVE
- scene_status:
  - ACTIVE
  - INACTIVE
- room_occupancy_status:
  - OCCUPIED
  - UNKNOWN
  - UNOCCUPIED
  - BYPASS
  - STANDBY

#Additional fields for CH ZRH EURD HVAC
- bypass_air_damper_percentage_sensor
- circulation_pump_speed_percentage_command
- circulation_pump_speed_percentage_setpoint
- frost_alarm:
  - ACTIVE
  - INACTIVE
- supply_air_static_pressure_status:
  - PRESENT
  - ABSENT
- exhaust_air_static_pressure_status:
  - PRESENT
  - ABSENT
- exhaust_fan_failed_alarm:
  - ACTIVE
  - INACTIVE
- return_air_damper_percentage_sensor
- mixing_valve_percentage_sensor
- potable_hot_water_temperature_sensor
- potable_hot_supply_water_temperature_sensor
- potable_hot_return_water_temperature_sensor
- potable_hot_water_temperature_setpoint
- heating_supply_water_temperature_sensor
- heating_return_water_temperature_sensor
- heating_thermal_power_sensor
- heating_thermal_energy_accumulator
- max_flowrate_setpoint
- potable_water_high_temperature_sensor
- potable_water_medium_temperature_sensor
- potable_water_low_temperature_sensor
- heating_supply_water_temperature_setpoint

#Discharge air flow control
- discharge_air_flowrate_setpoint

#Electrical meter fields
- neutral_line_current_sensor # A measure of current on the neutral line
- apparent_energy_accumulator

#Lighting controller battery status
- emergency_battery_status

# Condensing water monitoring
- condensing_water_differential_pressure_sensor
- condensing_water_differential_pressure_setpoint

# Heat Wheel Telemetry Fields
- heat_wheel_speed_percentage_sensor
- heat_wheel_speed_percentage_command
- heat_wheel_run_command:
  - ON
  - OFF
- heat_wheel_run_status:
  - ON
  - OFF

# Outside air Isolation Dampers
- outside_air_isolation_damper_command:
  - OPEN
  - CLOSED
- outside_air_isolation_damper_status:
  - OPEN
  - CLOSED

# Exhaust air Isolation Dampers
- exhaust_air_isolation_damper_command:
  - OPEN
  - CLOSED
- exhaust_air_isolation_damper_status:
  - OPEN
  - CLOSED

# Damper status
- damper_status:
  - OPEN
  - CLOSED

- lighting_percentage_sensor # For relative ranged illuminance inputs.

# Air Quality Data
- outside_air_aqi_sensor
- zone_air_aqi_sensor
- outside_air_water_vapor_density_sensor # Equivalent field for absolute humidity
- outside_air_water_vapor_concentration_sensor # Equivalent field for absolute humidity
- zone_air_water_vapor_density_sensor # Equivalent field for absolute humidity
- zone_air_water_vapor_concentration_sensor # Equivalent field for absolute humidity

- zone_air_h2s_concentration_sensor
- zone_air_so2_concentration_sensor
- zone_air_no2_concentration_sensor
- zone_air_formaldehyde_concentration_sensor
- zone_air_ozone_concentration_sensor

- zone_air_h2s_density_sensor
- zone_air_so2_density_sensor
- zone_air_no2_density_sensor
- zone_air_formaldehyde_density_sensor
- zone_air_ozone_density_sensor

# First set of PM2.5, PM10, etc. fields. Note that density and concentration
# are differentiated since they return different units of measurement.
- zone_air_pm0pt5_density_sensor
- zone_air_pm1pt0_density_sensor
- zone_air_pm2pt5_density_sensor
- zone_air_pm4pt0_density_sensor
- zone_air_pm10pt0_density_sensor

- zone_air_pm0pt5_concentration_sensor
- zone_air_pm1pt0_concentration_sensor
- zone_air_pm2pt5_concentration_sensor
- zone_air_pm4pt0_concentration_sensor
- zone_air_pm10pt0_concentration_sensor

- zone_air_pm0pt5_volumetricconcentration_sensor
- zone_air_pm1pt0_volumetricconcentration_sensor
- zone_air_pm2pt5_volumetricconcentration_sensor
- zone_air_pm4pt0_volumetricconcentration_sensor
- zone_air_pm10pt0_volumetricconcentration_sensor

## New fields for IoT vibration sensor pilot
- fivesecondrolling_max_xaxis_linearacceleration_sensor
- fivesecondrolling_max_yaxis_linearacceleration_sensor
- fivesecondrolling_max_zaxis_linearacceleration_sensor
- fivesecondrolling_min_xaxis_linearacceleration_sensor
- fivesecondrolling_min_yaxis_linearacceleration_sensor
- fivesecondrolling_min_zaxis_linearacceleration_sensor
- fivesecondrolling_rootmeansquare_xaxis_linearacceleration_sensor
- fivesecondrolling_rootmeansquare_yaxis_linearacceleration_sensor
- fivesecondrolling_rootmeansquare_zaxis_linearacceleration_sensor
- local_air_temperature_sensor

# New fields for ERV bypass
- bypass_air_damper_command:
  - OPEN
  - CLOSED
- bypass_air_damper_status:
  - OPEN
  - CLOSED

## New fields for IoT Vibration devices
- tenminutefixed_max_xaxis_linearvelocity_sensor
- tenminutefixed_max_yaxis_linearvelocity_sensor
- tenminutefixed_max_zaxis_linearvelocity_sensor
- tenminutefixed_max_xaxis_frequency_sensor
- tenminutefixed_max_yaxis_frequency_sensor
- tenminutefixed_max_zaxis_frequency_sensor
- signal_strength_percentage_sensor
- dutycycle_percentage_sensor
- min_zone_air_relative_humidity_sensor
- min_zone_air_relative_humidity_setpoint

## New fields for air quality sensors
- thirtysecondrolling_average_zone_air_co_concentration_sensor
- thirtysecondrolling_average_zone_air_particle_diameter_sensor
- zone_air_no2_probability_percentage_sensor
- zone_air_no2_ozone_concentration_sensor

- heat_recovery_water_isolation_valve_command:
  - OPEN
  - CLOSED
- heat_recovery_return_water_isolation_valve_command:
  - OPEN
  - CLOSED
- heat_recovery_return_water_isolation_valve_status:
  - OPEN
  - CLOSED
- heat_recovery_supply_water_isolation_valve_command:
  - OPEN
  - CLOSED
- heat_recovery_supply_water_isolation_valve_status:
  - OPEN
  - CLOSED
- heat_recovery_run_command:
  - ON
  - OFF
- exhaust_air_differential_pressure_sensor
- leaving_heat_recovery_coil_temperature_sensor
- zone_floor_temperature_sensor
- zone_floor_temperature_setpoint
- entering_heat_recovery_coil_temperature_sensor
- carbon_filter_differential_pressure_sensor
- heating_supply_water_isolation_valve_status:
  - OPEN
  - CLOSED
- leaving_coil_temperature_sensor
- heat_recovery_supply_water_temperature_sensor
- heat_recovery_return_water_temperature_sensor
- hot_water_tank_temperature_sensor
- hot_water_tank_temperature_setpoint
- preheating_water_tank_temperature_sensor
- preheating_water_tank_temperature_setpoint
- potable_hot_leaving_water_temperature_sensor
- potable_hot_leaving_water_temperature_setpoint

## New fields for electrical system additions
- voltage_sensor
- input_frequency_sensor
- output_frequency_sensor
- bypass_frequency_sensor
- input_phase1_phase2_voltage_sensor
- input_phase2_phase3_voltage_sensor
- input_phase3_phase1_voltage_sensor
- input_phase1_neutral_voltage_sensor
- input_phase2_neutral_voltage_sensor
- input_phase3_neutral_voltage_sensor
- input_phase1_current_sensor
- input_phase2_current_sensor
- input_phase3_current_sensor
- output_phase1_phase2_voltage_sensor
- output_phase2_phase3_voltage_sensor
- output_phase3_phase1_voltage_sensor
- output_phase1_neutral_voltage_sensor
- output_phase2_neutral_voltage_sensor
- output_phase3_neutral_voltage_sensor
- output_phase1_current_sensor
- output_phase2_current_sensor
- output_phase3_current_sensor
- bypass_phase1_neutral_voltage_sensor
- bypass_phase2_neutral_voltage_sensor
- bypass_phase3_neutral_voltage_sensor
- remaining_charge_time_sensor


## Refrigerant monitoring fields for AHUs
- condensing_fan_current_sensor
- discharge_air_specificenthalpy_sensor
- refrigerant_discharge_pressure_sensor
- refrigerant_liquid_pressure_sensor
- refrigerant_liquid_temperature_sensor
- refrigerant_liquid_saturation_temperature_sensor
- refrigerant_subcooling_temperature_sensor
- refrigerant_suction_pressure_sensor
- refrigerant_suction_saturation_temperature_sensor
- refrigerant_suction_superheat_temperature_sensor
- return_air_specificenthalpy_sensor
- compressor_current_sensor

## Water Level status
- water_level_status:
  - HIGH
  - MEDIUM
  - LOW
## New fields for steam/water heat exchanger
- supply_steam_static_pressure_sensor
- supply_steam_static_pressure_setpoint
- steam_valve_percentage_command

# Open-loop CDW system
- outside_condensing_loop_return_water_isolation_valve_status:
  - OPEN
  - CLOSED
- outside_condensing_loop_return_water_isolation_valve_command:
  - OPEN
  - CLOSED
- outside_condensing_loop_return_water_isolation_valve_percentage_command
- outside_condensing_loop_return_water_isolation_valve_percentage_sensor
- outside_condensing_loop_return_water_temperature_sensor

# Buffer tanks with temperature sensors
- chilled_water_temperature_sensor
- heating_water_temperature_sensor
- leaving_water_tank_temperature_sensor
- entering_water_tank_temperature_sensor

# Tank level
- percentage_sensor
- secondary_heating_supply_water_temperature_sensor
- secondary_heating_return_water_temperature_sensor
- primary_heating_supply_water_temperature_sensor
- primary_heating_return_water_temperature_sensor
- secondary_chilled_supply_water_temperature_sensor
- secondary_chilled_return_water_temperature_sensor
- primary_chilled_supply_water_temperature_sensor
- primary_chilled_return_water_temperature_sensor
- secondary_chilled_return_water_isolation_valve_percentage_sensor
- secondary_chilled_return_water_isolation_valve_percentage_command
- thermal_energy_accumulator
- ground_isolation_command:
  - ON
  - OFF
- ground_temperature_sensor


## Addition of new fields#

## New fields for Freezer (Walk in Cold room)
- defrost_run_status:
  - ON
  - OFF
- defrost_temperature_sensor
- discharge_fan_run_time_accumulator
- defrost_temperature_setpoint
- defrost_run_command
- input_motor_frequency_sensor
- input_motor_power_sensor
- motor_powerfactor_sensor
- average_input_inter_line_motor_voltage_sensor
- average_input_line_motor_current_sensor
- input_phase1_line_motor_current_sensor
- input_phase2_line_motor_current_sensor
- input_phase3_line_motor_current_sensor
- input_phase1_phase3_line_motor_voltage_sensor
- input_phase1_phase2_line_motor_voltage_sensor
- input_phase2_phase3_line_motor_voltage_sensor
- input_phase1_line_inverter_current_sensor
- input_phase2_line_inverter_current_sensor
- input_phase3_line_inverter_current_sensor
- output_inverter_voltage_sensor
- input_inverter_frequency_sensor
- output_inverter_power_sensor
- refrigerant_differential_pressure_sensor

- chilled_side_ground_supply_economizer_isolation_valve_status:
  - OPEN
  - CLOSED
- chilled_side_ground_return_economizer_isolation_valve_status:
  - OPEN
  - CLOSED
- chilled_side_ground_return_economizer_isolation_valve_command:
  - OPEN
  - CLOSED
- heating_side_ground_supply_economizer_isolation_valve_status:
  - OPEN
  - CLOSED
- heating_side_ground_return_economizer_isolation_valve_status:
  - OPEN
  - CLOSED
- heating_side_ground_return_economizer_isolation_valve_command:
  - OPEN
  - CLOSED
- chilled_side_ground_return_water_isolation_valve_status:
  - OPEN
  - CLOSED
- chilled_side_ground_supply_water_isolation_valve_status:
  - OPEN
  - CLOSED
- chilled_side_ground_supply_water_isolation_valve_command:
  - OPEN
  - CLOSED
- heating_side_ground_return_water_isolation_valve_status:
  - OPEN
  - CLOSED
- heating_side_ground_supply_water_isolation_valve_status:
  - OPEN
  - CLOSED
- heating_side_ground_supply_water_isolation_valve_command:
  - OPEN
  - CLOSED

## New fields for Fresh Air Fan With VFD
- output_voltage_sensor
- run_time_accumulator

# Addition of telemetry for parking exhaust fan
- low_limit_zone_air_co_concentration_setpoint
- high_limit_zone_air_co_concentration_setpoint
- low_limit_zone_air_no_concentration_setpoint
- high_limit_zone_air_no_concentration_setpoint
- zone_air_no_concentration_sensor
- low_exhaust_fan_speed_command:
  - ON
  - OFF
- high_exhaust_fan_speed_command:
  - ON
  - OFF
- low_exhaust_fan_speed_status:
  - ON
  - OFF
- high_exhaust_fan_speed_status:
  - ON
  - OFF

<<<<<<< HEAD
# Addition of telemetry for UPS battery monitoring
- battery_status:
  - ACTIVE
  - INACTIVE
 - bypass_status:
  - ACTIVE
  - INACTIVE
- inverter_mode:
  - SYNCHRONOUS
  - ASYNCHRONOUS
- overload_alarm:
  - ACTIVE
  - INACTIVE
- bypass_phase_status:
  - NORMAL
  - REVERSED
- rectifier_mode:
  - OFF
  - ON
  - SOFTSTART
  - BATTERY
- input_supply_mode:
  - NORMAL
  - BATTERY
  - OFF
- battery_test_status:
  - ACTIVE
  - INACTIVE
- inverter_status:
  - OFF
  - ON
=======
##Fields for generator##
- oil_temperature_sensor
- oil_pressure_sensor
- tank_level_status
- battery_voltage_sensor
- battery_current_sensor
>>>>>>> ecd6a564

#Telemetry addition for MAU#

# Addition of telemetry for outside sensors
- outside_air_co2_concentration_sensor

#Addition of new fields for Tanks##
- level_status:
  - LOW
  - MEDIUM
  - HIGH
- line_pressure_sensor


  ## New fields for EM##

- return_air_isolation_damper_status
- return_air_isolation_damper_command:
  - OPEN
  - CLOSED

- supply_fan_speed_mode:
  - BYPASS
  - VFD
  
- supply_fan_run_mode:
  - AUTO
  - MANUAL


- supply_fan_run_time_accumulator
- supply_fan_voltage_sensor
- discharge_fan_energy_accumulator
- supply_fan_power_status:
  - ON
  - OFF

- discharge_fan_run_mode:
  - AUTO
  - MANUAL
 
## New fields for EM##
- electricalgrid_energy_accumulator
- generator_run_time_accumulator
- electricalgrid_run_time_accumulator 
- generator_energy_accumulator 
- supply_fan_energy_accumulator
- compressor_run_time_accumulator<|MERGE_RESOLUTION|>--- conflicted
+++ resolved
@@ -1382,7 +1382,6 @@
   - ON
   - OFF
 
-<<<<<<< HEAD
 # Addition of telemetry for UPS battery monitoring
 - battery_status:
   - ACTIVE
@@ -1414,14 +1413,13 @@
 - inverter_status:
   - OFF
   - ON
-=======
+
 ##Fields for generator##
 - oil_temperature_sensor
 - oil_pressure_sensor
 - tank_level_status
 - battery_voltage_sensor
 - battery_current_sensor
->>>>>>> ecd6a564
 
 #Telemetry addition for MAU#
 
