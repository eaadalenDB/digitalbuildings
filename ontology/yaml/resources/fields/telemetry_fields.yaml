# Copyright 2020 Google LLC
#
# Licensed under the Apache License, Version 2.0 (the License);
# you may not use this file except in compliance with the License.
# You may obtain a copy of the License at
#
#    https://www.apache.org/licenses/LICENSE-2.0
#
# Unless required by applicable law or agreed to in writing, software
# distributed under the License is distributed on an AS IS BASIS,
# WITHOUT WARRANTIES OR CONDITIONS OF ANY KIND, either express or implied.
# See the License for the specific language governing permissions and
# limitations under the License.

# Original Field set

literals:
- building_air_static_pressure_sensor
- building_air_static_pressure_setpoint
- bypass_valve_percentage_command
- chilled_return_water_temperature_sensor
- chilled_supply_water_flowrate_sensor
- chilled_supply_water_temperature_sensor
- chilled_supply_water_temperature_setpoint
- chilled_water_bypass_valve_percentage_command
- chilled_water_bypass_valve_percentage_sensor
- chilled_water_differential_pressure_sensor
- chilled_water_differential_pressure_setpoint
- chilled_water_isolation_valve_percentage_command
- chilled_water_isolation_valve_percentage_sensor
- chilled_water_isolation_valve_command:
  - OPEN
  - CLOSED
- chilled_water_valve_percentage_command
- circulation_pump_run_status:
  - ON
  - OFF
- compressor_run_command:
  - ON
  - OFF
  - UNKNOWN
- compressor_run_status:
  - ON
  - OFF
  - UNKNOWN
- compressor_speed_percentage_sensor
- refrigerant_condenser_saturation_temperature_sensor
- condensing_return_water_temperature_sensor
- condensing_supply_water_temperature_sensor
- condensing_supply_water_temperature_setpoint
- condensing_water_flowrate_sensor
- cooling_output_percentage_command
- current_sensor
- differential_pressure_sensor
- differential_pressure_setpoint
- discharge_air_cooling_temperature_setpoint
- discharge_air_heating_temperature_setpoint
- discharge_air_temperature_sensor
- discharge_air_temperature_setpoint
- discharge_fan_current_sensor
- discharge_fan_run_command:
  - ON
  - OFF
  - AUTO
  - UNKNOWN
- discharge_fan_run_status:
  - ON
  - OFF
  - AUTO
  - UNKNOWN
- discharge_fan_speed_mode:
  - AUTO
  - LOW
  - MEDIUM
  - HIGH
  - OFF
  - VFD
- discharge_fan_speed_percentage_command
- dryer_run_status:
  - ON
  - OFF
- economizer_mode:
  - ON
  - OFF
  - AUTO
- evaporator_pressure_sensor
- refrigerant_evaporator_saturation_temperature_sensor
- exhaust_air_damper_percentage_command
- exhaust_air_temperature_sensor
- exhaust_fan_current_sensor
- exhaust_fan_power_sensor
- exhaust_fan_run_command:
  - ON
  - OFF
- exhaust_fan_run_status:
  - ON
  - OFF
  - UNKNOWN
- exhaust_fan_speed_frequency_sensor
- exhaust_fan_speed_percentage_command
- exhaust_fan_speed_percentage_sensor
- fan_run_status:
  - ON
  - OFF
- fan_speed_percentage_command
- flowrate_sensor
- heater_run_command:
  - ON
  - OFF
- heating_water_valve_percentage_command
- inlet_guidevane_percentage_sensor
- isolation_damper_status:
  - OPEN
  - CLOSED
- isolation_damper_percentage_sensor
- line_current_sensor
- line_powerfactor_sensor
- loop_chilled_water_differential_pressure_sensor
- loop_differential_pressure_sensor
- min_flowrate_setpoint
- min_chilled_water_flowrate_setpoint
- ventilation_outside_air_damper_percentage_command
- ventilation_outside_air_flowrate_sensor
- ventilation_outside_air_flowrate_setpoint
- mixed_air_temperature_sensor
- outside_air_damper_percentage_command
- outside_air_specificenthalpy_sensor
- outside_air_flowrate_sensor
- outside_air_flowrate_setpoint
- outside_air_pressure_sensor
- outside_air_relative_humidity_sensor
- outside_air_temperature_sensor
- outside_air_wetbulb_temperature_sensor
- power_sensor
- return_air_relative_humidity_sensor
- return_air_temperature_sensor
- return_air_temperature_setpoint
- return_water_temperature_sensor
- reversing_valve_command:
  - AUTO
  - CLOSED
  - OPEN
  - UNKNOWN
- run_command:
  - ON
  - OFF
- run_status:
  - ON
  - OFF
  - STANDBY
- speed_frequency_sensor
- speed_percentage_command
- speed_percentage_sensor
- supply_air_damper_percentage_command
- supply_air_flowrate_sensor
- supply_air_flowrate_setpoint
- supply_air_static_pressure_sensor
- supply_air_static_pressure_setpoint
- supply_air_temperature_sensor
- supply_air_temperature_setpoint
- supply_fan_current_sensor
- supply_fan_power_sensor
- supply_fan_run_command:
  - ON
  - OFF
- supply_fan_run_status:
  - ON
  - OFF
  - UNKNOWN
- supply_fan_speed_frequency_command
- supply_fan_speed_frequency_sensor
- supply_fan_speed_percentage_command
- supply_fan_speed_percentage_sensor
- supply_water_flowrate_sensor
- supply_water_temperature_sensor
- supply_water_temperature_setpoint
- cooling_request_count
- heating_request_count
- pressurization_request_count
- zone_air_co2_concentration_sensor
- zone_air_co2_concentration_setpoint
- zone_air_co_concentration_setpoint
- zone_air_cooling_temperature_setpoint
- zone_air_heating_temperature_setpoint
- zone_air_refrigerant_concentration_sensor
- zone_air_relative_humidity_sensor
- zone_air_deadband_temperature_setpoint
- zone_air_temperature_sensor

---

# Additional fields added to cover first hundred buildings

literals:
- bypass_air_damper_percentage_command
- bypass_return_air_temperature_sensor
- bypass_valve_percentage_sensor
- chilled_water_isolation_valve_status:
  - OPEN
  - CLOSED
- circulation_changeover_isolation_valve_status:
  - OPEN
  - CLOSED
- circulation_pump_run_command:
  - ON
  - OFF
- cogeneration_return_water_temperature_sensor
- cogeneration_return_water_temperature_setpoint
- cogeneration_supply_water_temperature_sensor
- cold_aisle_air_temperature_sensor
- cooling_air_damper_percentage_command
- cooling_air_flowrate_sensor
- cooling_air_flowrate_setpoint
- dehumidification_run_command:
  - ON
  - OFF
- dehumidification_run_status:
  - ON
  - OFF
- discharge_air_relative_humidity_sensor
- discharge_fan_speed_frequency_sensor
- dishwasher_run_status:
  - ON
  - OFF
- east_illuminance_sensor
- evaporative_cooler_run_command:
  - ON
  - OFF
- exhaust_air_damper_percentage_sensor
- exhaust_air_static_pressure_sensor
- exhaust_air_static_pressure_setpoint
- filter_differential_pressure_sensor
- flowrate_setpoint
- flue_gas_temperature_sensor
- heating_stage_run_count
- heating_air_damper_percentage_command
- heating_air_flowrate_sensor
- heating_air_flowrate_setpoint
- heating_cooling_valve_percentage_command
- heating_water_valve_status:
  - OPEN
  - CLOSED
- high_discharge_fan_speed_command:
  - ON
  - OFF
- hot_aisle_air_temperature_sensor
- humidification_percentage_sensor
- humidification_run_command:
  - ON
  - OFF
- humidification_run_status:
  - ON
  - OFF
- discharge_air_damper_command:
  - OPEN
  - CLOSED
- isolation_valve_percentage_command
- isolation_valve_percentage_sensor
- leaving_heating_coil_temperature_sensor
- low_discharge_fan_speed_command:
  - ON
  - OFF
- makeup_water_flowrate_sensor
- makeup_water_valve_percentage_command
- medium_discharge_fan_speed_command:
  - ON
  - OFF
- min_outside_air_damper_command:
  - OPEN
  - CLOSED
- min_outside_air_damper_status:
  - OPEN
  - CLOSED
- mixed_air_temperature_setpoint
- outside_air_damper_command:
  - OPEN
  - CLOSED
- outside_air_damper_percentage_sensor
- outside_air_dewpoint_temperature_sensor
- primary_return_water_temperature_sensor
- production_differential_pressure_sensor
- return_air_damper_percentage_command
- return_air_dehumidification_relative_humidity_setpoint
- return_air_humidification_relative_humidity_setpoint
- return_air_relative_humidity_setpoint
- return_water_valve_command:
  - OPEN
  - CLOSED
- return_water_isolation_valve_percentage_command
- return_water_isolation_valve_percentage_sensor
- return_water_valve_status:
  - OPEN
  - CLOSED
- return_water_temperature_setpoint
- secondary_return_water_temperature_sensor
- secondary_supply_water_temperature_sensor
- shade_extent_percentage_command
- shade_tilt_percentage_command
- southeast_illuminance_sensor
- southwest_illuminance_sensor
- speed_frequency_command
- spray_pump_run_command:
  - ON
  - OFF
- spray_pump_run_status:
  - ON
  - OFF
- supply_air_cooling_temperature_setpoint
- supply_air_heating_temperature_setpoint
- supply_air_relative_humidity_sensor
- supply_water_valve_command:
  - OPEN
  - CLOSED
- supply_water_isolation_valve_percentage_command
- supply_water_isolation_valve_percentage_sensor
- supply_water_valve_status:
  - OPEN
  - CLOSED
- west_illuminance_sensor
- zone_air_co_concentration_sensor
- zone_air_dehumidification_relative_humidity_setpoint
- zone_air_humidification_relative_humidity_setpoint
- zone_air_relative_humidity_setpoint
- zone_air_temperature_setpoint

## added on 10/13/2018
- condensing_water_isolation_valve_command:
  - OPEN
  - CLOSED
- condensing_water_isolation_valve_percentage_command
- condensing_water_isolation_valve_percentage_sensor


## Added on 10/25/2018
- compressor_speed_percentage_command
- east_wind_linearvelocity_sensor
- west_wind_linearvelocity_sensor
- condenser_pressure_sensor
- chilled_water_valve_command:
  - OPEN
  - CLOSED
- heating_percentage_command

## Added on 10/30
- thermal_power_sensor
- discharge_air_flowrate_sensor
- exercise_mode:
  - ON
  - OFF

# Alarms updated to convert the alarm subfield to a point type from measurement descriptor.

- run_mode:
  - COMMISSIONING
  - FLUSHING
  - HEATING
  - COOLING
  - NEUTRAL
  - OFF
  - AUTO
  - MANUAL
- dial_resistance_sensor
- zone_occupancy_status:
  - OCCUPIED
  - UNKNOWN
  - UNOCCUPIED


## Added on 12/12
- leaving_cooling_coil_temperature_sensor
- leaving_cooling_coil_temperature_setpoint
- heating_water_valve_command:
  - OPEN
  - CLOSED
- heating_water_valve_percentage_sensor
- chilled_water_valve_percentage_sensor
- exhaust_air_damper_command:
  - OPEN
  - CLOSED
## Added on 2019/02/19
- heating_stage_run_command:
  - ON
  - OFF
## Added on 2019/02/21
- return_air_cooling_temperature_setpoint
- return_air_heating_temperature_setpoint

## Added on 2019/02/25 for US-MTV-45
- condensing_fan_speed_percentage_command

## Added on 2019/02/27
- boost_fan_run_command:
  - ON
  - OFF
- boost_fan_run_status:
  - ON
  - OFF
- chilled_water_flowrate_sensor
- compressor_speed_frequency_sensor
- condensing_water_isolation_valve_status:
  - OPEN
  - CLOSED
- east_building_air_static_pressure_sensor
- east_exhaust_air_damper_percentage_command
- exhaust_air_flowrate_sensor
- exhaust_air_flowrate_setpoint
- fan_speed_mode:
  - OFF
  - LOW
  - HIGH
- heat_exchange_isolation_valve_command:
  - OPEN
  - CLOSED
- heat_exchange_isolation_valve_percentage_command
- humidifier_percentage_command
- mixing_valve_percentage_command
- preheating_water_valve_percentage_command
- return_air_damper_command:
  - OPEN
  - CLOSED
- return_air_damper_status:
  - OPEN
  - CLOSED
- return_air_flowrate_sensor
- return_air_flowrate_setpoint
- return_air_static_pressure_sensor
- return_air_static_pressure_setpoint
- supply_air_dehumidification_relative_humidity_setpoint
- supply_air_humidification_relative_humidity_setpoint
- supply_air_isolation_damper_command:
  - OPEN
  - CLOSED
- west_building_air_static_pressure_sensor
- west_exhaust_air_damper_percentage_command
- zone_air_static_pressure_sensor
- zone_air_static_pressure_setpoint
- zone_air_voc_concentration_sensor
- zone_air_voc_concentration_setpoint

## Added on 2019/03/12
- cooling_percentage_command
- primary_supply_water_temperature_sensor
- supply_air_isolation_damper_status:
  - OPEN
  - CLOSED

## Added on 2019/03/19
- cooling_thermal_power_sensor
- cooling_percentage_sensor
- exhaust_air_damper_status:
  - OPEN
  - CLOSED
- east_flowrate_sensor
- west_flowrate_sensor
- east_differential_pressure_sensor
- west_differential_pressure_sensor
- east_supply_water_temperature_sensor
- west_supply_water_temperature_sensor
- process_chilled_return_water_temperature_sensor
- process_chilled_supply_water_temperature_sensor
- leaving_air_preheating_coil_temperature_sensor

## Added on 2019/03/20
- cooling_stage_run_count
- min_return_water_temperature_setpoint
- process_cooling_thermal_power_sensor
- process_return_water_temperature_sensor
- process_supply_water_temperature_sensor
- process_supply_water_temperature_setpoint
- process_water_differential_pressure_sensor
- process_water_differential_pressure_setpoint
- process_water_flowrate_sensor
- process_water_flowrate_setpoint
- process_water_isolation_valve_command:
  - OPEN
  - CLOSED
- process_water_valve_percentage_command

## Added on 2019/03/26
- zone_air_refrigerant_concentration_setpoint

# Added on 2019/06/03
- apparent_power_sensor
- energy_accumulator
- average_line_current_sensor
- average_line_neutral_voltage_sensor
- average_inter_line_voltage_sensor
- phase1_line_current_sensor
- phase1_neutral_line_voltage_sensor
- phase1_phase2_line_voltage_sensor
- phase1_phase3_line_voltage_sensor
- phase1_power_sensor
- phase1_powerfactor_sensor
- phase2_line_current_sensor
- phase2_neutral_line_voltage_sensor
- phase2_phase3_line_voltage_sensor
- phase2_power_sensor
- phase2_powerfactor_sensor
- phase3_line_current_sensor
- phase3_neutral_line_voltage_sensor
- phase3_power_sensor
- phase3_powerfactor_sensor
- powerfactor_sensor
- reactive_power_sensor

# Added on 2019/06/27 for Enlighted
- dimmer_percentage_command # Should be adjusted to brightness_percentage_command


# Added on 2019/08/13 primarily for GVC
- calendar_sync_status:
  - ACCESS_FAILED
  - CALENDAR_STARTUP
  - CALENDAR_SUCCESS
  - SUBSCRIPTION_FAILED
  - WAITING_FOR_RESPONSE
- conference_id_hash_label
- conference_id_match_status:
  - DOES_NOT_MATCH
  - MATCHES
- conference_call_status:
  - ACTIVE
  - INACTIVE
- matched_event_id_label
- message_counter
- next_event_end_timestamp
- next_event_start_timestamp
- ongoing_event_end_timestamp
- ongoing_event_start_timestamp
- ongoing_event_id_label
- room_calendar_email_label
- user_occupancy_override_status:
  - DISABLED
  - ENABLED

# Added on 2019/09/12 for Enlighted: generic light level sensor
- illuminance_sensor

# Added on 2019/09/26 for US-NYC-9TH
- condensing_water_bypass_valve_percentage_command
- condensing_water_valve_percentage_command

- heater_run_status: # Added 10/2/2019
  - ON
  - OFF
- discharge_fan_power_sensor
- outside_air_damper_status
- humidification_percentage_command
- discharge_fan_speed_percentage_sensor
- discharge_air_heating_percentage_command
- supply_air_damper_command:
  - OPEN
  - CLOSED
- supply_air_damper_status:
  - OPEN
  - CLOSED

# Added 11/6/2019
- low_limit_flowrate_setpoint
- return_water_valve_percentage_sensor
- return_water_valve_percentage_command

# Added 11/12/2019
- gas_flowrate_sensor
- gas_volume_accumulator
- water_volume_accumulator
- gas_temperature_sensor

# Added 12/17/2019 for UK-LON-S2 FCU
- cooling_water_valve_percentage_command
- cooling_water_valve_percentage_sensor
- cooling_water_flowrate_sensor
- heating_water_flowrate_sensor
- zone_air_offset_temperature_setpoint

# Added 1/16/2020
- discharge_air_damper_percentage_command

# Added 2/10/2020
- supply_water_isolation_valve_command
- supply_water_isolation_valve_status:
  - OPEN
  - CLOSED
- return_water_isolation_valve_command
- return_water_isolation_valve_status:
  - OPEN
  - CLOSED
- chilled_return_water_isolation_valve_command
- condensing_return_water_isolation_valve_percentage_command
- condensing_return_water_isolation_valve_percentage_sensor
- chilled_supply_water_isolation_valve_command
- chilled_return_water_isolation_valve_status:
  - OPEN
  - CLOSED

# Added 2/11/2020
- discharge_air_static_pressure_sensor

# Added 2/12/2020
- heat_exchange_supply_water_isolation_valve_command
- heat_exchange_return_water_isolation_valve_command
- heat_exchange_supply_water_isolation_valve_percentage_command
- heat_exchange_return_water_isolation_valve_percentage_command
- heat_exchange_supply_water_isolation_valve_status:
  - OPEN
  - CLOSED
- heat_exchange_return_water_isolation_valve_status:
  - OPEN
  - CLOSED
- heat_exchange_supply_water_isolation_valve_percentage_sensor
- heat_exchange_return_water_isolation_valve_percentage_sensor

- condensing_return_water_isolation_valve_command
- chilled_return_water_isolation_valve_percentage_sensor
- chilled_return_water_isolation_valve_percentage_command

# Added 2/24/2020
- chilled_supply_water_isolation_valve_percentage_sensor
- chilled_supply_water_isolation_valve_percentage_command
- chilled_supply_water_isolation_valve_status:
  - OPEN
  - CLOSED
- condensing_return_water_isolation_valve_status:
  - OPEN
  - CLOSED
- condensing_supply_water_isolation_valve_percentage_sensor
- condensing_supply_water_isolation_valve_percentage_command
- condensing_supply_water_isolation_valve_status:
  - OPEN
  - CLOSED
- condensing_supply_water_isolation_valve_command


# Added 4/12/20
- supply_air_damper_percentage_sensor

# Added 6/4/20
- ventilation_request_count
- refrigerant_evaporator_pressure_sensor
- refrigerant_condenser_pressure_sensor
- refrigerant_suction_temperature_sensor
- refrigerant_discharge_temperature_sensor
- low_limit_outside_air_damper_percentage_command

- sweeper_pump_run_status:
  - ON
  - OFF
- sweeper_pump_run_command:
  - ON
  - OFF
- evaporative_cooler_run_status:
  - ON
  - OFF

# Added 10/5/20 for TW-NTC-TPKD
# Additional functionality for alarms and status points.
# For alarms, they will end in `alarm` and be two-state. 
# Status fields must be distinguished from alarms in that status is an objective qualitative state (flowing/not) whereas alarms are judgmental interpretations of such statuses to draww a conclusion about function (alarm/normal) 

- average_supply_air_temperature_sensor
- control_mode:
  - AUTO
  - MANUAL
  - OFF
- cooling_thermal_energy_accumulator
- particle_concentration_sensor
- high_limit_supply_air_cooling_flowrate_setpoint
- high_limit_supply_air_heating_flowrate_setpoint
- low_limit_supply_air_ventilation_flowrate_setpoint
- low_limit_supply_air_flowrate_setpoint 
- high_limit_supply_air_flowrate_setpoint # used when the device doesn't necessarily provide a cooling max flow
- schedule_run_command:
  - ON
  - OFF
- supply_air_dewpoint_temperature_sensor
- supply_air_dewpoint_temperature_setpoint
- ultraviolet_lamp_run_command:
  - ON
  - OFF
- ultraviolet_lamp_run_status:
  - ON
  - OFF

# added for ETIQA
- water_leak_cable_distance_sensor
- discharge_air_linearvelocity_setpoint

# New usage of status as an override for the measurement.
- chilled_water_flowrate_status:
  - PRESENT
  - ABSENT
- condensing_water_flowrate_status:
  - PRESENT
  - ABSENT
- discharge_air_static_pressure_status:
  - PRESENT
  - ABSENT
- filter_differential_pressure_status:
  - PRESENT
  - ABSENT
- high_level_status:
  - PRESENT
  - ABSENT
- low_level_status:
  - PRESENT
  - ABSENT
- power_status:
  - PRESENT
  - ABSENT

# New alarms using alarm as a point type, and existing alarms moved here
# TODO (tsodorff): change these to ALARM/NORMAL after determining how this can be done safely to existing translations. 
- fabric_protection_alarm:
  - ACTIVE
  - INACTIVE
- failed_alarm:
  - ACTIVE
  - INACTIVE
- filter_alarm:
  - ACTIVE
  - INACTIVE
- master_alarm:
  - ACTIVE
  - INACTIVE
- supply_fan_failed_alarm:
  - ACTIVE
  - INACTIVE
- smoke_alarm:
  - ACTIVE
  - INACTIVE
- water_leak_alarm:
  - ACTIVE
  - INACTIVE
- low_differential_pressure_alarm:
  - ACTIVE
  - INACTIVE
- lost_power_alarm:
  - ACTIVE
  - INACTIVE

# New fields for lighting and fire systems.
- motion_status:
  - PRESENT
  - ABSENT
- battery_charge_status:
  - CHARGING
  - DISCHARGING
  - STANDBY
- battery_charge_percentage_sensor
- brightness_percentage_command

# New fields for emergency systems
- broken_cable_alarm:
  - ACTIVE
  - INACTIVE
- gas_leak_detection_alarm:
  - ACTIVE
  - INACTIVE
- ammonia_leak_detection_alarm:
  - ACTIVE
  - INACTIVE
- water_leak_detection_alarm:
  - ACTIVE
  - INACTIVE
- fire_alarm:
  - ACTIVE
  - INACTIVE

- emergency_release_status:
  - ACTIVE
  - INACTIVE
- position_status:
  - OPEN
  - CLOSED
- condensing_water_valve_percentage_sensor
- entering_cooling_coil_temperature_sensor

 # We should not use this... represents scavenged outside air from near some heat pumps...
- mixed_outside_air_temperature_sensor

- discharge_fan_lost_power_alarm:
  - ACTIVE
  - INACTIVE
- low_discharge_air_flowrate_alarm:
  - ACTIVE
  - INACTIVE
- frequency_sensor
- discharge_fan_failed_alarm:
  - ACTIVE
  - INACTIVE
- discharge_air_linearvelocity_sensor
- condensing_water_bypass_valve_percentage_sensor
- scene_index_command

# This is a change
- line_frequency_sensor
- phase1_apparent_power_sensor
- phase2_apparent_power_sensor
- phase3_apparent_power_sensor

# Added for Automatic transfer switch
- source1_phase1_phase2_voltage_sensor
- source1_phase2_phase3_voltage_sensor
- source1_phase3_phase1_voltage_sensor
- source1_frequency_sensor
- source2_phase1_phase2_voltage_sensor
- source2_phase2_phase3_voltage_sensor
- source2_phase3_phase1_voltage_sensor
- source2_frequency_sensor
- master_mode:
  - SOURCEA
  - NOSOURCE
  - REMOTE
  - MANUAL
- source1_lost_power_alarm:
  - ACTIVE
  - INACTIVE 
- source2_lost_power_alarm:
  - ACTIVE
  - INACTIVE
- generator_status:
  - ON
  - OFF
- source1_phase1_phase2_over_voltage_status:
  - PRESENT
  - ABSENT
- source1_phase2_phase3_over_voltage_status:
  - PRESENT
  - ABSENT
- source1_phase3_phase1_over_voltage_status:
  - PRESENT
  - ABSENT
- source1_over_voltage_status:
  - PRESENT
  - ABSENT
- source2_phase1_phase2_over_voltage_status:
  - PRESENT
  - ABSENT
- source2_phase2_phase3_over_voltage_status:
  - PRESENT
  - ABSENT
- source2_phase3_phase1_over_voltage_status:
  - PRESENT
  - ABSENT
- source2_over_voltage_status:
  - ACTIVE
  - INACTIVE
- switch_position_mode:
  - POSITIONA
  - POSITIONB
  - POSITIONC


# Added for UK-LON-S2

- zone_air_voc_percentage_setpoint
- zone_air_voc_percentage_sensor

# Added for US-NYC-9TH
- zone_air_unoccupied_heating_temperature_setpoint
- zone_air_occupied_heating_temperature_setpoint
- mixed_air_relative_humidity_sensor
- mixed_air_dewpoint_temperature_sensor

# Added for TW
- supply_air_isolation_damper_closed_status
- supply_air_isolation_damper_open_status
- control_status:
  - REMOTE
  - LOCAL
- zone_scene_command
- scene_command
- cooling_run_status:
  - ON
  - OFF
- high_return_air_temperature_alarm:
  - ACTIVE
  - INACTIVE
- low_return_air_temperature_alarm:
  - ACTIVE
  - INACTIVE
- high_return_air_relative_humidity_alarm:
  - ACTIVE
  - INACTIVE
- low_return_air_relative_humidity_alarm:
  - ACTIVE
  - INACTIVE
- chilled_water_valve_failed_alarm:
  - ACTIVE
  - INACTIVE
- discharge_fan_speed_frequency_command
- ultraviolet_lamp_run_mode:
  - AUTO
  - MANUAL
- discharge_air_flowrate_status:
  - ON
  - OFF
- damper_percentage_command
- damper_percentage_sensor
- supply_fan_lost_power_alarm:
  - ACTIVE
  - INACTIVE
- panel_alarm
- supply_air_flowrate_status:
  - ON
  - OFF

# Added for ETIQA
- return_air_co2_concentration_sensor
- return_air_co2_concentration_setpoint

# Added for Machine Learning Pilot
- supervisor_control_mode:
  - ENABLED
  - DISABLED
- supervisor_supply_air_static_pressure_setpoint
- supervisor_supply_air_temperature_setpoint
- program_supply_air_static_pressure_setpoint
- program_supply_air_temperature_setpoint
- supervisor_supply_water_temperature_setpoint
- supervisor_differential_pressure_setpoint
- program_supply_water_temperature_setpoint
- program_differential_pressure_setpoint

#Additional fields for CH ZRH EURD - radiant panels
- condensate_water_alarm:
  - ACTIVE
  - INACTIVE
- supply_water_valve_percentage_command
- supply_water_valve_percentage_sensor
- supply_water_valve_flowrate_sensor
- total_request_count
- zone_conditioning_mode:
  - HEATING
  - COOLING
  - AUTO
  - OFF
- water_riser_mode:
  - OFF
  - HEATING
  - COOLING
  - AUTO
- average_zone_air_temperature_sensor
- heating_supply_water_isolation_valve_command:
  - OPEN
  - CLOSED
- heating_return_water_isolation_valve_command:
  - OPEN
  - CLOSED
- heating_return_water_isolation_valve_status:
  - OPEN
  - CLOSED
- cooling_supply_water_isolation_valve_command
- cooling_return_water_isolation_valve_command
- heating_supply_water_isolation_valve_percentage_command
- heating_return_water_isolation_valve_percentage_command
- heating_supply_water_isolation_valve_percentage_sensor
- heating_return_water_isolation_valve_percentage_sensor

#Additional fields for CH ZRH EURD - FCU's
- maintenance_alarm:
  - ACTIVE
  - INACTIVE
- condensate_water_pump_alarm:
  - ACTIVE
  - INACTIVE

#Additional fields for CH ZRH EURD - Lighting
- average_illuminance_sensor
- illuminance_setpoint
- scene_dimmer_percentage_command
- scene_dimmer_percentage_sensor
- low_scene_dimmer_percentage_setpoint
- high_scene_dimmer_percentage_setpoint
- red_scene_dimmer_percentage_command
- green_scene_dimmer_percentage_command
- blue_scene_dimmer_percentage_command
- dimmer_fade_rate_setpoint
- dimmer_fade_time_setpoint
- startup_dimmer_percentage_setpoint
- dimmer_mode:
  - FADING
  - RAMPING
- dimmer_failed_alarm:
  - ACTIVE
  - INACTIVE
- power_command:
  - ON
  - OFF
- switch_command:
  - ON
  - OFF
- lighting_switch_status:
  - ON
  - OFF
- scene_dimmer_command:
  - ACTIVE
  - INACTIVE
- scene_status:
  - ACTIVE
  - INACTIVE
- room_occupancy_status:
  - OCCUPIED
  - UNKNOWN
  - UNOCCUPIED
  - BYPASS
  - STANDBY

#Additional fields for CH ZRH EURD HVAC
- bypass_air_damper_percentage_sensor
- circulation_pump_speed_percentage_command
- circulation_pump_speed_percentage_setpoint
- frost_alarm:
  - ACTIVE
  - INACTIVE
- supply_air_static_pressure_status:
  - PRESENT
  - ABSENT
- exhaust_air_static_pressure_status:
  - PRESENT
  - ABSENT
- exhaust_fan_failed_alarm:
  - ACTIVE
  - INACTIVE
- return_air_damper_percentage_sensor
- mixing_valve_percentage_sensor
- potable_hot_water_temperature_sensor
- potable_hot_supply_water_temperature_sensor
- potable_hot_return_water_temperature_sensor
- potable_hot_water_temperature_setpoint
- heating_supply_water_temperature_sensor
- heating_return_water_temperature_sensor
- heating_thermal_power_sensor
- heating_thermal_energy_accumulator
- max_flowrate_setpoint
- potable_water_high_temperature_sensor
- potable_water_medium_temperature_sensor
- potable_water_low_temperature_sensor
- heating_supply_water_temperature_setpoint

#Discharge air flow control
- discharge_air_flowrate_setpoint

#Electrical meter fields
- neutral_line_current_sensor # A measure of current on the neutral line
- apparent_energy_accumulator

#Lighting controller battery status
- emergency_battery_status

# Condensing water monitoring
- condensing_water_differential_pressure_sensor
- condensing_water_differential_pressure_setpoint

# Heat Wheel Telemetry Fields
- heat_wheel_speed_percentage_sensor
- heat_wheel_speed_percentage_command
- heat_wheel_run_command:
  - ON
  - OFF
- heat_wheel_run_status:
  - ON
  - OFF

# Outside air Isolation Dampers
- outside_air_isolation_damper_command:
  - OPEN
  - CLOSED
- outside_air_isolation_damper_status:
  - OPEN
  - CLOSED

# Exhaust air Isolation Dampers
- exhaust_air_isolation_damper_command:
  - OPEN
  - CLOSED
- exhaust_air_isolation_damper_status:
  - OPEN
  - CLOSED

# Damper status
- damper_status:
  - OPEN
  - CLOSED

- lighting_percentage_sensor # For relative ranged illuminance inputs.

# Air Quality Data
- outside_air_aqi_sensor
- zone_air_aqi_sensor
- outside_air_water_vapor_density_sensor # Equivalent field for absolute humidity
- outside_air_water_vapor_concentration_sensor # Equivalent field for absolute humidity
- zone_air_water_vapor_density_sensor # Equivalent field for absolute humidity
- zone_air_water_vapor_concentration_sensor # Equivalent field for absolute humidity

- zone_air_h2s_concentration_sensor
- zone_air_so2_concentration_sensor
- zone_air_no2_concentration_sensor
- zone_air_formaldehyde_concentration_sensor
- zone_air_ozone_concentration_sensor

- zone_air_h2s_density_sensor
- zone_air_so2_density_sensor
- zone_air_no2_density_sensor
- zone_air_formaldehyde_density_sensor
- zone_air_ozone_density_sensor

# First set of PM2.5, PM10, etc. fields. Note that density and concentration
# are differentiated since they return different units of measurement.
- zone_air_pm0pt5_density_sensor
- zone_air_pm1pt0_density_sensor
- zone_air_pm2pt5_density_sensor
- zone_air_pm4pt0_density_sensor
- zone_air_pm10pt0_density_sensor

- zone_air_pm0pt5_concentration_sensor
- zone_air_pm1pt0_concentration_sensor
- zone_air_pm2pt5_concentration_sensor
- zone_air_pm4pt0_concentration_sensor
- zone_air_pm10pt0_concentration_sensor

- zone_air_pm0pt5_volumetricconcentration_sensor
- zone_air_pm1pt0_volumetricconcentration_sensor
- zone_air_pm2pt5_volumetricconcentration_sensor
- zone_air_pm4pt0_volumetricconcentration_sensor
- zone_air_pm10pt0_volumetricconcentration_sensor

## New fields for IoT vibration sensor pilot
- fivesecondrolling_max_xaxis_linearacceleration_sensor
- fivesecondrolling_max_yaxis_linearacceleration_sensor
- fivesecondrolling_max_zaxis_linearacceleration_sensor
- fivesecondrolling_min_xaxis_linearacceleration_sensor
- fivesecondrolling_min_yaxis_linearacceleration_sensor
- fivesecondrolling_min_zaxis_linearacceleration_sensor
- fivesecondrolling_rootmeansquare_xaxis_linearacceleration_sensor
- fivesecondrolling_rootmeansquare_yaxis_linearacceleration_sensor
- fivesecondrolling_rootmeansquare_zaxis_linearacceleration_sensor
- local_air_temperature_sensor

# New fields for ERV bypass
- bypass_air_damper_command:
  - OPEN
  - CLOSED
- bypass_air_damper_status:
  - OPEN
  - CLOSED

## New fields for IoT Vibration devices
- tenminutefixed_max_xaxis_linearvelocity_sensor
- tenminutefixed_max_yaxis_linearvelocity_sensor
- tenminutefixed_max_zaxis_linearvelocity_sensor
- tenminutefixed_max_xaxis_frequency_sensor
- tenminutefixed_max_yaxis_frequency_sensor
- tenminutefixed_max_zaxis_frequency_sensor
- signal_strength_percentage_sensor
- dutycycle_percentage_sensor
- min_zone_air_relative_humidity_sensor
- min_zone_air_relative_humidity_setpoint

## New fields for air quality sensors
- thirtysecondrolling_average_zone_air_co_concentration_sensor
- thirtysecondrolling_average_zone_air_particle_diameter_sensor
- zone_air_no2_probability_percentage_sensor
- zone_air_no2_ozone_concentration_sensor

- heat_recovery_water_isolation_valve_command:
  - OPEN
  - CLOSED
- heat_recovery_return_water_isolation_valve_command:
  - OPEN
  - CLOSED
- heat_recovery_return_water_isolation_valve_status:
  - OPEN
  - CLOSED
- heat_recovery_supply_water_isolation_valve_command:
  - OPEN
  - CLOSED
- heat_recovery_supply_water_isolation_valve_status:
  - OPEN
  - CLOSED
- heat_recovery_run_command:
  - ON
  - OFF
- exhaust_air_differential_pressure_sensor
- leaving_heat_recovery_coil_temperature_sensor
- zone_floor_temperature_sensor
- zone_floor_temperature_setpoint
- entering_heat_recovery_coil_temperature_sensor
- carbon_filter_differential_pressure_sensor
- heating_supply_water_isolation_valve_status:
  - OPEN
  - CLOSED
- leaving_coil_temperature_sensor
- heat_recovery_supply_water_temperature_sensor
- heat_recovery_return_water_temperature_sensor
- hot_water_tank_temperature_sensor
- hot_water_tank_temperature_setpoint
- preheating_water_tank_temperature_sensor
- preheating_water_tank_temperature_setpoint
- potable_hot_leaving_water_temperature_sensor
- potable_hot_leaving_water_temperature_setpoint

## New fields for electrical system additions
- voltage_sensor
- input_frequency_sensor
- output_frequency_sensor
- bypass_frequency_sensor
- input_phase1_phase2_voltage_sensor
- input_phase2_phase3_voltage_sensor
- input_phase3_phase1_voltage_sensor
- input_phase1_neutral_voltage_sensor
- input_phase2_neutral_voltage_sensor
- input_phase3_neutral_voltage_sensor
- input_phase1_current_sensor
- input_phase2_current_sensor
- input_phase3_current_sensor
- output_phase1_phase2_voltage_sensor
- output_phase2_phase3_voltage_sensor
- output_phase3_phase1_voltage_sensor
- output_phase1_neutral_voltage_sensor
- output_phase2_neutral_voltage_sensor
- output_phase3_neutral_voltage_sensor
- output_phase1_current_sensor
- output_phase2_current_sensor
- output_phase3_current_sensor
- bypass_phase1_neutral_voltage_sensor
- bypass_phase2_neutral_voltage_sensor
- bypass_phase3_neutral_voltage_sensor
- remaining_charge_time_sensor


## Refrigerant monitoring fields for AHUs
- condensing_fan_current_sensor
- discharge_air_specificenthalpy_sensor
- refrigerant_discharge_pressure_sensor
- refrigerant_liquid_pressure_sensor
- refrigerant_liquid_temperature_sensor
- refrigerant_liquid_saturation_temperature_sensor
- refrigerant_subcooling_temperature_sensor
- refrigerant_suction_pressure_sensor
- refrigerant_suction_saturation_temperature_sensor
- refrigerant_suction_superheat_temperature_sensor
- return_air_specificenthalpy_sensor
- compressor_current_sensor

## Water Level status
- water_level_status:
  - HIGH
  - MEDIUM
  - LOW
## New fields for steam/water heat exchanger
- supply_steam_static_pressure_sensor
- supply_steam_static_pressure_setpoint
- steam_valve_percentage_command

# Open-loop CDW system
- outside_condensing_loop_return_water_isolation_valve_status:
  - OPEN
  - CLOSED
- outside_condensing_loop_return_water_isolation_valve_command:
  - OPEN
  - CLOSED
- outside_condensing_loop_return_water_isolation_valve_percentage_command
- outside_condensing_loop_return_water_isolation_valve_percentage_sensor
- outside_condensing_loop_return_water_temperature_sensor

# Buffer tanks with temperature sensors
- chilled_water_temperature_sensor
- heating_water_temperature_sensor
- leaving_water_tank_temperature_sensor
- entering_water_tank_temperature_sensor

# Tank level
- percentage_sensor
- secondary_heating_supply_water_temperature_sensor
- secondary_heating_return_water_temperature_sensor
- primary_heating_supply_water_temperature_sensor
- primary_heating_return_water_temperature_sensor
- secondary_chilled_supply_water_temperature_sensor
- secondary_chilled_return_water_temperature_sensor
- primary_chilled_supply_water_temperature_sensor
- primary_chilled_return_water_temperature_sensor
- secondary_chilled_return_water_isolation_valve_percentage_sensor
- secondary_chilled_return_water_isolation_valve_percentage_command
- thermal_energy_accumulator
- ground_isolation_command:
  - ON
  - OFF
- ground_temperature_sensor


## Addition of new fields#

## New fields for Freezer (Walk in Cold room)
- defrost_run_status:
  - ON
  - OFF
- defrost_temperature_sensor
- discharge_fan_run_time_accumulator
- defrost_temperature_setpoint
- defrost_run_command
- input_motor_frequency_sensor
- input_motor_power_sensor
- motor_powerfactor_sensor
- average_input_inter_line_motor_voltage_sensor
- average_input_line_motor_current_sensor
- input_phase1_line_motor_current_sensor
- input_phase2_line_motor_current_sensor
- input_phase3_line_motor_current_sensor
- input_phase1_phase3_line_motor_voltage_sensor
- input_phase1_phase2_line_motor_voltage_sensor
- input_phase2_phase3_line_motor_voltage_sensor
- input_phase1_line_inverter_current_sensor
- input_phase2_line_inverter_current_sensor
- input_phase3_line_inverter_current_sensor
- output_inverter_voltage_sensor
- input_inverter_frequency_sensor
- output_inverter_power_sensor
- refrigerant_differential_pressure_sensor

- chilled_side_ground_supply_economizer_isolation_valve_status:
  - OPEN
  - CLOSED
- chilled_side_ground_return_economizer_isolation_valve_status:
  - OPEN
  - CLOSED
- chilled_side_ground_return_economizer_isolation_valve_command:
  - OPEN
  - CLOSED
- heating_side_ground_supply_economizer_isolation_valve_status:
  - OPEN
  - CLOSED
- heating_side_ground_return_economizer_isolation_valve_status:
  - OPEN
  - CLOSED
- heating_side_ground_return_economizer_isolation_valve_command:
  - OPEN
  - CLOSED
- chilled_side_ground_return_water_isolation_valve_status:
  - OPEN
  - CLOSED
- chilled_side_ground_supply_water_isolation_valve_status:
  - OPEN
  - CLOSED
- chilled_side_ground_supply_water_isolation_valve_command:
  - OPEN
  - CLOSED
- heating_side_ground_return_water_isolation_valve_status:
  - OPEN
  - CLOSED
- heating_side_ground_supply_water_isolation_valve_status:
  - OPEN
  - CLOSED
- heating_side_ground_supply_water_isolation_valve_command:
  - OPEN
  - CLOSED

## New fields for Fresh Air Fan With VFD
- output_voltage_sensor
- run_time_accumulator

# Addition of telemetry for parking exhaust fan
- low_limit_zone_air_co_concentration_setpoint
- high_limit_zone_air_co_concentration_setpoint
- low_limit_zone_air_no_concentration_setpoint
- high_limit_zone_air_no_concentration_setpoint
- zone_air_no_concentration_sensor
- low_exhaust_fan_speed_command:
  - ON
  - OFF
- high_exhaust_fan_speed_command:
  - ON
  - OFF
- low_exhaust_fan_speed_status:
  - ON
  - OFF
- high_exhaust_fan_speed_status:
  - ON
  - OFF

<<<<<<< HEAD
# Addition of telemetry for door alarm
 - door_open_alarm
  - NORMAL
  - ALARM
=======

#Telemetry addition for MAU#

# Addition of telemetry for outside sensors
- outside_air_co2_concentration_sensor

#Addition of new fields for Tanks##
- level_status:
  - LOW
  - MEDIUM
  - HIGH
- line_pressure_sensor

  ## New fields for EM##

- return_air_isolation_damper_status
- return_air_isolation_damper_command:
  - OPEN
  - CLOSED
- supply_fan_speed_mode:
  - BYPASS
  - VFD
  
- supply_fan_run_mode:
  - AUTO
  - MANUAL

- supply_fan_run_time_accumulator
- supply_fan_energy_accumulator
- supply_fan_voltage_sensor
- discharge_fan_energy_accumulator
- discharge_fan_voltage_sensor

- supply_fan_power_status:
  - ON
  - OFF
- discharge_fan_run_mode:
  - AUTO
  - MANUAL
 
## New fields for EM##
- electricalgrid_energy_accumulator
- generator_run_time_accumulator
- electricalgrid_run_time_accumulator 
- generator_energy_accumulator 
- compressor_run_time_accumulator
>>>>>>> 92e752e9
<|MERGE_RESOLUTION|>--- conflicted
+++ resolved
@@ -1378,12 +1378,10 @@
   - ON
   - OFF
 
-<<<<<<< HEAD
 # Addition of telemetry for door alarm
  - door_open_alarm
   - NORMAL
   - ALARM
-=======
 
 #Telemetry addition for MAU#
 
@@ -1429,5 +1427,4 @@
 - generator_run_time_accumulator
 - electricalgrid_run_time_accumulator 
 - generator_energy_accumulator 
-- compressor_run_time_accumulator
->>>>>>> 92e752e9
+- compressor_run_time_accumulator