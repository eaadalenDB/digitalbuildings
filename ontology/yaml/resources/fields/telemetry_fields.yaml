# Copyright 2020 Google LLC
#
# Licensed under the Apache License, Version 2.0 (the License);
# you may not use this file except in compliance with the License.
# You may obtain a copy of the License at
#
#    https://www.apache.org/licenses/LICENSE-2.0
#
# Unless required by applicable law or agreed to in writing, software
# distributed under the License is distributed on an AS IS BASIS,
# WITHOUT WARRANTIES OR CONDITIONS OF ANY KIND, either express or implied.
# See the License for the specific language governing permissions and
# limitations under the License.

# Original Field set

literals:
- building_air_static_pressure_sensor
- building_air_static_pressure_setpoint
- bypass_valve_percentage_command
- chilled_return_water_temperature_sensor
- chilled_supply_water_flowrate_sensor
- chilled_supply_water_temperature_sensor
- chilled_supply_water_temperature_setpoint
- chilled_water_bypass_valve_percentage_command
- chilled_water_bypass_valve_percentage_sensor
- chilled_water_differential_pressure_sensor
- chilled_water_differential_pressure_setpoint
- chilled_water_isolation_valve_percentage_command
- chilled_water_isolation_valve_percentage_sensor
- chilled_water_isolation_valve_command:
  - OPEN
  - CLOSED
- chilled_water_valve_percentage_command
- circulation_pump_run_status:
  - ON
  - OFF
- compressor_run_command:
  - ON
  - OFF
  - UNKNOWN
- compressor_run_status:
  - ON
  - OFF
  - UNKNOWN
- compressor_speed_percentage_sensor
- refrigerant_condenser_saturation_temperature_sensor
- condensing_return_water_temperature_sensor
- condensing_supply_water_temperature_sensor
- condensing_supply_water_temperature_setpoint
- condensing_water_flowrate_sensor
- cooling_output_percentage_command
- current_sensor
- differential_pressure_sensor
- differential_pressure_setpoint
- discharge_air_cooling_temperature_setpoint
- discharge_air_heating_temperature_setpoint
- discharge_air_temperature_sensor
- discharge_air_temperature_setpoint
- discharge_fan_current_sensor
- discharge_fan_run_command:
  - ON
  - OFF
  - AUTO
  - UNKNOWN
- discharge_fan_run_status:
  - ON
  - OFF
  - AUTO
  - UNKNOWN
- discharge_fan_speed_mode:
  - AUTO
  - LOW
  - MEDIUM
  - HIGH
  - OFF
  - VFD
- discharge_fan_speed_percentage_command
- dryer_run_status:
  - ON
  - OFF
- economizer_mode:
  - ON
  - OFF
  - AUTO
- evaporator_pressure_sensor
- refrigerant_evaporator_saturation_temperature_sensor
- exhaust_air_damper_percentage_command
- exhaust_air_temperature_sensor
- exhaust_fan_current_sensor
- exhaust_fan_power_sensor
- exhaust_fan_run_command:
  - ON
  - OFF
- exhaust_fan_run_status:
  - ON
  - OFF
  - UNKNOWN
- exhaust_fan_speed_frequency_sensor
- exhaust_fan_speed_percentage_command
- exhaust_fan_speed_percentage_sensor
- fan_run_status:
  - ON
  - OFF
- fan_speed_percentage_command
- flowrate_sensor
- heater_run_command:
  - ON
  - OFF
- heating_water_valve_percentage_command
- inlet_guidevane_percentage_sensor
- isolation_damper_status:
  - OPEN
  - CLOSED
- isolation_damper_percentage_sensor
- line_current_sensor
- line_powerfactor_sensor
- loop_chilled_water_differential_pressure_sensor
- loop_differential_pressure_sensor
- min_flowrate_setpoint
- min_chilled_water_flowrate_setpoint
- ventilation_outside_air_damper_percentage_command
- ventilation_outside_air_flowrate_sensor
- ventilation_outside_air_flowrate_setpoint
- mixed_air_temperature_sensor
- outside_air_damper_percentage_command
- outside_air_specificenthalpy_sensor
- outside_air_flowrate_sensor
- outside_air_flowrate_setpoint
- outside_air_pressure_sensor
- outside_air_relative_humidity_sensor
- outside_air_temperature_sensor
- outside_air_wetbulb_temperature_sensor
- power_sensor
- return_air_relative_humidity_sensor
- return_air_temperature_sensor
- return_air_temperature_setpoint
- return_water_temperature_sensor
- reversing_valve_command:
  - AUTO
  - CLOSED
  - OPEN
  - UNKNOWN
- run_command:
  - ON
  - OFF
- run_status:
  - ON
  - OFF
  - STANDBY
- speed_frequency_sensor
- speed_percentage_command
- speed_percentage_sensor
- supply_air_damper_percentage_command
- supply_air_flowrate_sensor
- supply_air_flowrate_setpoint
- supply_air_static_pressure_sensor
- supply_air_static_pressure_setpoint
- supply_air_temperature_sensor
- supply_air_temperature_setpoint
- supply_fan_current_sensor
- supply_fan_power_sensor
- supply_fan_run_command:
  - ON
  - OFF
- supply_fan_run_status:
  - ON
  - OFF
  - UNKNOWN
- supply_fan_speed_frequency_command
- supply_fan_speed_frequency_sensor
- supply_fan_speed_percentage_command
- supply_fan_speed_percentage_sensor
- supply_water_flowrate_sensor
- supply_water_temperature_sensor
- supply_water_temperature_setpoint
- cooling_request_count
- heating_request_count
- pressurization_request_count
- zone_air_co2_concentration_sensor
- zone_air_co2_concentration_setpoint
- zone_air_co_concentration_setpoint
- zone_air_cooling_temperature_setpoint
- zone_air_heating_temperature_setpoint
- zone_air_refrigerant_concentration_sensor
- zone_air_relative_humidity_sensor
- zone_air_deadband_temperature_setpoint
- zone_air_temperature_sensor

---

# Additional fields added to cover first hundred buildings

literals:
- bypass_air_damper_percentage_command
- bypass_return_air_temperature_sensor
- bypass_valve_percentage_sensor
- chilled_water_isolation_valve_status:
  - OPEN
  - CLOSED
- circulation_changeover_isolation_valve_status:
  - OPEN
  - CLOSED
- circulation_pump_run_command:
  - ON
  - OFF
- cogeneration_return_water_temperature_sensor
- cogeneration_return_water_temperature_setpoint
- cogeneration_supply_water_temperature_sensor
- cold_aisle_air_temperature_sensor
- cooling_air_damper_percentage_command
- cooling_air_flowrate_sensor
- cooling_air_flowrate_setpoint
- dehumidification_run_command:
  - ON
  - OFF
- dehumidification_run_status:
  - ON
  - OFF
- discharge_air_relative_humidity_sensor
- discharge_fan_speed_frequency_sensor
- dishwasher_run_status:
  - ON
  - OFF
- east_illuminance_sensor
- evaporative_cooler_run_command:
  - ON
  - OFF
- exhaust_air_damper_percentage_sensor
- exhaust_air_static_pressure_sensor
- exhaust_air_static_pressure_setpoint
- filter_differential_pressure_sensor
- flowrate_setpoint
- flue_gas_temperature_sensor
- heating_stage_run_count
- heating_air_damper_percentage_command
- heating_air_flowrate_sensor
- heating_air_flowrate_setpoint
- heating_cooling_valve_percentage_command
- heating_water_valve_status:
  - OPEN
  - CLOSED
- high_discharge_fan_speed_command:
  - ON
  - OFF
- hot_aisle_air_temperature_sensor
- humidification_percentage_sensor
- humidification_run_command:
  - ON
  - OFF
- humidification_run_status:
  - ON
  - OFF
- discharge_air_damper_command:
  - OPEN
  - CLOSED
- isolation_valve_percentage_command
- isolation_valve_percentage_sensor
- leaving_heating_coil_temperature_sensor
- low_discharge_fan_speed_command:
  - ON
  - OFF
- makeup_water_flowrate_sensor
- makeup_water_valve_percentage_command
- medium_discharge_fan_speed_command:
  - ON
  - OFF
- min_outside_air_damper_command:
  - OPEN
  - CLOSED
- min_outside_air_damper_status:
  - OPEN
  - CLOSED
- mixed_air_temperature_setpoint
- outside_air_damper_command:
  - OPEN
  - CLOSED
- outside_air_damper_percentage_sensor
- outside_air_dewpoint_temperature_sensor
- primary_return_water_temperature_sensor
- production_differential_pressure_sensor
- return_air_damper_percentage_command
- return_air_dehumidification_relative_humidity_setpoint
- return_air_humidification_relative_humidity_setpoint
- return_air_relative_humidity_setpoint
- return_water_valve_command:
  - OPEN
  - CLOSED
- return_water_isolation_valve_percentage_command
- return_water_isolation_valve_percentage_sensor
- return_water_valve_status:
  - OPEN
  - CLOSED
- return_water_temperature_setpoint
- secondary_return_water_temperature_sensor
- secondary_supply_water_temperature_sensor
- shade_extent_percentage_command
- shade_tilt_percentage_command
- southeast_illuminance_sensor
- southwest_illuminance_sensor
- speed_frequency_command
- spray_pump_run_command:
  - ON
  - OFF
- spray_pump_run_status:
  - ON
  - OFF
- supply_air_cooling_temperature_setpoint
- supply_air_heating_temperature_setpoint
- supply_air_relative_humidity_sensor
- supply_water_valve_command:
  - OPEN
  - CLOSED
- supply_water_isolation_valve_percentage_command
- supply_water_isolation_valve_percentage_sensor
- supply_water_valve_status:
  - OPEN
  - CLOSED
- west_illuminance_sensor
- zone_air_co_concentration_sensor
- zone_air_dehumidification_relative_humidity_setpoint
- zone_air_humidification_relative_humidity_setpoint
- zone_air_relative_humidity_setpoint
- zone_air_temperature_setpoint

## added on 10/13/2018
- condensing_water_isolation_valve_command:
  - OPEN
  - CLOSED
- condensing_water_isolation_valve_percentage_command
- condensing_water_isolation_valve_percentage_sensor


## Added on 10/25/2018
- compressor_speed_percentage_command
- east_wind_linearvelocity_sensor
- west_wind_linearvelocity_sensor
- condenser_pressure_sensor
- chilled_water_valve_command:
  - OPEN
  - CLOSED
- heating_percentage_command

## Added on 10/30
- thermal_power_sensor
- discharge_air_flowrate_sensor
- exercise_mode:
  - ON
  - OFF

# Alarms updated to convert the alarm subfield to a point type from measurement descriptor.

- run_mode:
  - COMMISSIONING
  - FLUSHING
  - HEATING
  - COOLING
  - NEUTRAL
  - OFF
  - AUTO
  - MANUAL
- dial_resistance_sensor
- zone_occupancy_status:
  - OCCUPIED
  - UNKNOWN
  - UNOCCUPIED


## Added on 12/12
- leaving_cooling_coil_temperature_sensor
- leaving_cooling_coil_temperature_setpoint
- heating_water_valve_command:
  - OPEN
  - CLOSED
- heating_water_valve_percentage_sensor
- chilled_water_valve_percentage_sensor
- exhaust_air_damper_command:
  - OPEN
  - CLOSED
## Added on 2019/02/19
- heating_stage_run_command:
  - ON
  - OFF
## Added on 2019/02/21
- return_air_cooling_temperature_setpoint
- return_air_heating_temperature_setpoint

## Added on 2019/02/25 for US-MTV-45
- condensing_fan_speed_percentage_command

## Added on 2019/02/27
- boost_fan_run_command:
  - ON
  - OFF
- boost_fan_run_status:
  - ON
  - OFF
- chilled_water_flowrate_sensor
- compressor_speed_frequency_sensor
- condensing_water_isolation_valve_status:
  - OPEN
  - CLOSED
- east_building_air_static_pressure_sensor
- east_exhaust_air_damper_percentage_command
- exhaust_air_flowrate_sensor
- exhaust_air_flowrate_setpoint
- fan_speed_mode:
  - OFF
  - LOW
  - HIGH
- heat_exchange_isolation_valve_command:
  - OPEN
  - CLOSED
- heat_exchange_isolation_valve_percentage_command
- humidifier_percentage_command
- mixing_valve_percentage_command
- preheating_water_valve_percentage_command
- return_air_damper_command:
  - OPEN
  - CLOSED
- return_air_damper_status:
  - OPEN
  - CLOSED
- return_air_flowrate_sensor
- return_air_flowrate_setpoint
- return_air_static_pressure_sensor
- return_air_static_pressure_setpoint
- supply_air_dehumidification_relative_humidity_setpoint
- supply_air_humidification_relative_humidity_setpoint
- supply_air_isolation_damper_command:
  - OPEN
  - CLOSED
- west_building_air_static_pressure_sensor
- west_exhaust_air_damper_percentage_command
- zone_air_static_pressure_sensor
- zone_air_static_pressure_setpoint
- zone_air_voc_concentration_sensor
- zone_air_voc_concentration_setpoint

## Added on 2019/03/12
- cooling_percentage_command
- primary_supply_water_temperature_sensor
- supply_air_isolation_damper_status:
  - OPEN
  - CLOSED

## Added on 2019/03/19
- cooling_thermal_power_sensor
- cooling_percentage_sensor
- exhaust_air_damper_status:
  - OPEN
  - CLOSED
- east_flowrate_sensor
- west_flowrate_sensor
- east_differential_pressure_sensor
- west_differential_pressure_sensor
- east_supply_water_temperature_sensor
- west_supply_water_temperature_sensor
- process_chilled_return_water_temperature_sensor
- process_chilled_supply_water_temperature_sensor
- leaving_air_preheating_coil_temperature_sensor

## Added on 2019/03/20
- cooling_stage_run_count
- min_return_water_temperature_setpoint
- process_cooling_thermal_power_sensor
- process_return_water_temperature_sensor
- process_supply_water_temperature_sensor
- process_supply_water_temperature_setpoint
- process_water_differential_pressure_sensor
- process_water_differential_pressure_setpoint
- process_water_flowrate_sensor
- process_water_flowrate_setpoint
- process_water_isolation_valve_command:
  - OPEN
  - CLOSED
- process_water_valve_percentage_command

## Added on 2019/03/26
- zone_air_refrigerant_concentration_setpoint

# Added on 2019/06/03
- apparent_power_sensor
- energy_accumulator
- average_line_current_sensor
- average_line_neutral_voltage_sensor
- average_inter_line_voltage_sensor
- phase1_line_current_sensor
- phase1_neutral_line_voltage_sensor
- phase1_phase2_line_voltage_sensor
- phase1_phase3_line_voltage_sensor
- phase1_power_sensor
- phase1_powerfactor_sensor
- phase2_line_current_sensor
- phase2_neutral_line_voltage_sensor
- phase2_phase3_line_voltage_sensor
- phase2_power_sensor
- phase2_powerfactor_sensor
- phase3_line_current_sensor
- phase3_neutral_line_voltage_sensor
- phase3_power_sensor
- phase3_powerfactor_sensor
- powerfactor_sensor
- reactive_power_sensor

# Added on 2019/06/27 for Enlighted
- dimmer_percentage_command # Should be adjusted to brightness_percentage_command


# Added on 2019/08/13 primarily for GVC
- calendar_sync_status:
  - ACCESS_FAILED
  - CALENDAR_STARTUP
  - CALENDAR_SUCCESS
  - SUBSCRIPTION_FAILED
  - WAITING_FOR_RESPONSE
- conference_id_hash_label
- conference_id_match_status:
  - DOES_NOT_MATCH
  - MATCHES
- conference_call_status:
  - ACTIVE
  - INACTIVE
- matched_event_id_label
- message_counter
- next_event_end_timestamp
- next_event_start_timestamp
- ongoing_event_end_timestamp
- ongoing_event_start_timestamp
- ongoing_event_id_label
- room_calendar_email_label
- user_occupancy_override_status:
  - DISABLED
  - ENABLED

# Added on 2019/09/12 for Enlighted: generic light level sensor
- illuminance_sensor

# Added on 2019/09/26 for US-NYC-9TH
- condensing_water_bypass_valve_percentage_command
- condensing_water_valve_percentage_command

- heater_run_status: # Added 10/2/2019
  - ON
  - OFF
- discharge_fan_power_sensor
- outside_air_damper_status
- humidification_percentage_command
- discharge_fan_speed_percentage_sensor
- discharge_air_heating_percentage_command
- supply_air_damper_command:
  - OPEN
  - CLOSED
- supply_air_damper_status:
  - OPEN
  - CLOSED

# Added 11/6/2019
- low_limit_flowrate_setpoint
- return_water_valve_percentage_sensor
- return_water_valve_percentage_command

# Added 11/12/2019
- gas_flowrate_sensor
- gas_volume_accumulator
- water_volume_accumulator
- gas_temperature_sensor

# Added 12/17/2019 for UK-LON-S2 FCU
- cooling_water_valve_percentage_command
- cooling_water_valve_percentage_sensor
- cooling_water_flowrate_sensor
- heating_water_flowrate_sensor
- zone_air_offset_temperature_setpoint

# Added 1/16/2020
- discharge_air_damper_percentage_command

# Added 2/10/2020
- supply_water_isolation_valve_command
- supply_water_isolation_valve_status:
  - OPEN
  - CLOSED
- return_water_isolation_valve_command
- return_water_isolation_valve_status:
  - OPEN
  - CLOSED
- chilled_return_water_isolation_valve_command
- condensing_return_water_isolation_valve_percentage_command
- condensing_return_water_isolation_valve_percentage_sensor
- chilled_supply_water_isolation_valve_command
- chilled_return_water_isolation_valve_status:
  - OPEN
  - CLOSED

# Added 2/11/2020
- discharge_air_static_pressure_sensor

# Added 2/12/2020
- heat_exchange_supply_water_isolation_valve_command
- heat_exchange_return_water_isolation_valve_command
- heat_exchange_supply_water_isolation_valve_percentage_command
- heat_exchange_return_water_isolation_valve_percentage_command
- heat_exchange_supply_water_isolation_valve_status:
  - OPEN
  - CLOSED
- heat_exchange_return_water_isolation_valve_status:
  - OPEN
  - CLOSED
- heat_exchange_supply_water_isolation_valve_percentage_sensor
- heat_exchange_return_water_isolation_valve_percentage_sensor

- condensing_return_water_isolation_valve_command
- chilled_return_water_isolation_valve_percentage_sensor
- chilled_return_water_isolation_valve_percentage_command

# Added 2/24/2020
- chilled_supply_water_isolation_valve_percentage_sensor
- chilled_supply_water_isolation_valve_percentage_command
- chilled_supply_water_isolation_valve_status:
  - OPEN
  - CLOSED
- condensing_return_water_isolation_valve_status:
  - OPEN
  - CLOSED
- condensing_supply_water_isolation_valve_percentage_sensor
- condensing_supply_water_isolation_valve_percentage_command
- condensing_supply_water_isolation_valve_status:
  - OPEN
  - CLOSED
- condensing_supply_water_isolation_valve_command


# Added 4/12/20
- supply_air_damper_percentage_sensor

# Added 6/4/20
- ventilation_request_count
- refrigerant_evaporator_pressure_sensor
- refrigerant_condenser_pressure_sensor
- refrigerant_suction_temperature_sensor
- refrigerant_discharge_temperature_sensor
- low_limit_outside_air_damper_percentage_command

- sweeper_pump_run_status:
  - ON
  - OFF
- sweeper_pump_run_command:
  - ON
  - OFF
- evaporative_cooler_run_status:
  - ON
  - OFF

# Added 10/5/20 for TW-NTC-TPKD
# Additional functionality for alarms and status points.
# For alarms, they will end in `alarm` and be two-state. 
# Status fields must be distinguished from alarms in that status is an objective qualitative state (flowing/not) whereas alarms are judgmental interpretations of such statuses to draww a conclusion about function (alarm/normal) 

- average_supply_air_temperature_sensor
- control_mode:
  - AUTO
  - MANUAL
  - OFF
- cooling_thermal_energy_accumulator
- particle_concentration_sensor
- high_limit_supply_air_cooling_flowrate_setpoint
- high_limit_supply_air_heating_flowrate_setpoint
- low_limit_supply_air_ventilation_flowrate_setpoint
- low_limit_supply_air_flowrate_setpoint 
- high_limit_supply_air_flowrate_setpoint # used when the device doesn't necessarily provide a cooling max flow
- schedule_run_command:
  - ON
  - OFF
- supply_air_dewpoint_temperature_sensor
- supply_air_dewpoint_temperature_setpoint
- ultraviolet_lamp_run_command:
  - ON
  - OFF
- ultraviolet_lamp_run_status:
  - ON
  - OFF

# added for ETIQA
- water_leak_cable_distance_sensor
- discharge_air_linearvelocity_setpoint

# New usage of status as an override for the measurement.
- chilled_water_flowrate_status:
  - PRESENT
  - ABSENT
- condensing_water_flowrate_status:
  - PRESENT
  - ABSENT
- discharge_air_static_pressure_status:
  - PRESENT
  - ABSENT
- filter_differential_pressure_status:
  - PRESENT
  - ABSENT
- high_level_status:
  - PRESENT
  - ABSENT
- low_level_status:
  - PRESENT
  - ABSENT
- power_status:
  - PRESENT
  - ABSENT

# New alarms using alarm as a point type, and existing alarms moved here
# TODO (tsodorff): change these to ALARM/NORMAL after determining how this can be done safely to existing translations. 
- fabric_protection_alarm:
  - ACTIVE
  - INACTIVE
- failed_alarm:
  - ACTIVE
  - INACTIVE
- filter_alarm:
  - ACTIVE
  - INACTIVE
- master_alarm:
  - ACTIVE
  - INACTIVE
- supply_fan_failed_alarm:
  - ACTIVE
  - INACTIVE
- smoke_alarm:
  - ACTIVE
  - INACTIVE
- water_leak_alarm:
  - ACTIVE
  - INACTIVE
- low_differential_pressure_alarm:
  - ACTIVE
  - INACTIVE
- lost_power_alarm:
  - ACTIVE
  - INACTIVE

# New fields for lighting and fire systems.
- motion_status:
  - PRESENT
  - ABSENT
- battery_charge_status:
  - CHARGING
  - DISCHARGING
  - STANDBY
- battery_charge_percentage_sensor
- brightness_percentage_command

# New fields for emergency systems
- broken_cable_alarm:
  - ACTIVE
  - INACTIVE
- gas_leak_detection_alarm:
  - ACTIVE
  - INACTIVE
- ammonia_leak_detection_alarm:
  - ACTIVE
  - INACTIVE
- water_leak_detection_alarm:
  - ACTIVE
  - INACTIVE
- fire_alarm:
  - ACTIVE
  - INACTIVE

- emergency_release_status:
  - ACTIVE
  - INACTIVE
- position_status:
  - OPEN
  - CLOSED
- condensing_water_valve_percentage_sensor
- entering_cooling_coil_temperature_sensor

 # We should not use this... represents scavenged outside air from near some heat pumps...
- mixed_outside_air_temperature_sensor

- discharge_fan_lost_power_alarm:
  - ACTIVE
  - INACTIVE
- low_discharge_air_flowrate_alarm:
  - ACTIVE
  - INACTIVE
- frequency_sensor
- discharge_fan_failed_alarm:
  - ACTIVE
  - INACTIVE
- discharge_air_linearvelocity_sensor
- condensing_water_bypass_valve_percentage_sensor
- scene_index_command

# This is a change
- line_frequency_sensor
- phase1_apparent_power_sensor
- phase2_apparent_power_sensor
- phase3_apparent_power_sensor

# Added for Automatic transfer switch
- source1_phase1_phase2_voltage_sensor
- source1_phase2_phase3_voltage_sensor
- source1_phase3_phase1_voltage_sensor
- source1_frequency_sensor
- source2_phase1_phase2_voltage_sensor
- source2_phase2_phase3_voltage_sensor
- source2_phase3_phase1_voltage_sensor
- source2_frequency_sensor
- master_mode:
  - SOURCEA
  - NOSOURCE
  - REMOTE
  - MANUAL
- source1_lost_power_alarm:
  - ACTIVE
  - INACTIVE 
- source2_lost_power_alarm:
  - ACTIVE
  - INACTIVE
- generator_status:
  - ON
  - OFF
- source1_phase1_phase2_over_voltage_status:
  - PRESENT
  - ABSENT
- source1_phase2_phase3_over_voltage_status:
  - PRESENT
  - ABSENT
- source1_phase3_phase1_over_voltage_status:
  - PRESENT
  - ABSENT
- source1_over_voltage_status:
  - PRESENT
  - ABSENT
- source2_phase1_phase2_over_voltage_status:
  - PRESENT
  - ABSENT
- source2_phase2_phase3_over_voltage_status:
  - PRESENT
  - ABSENT
- source2_phase3_phase1_over_voltage_status:
  - PRESENT
  - ABSENT
- source2_over_voltage_status:
  - ACTIVE
  - INACTIVE
- switch_position_mode:
  - POSITIONA
  - POSITIONB
  - POSITIONC


# Added for UK-LON-S2

- zone_air_voc_percentage_setpoint
- zone_air_voc_percentage_sensor

# Added for US-NYC-9TH
- zone_air_unoccupied_heating_temperature_setpoint
- zone_air_occupied_heating_temperature_setpoint
- mixed_air_relative_humidity_sensor
- mixed_air_dewpoint_temperature_sensor

# Added for TW
- supply_air_isolation_damper_closed_status
- supply_air_isolation_damper_open_status
- control_status:
  - REMOTE
  - LOCAL
- zone_scene_command
- scene_command
- cooling_run_status:
  - ON
  - OFF
- high_return_air_temperature_alarm:
  - ACTIVE
  - INACTIVE
- low_return_air_temperature_alarm:
  - ACTIVE
  - INACTIVE
- high_return_air_relative_humidity_alarm:
  - ACTIVE
  - INACTIVE
- low_return_air_relative_humidity_alarm:
  - ACTIVE
  - INACTIVE
- chilled_water_valve_failed_alarm:
  - ACTIVE
  - INACTIVE
- discharge_fan_speed_frequency_command
- ultraviolet_lamp_run_mode:
  - AUTO
  - MANUAL
- discharge_air_flowrate_status:
  - ON
  - OFF
- damper_percentage_command
- damper_percentage_sensor
- supply_fan_lost_power_alarm:
  - ACTIVE
  - INACTIVE
- panel_alarm
- supply_air_flowrate_status:
  - ON
  - OFF

# Added for ETIQA
- return_air_co2_concentration_sensor
- return_air_co2_concentration_setpoint

# Added for Machine Learning Pilot
- supervisor_control_mode:
  - ENABLED
  - DISABLED
- supervisor_supply_air_static_pressure_setpoint
- supervisor_supply_air_temperature_setpoint
- program_supply_air_static_pressure_setpoint
- program_supply_air_temperature_setpoint
- supervisor_supply_water_temperature_setpoint
- supervisor_differential_pressure_setpoint
- program_supply_water_temperature_setpoint
- program_differential_pressure_setpoint

#Additional fields for CH ZRH EURD - radiant panels
- condensate_water_alarm:
  - ACTIVE
  - INACTIVE
- supply_water_valve_percentage_command
- supply_water_valve_percentage_sensor
- supply_water_valve_flowrate_sensor
- total_request_count
- zone_conditioning_mode:
  - HEATING
  - COOLING
  - AUTO
  - OFF
- water_riser_mode:
  - OFF
  - HEATING
  - COOLING
  - AUTO
- average_zone_air_temperature_sensor
- heating_supply_water_isolation_valve_command:
  - OPEN
  - CLOSED
- heating_return_water_isolation_valve_command:
  - OPEN
  - CLOSED
- heating_return_water_isolation_valve_status:
  - OPEN
  - CLOSED
- cooling_supply_water_isolation_valve_command
- cooling_return_water_isolation_valve_command
- heating_supply_water_isolation_valve_percentage_command
- heating_return_water_isolation_valve_percentage_command
- heating_supply_water_isolation_valve_percentage_sensor
- heating_return_water_isolation_valve_percentage_sensor

#Additional fields for CH ZRH EURD - FCU's
- maintenance_alarm:
  - ACTIVE
  - INACTIVE
- condensate_water_pump_alarm:
  - ACTIVE
  - INACTIVE

#Additional fields for CH ZRH EURD - Lighting
- average_illuminance_sensor
- illuminance_setpoint
- scene_dimmer_percentage_command
- scene_dimmer_percentage_sensor
- low_scene_dimmer_percentage_setpoint
- high_scene_dimmer_percentage_setpoint
- red_scene_dimmer_percentage_command
- green_scene_dimmer_percentage_command
- blue_scene_dimmer_percentage_command
- dimmer_fade_rate_setpoint
- dimmer_fade_time_setpoint
- startup_dimmer_percentage_setpoint
- dimmer_mode:
  - FADING
  - RAMPING
- dimmer_failed_alarm:
  - ACTIVE
  - INACTIVE
- power_command:
  - ON
  - OFF
- switch_command:
  - ON
  - OFF
- lighting_switch_status:
  - ON
  - OFF
- scene_dimmer_command:
  - ACTIVE
  - INACTIVE
- scene_status:
  - ACTIVE
  - INACTIVE
- room_occupancy_status:
  - OCCUPIED
  - UNKNOWN
  - UNOCCUPIED
  - BYPASS
  - STANDBY

#Additional fields for CH ZRH EURD HVAC
- bypass_air_damper_percentage_sensor
- circulation_pump_speed_percentage_command
- circulation_pump_speed_percentage_setpoint
- frost_alarm:
  - ACTIVE
  - INACTIVE
- supply_air_static_pressure_status:
  - PRESENT
  - ABSENT
- exhaust_air_static_pressure_status:
  - PRESENT
  - ABSENT
- exhaust_fan_failed_alarm:
  - ACTIVE
  - INACTIVE
- return_air_damper_percentage_sensor
- mixing_valve_percentage_sensor
- potable_hot_water_temperature_sensor
- potable_hot_supply_water_temperature_sensor
- potable_hot_return_water_temperature_sensor
- potable_hot_water_temperature_setpoint
- heating_supply_water_temperature_sensor
- heating_return_water_temperature_sensor
- heating_thermal_power_sensor
- heating_thermal_energy_accumulator
- max_flowrate_setpoint
- potable_water_high_temperature_sensor
- potable_water_medium_temperature_sensor
- potable_water_low_temperature_sensor
- heating_supply_water_temperature_setpoint

#Discharge air flow control
- discharge_air_flowrate_setpoint

#Electrical meter fields
- neutral_line_current_sensor # A measure of current on the neutral line
- apparent_energy_accumulator

#Lighting controller battery status
- emergency_battery_status

# Condensing water monitoring
- condensing_water_differential_pressure_sensor
- condensing_water_differential_pressure_setpoint

# Heat Wheel Telemetry Fields
- heat_wheel_speed_percentage_sensor
- heat_wheel_speed_percentage_command
- heat_wheel_run_command:
  - ON
  - OFF
- heat_wheel_run_status:
  - ON
  - OFF

# Outside air Isolation Dampers
- outside_air_isolation_damper_command:
  - OPEN
  - CLOSED
- outside_air_isolation_damper_status:
  - OPEN
  - CLOSED

# Exhaust air Isolation Dampers
- exhaust_air_isolation_damper_command:
  - OPEN
  - CLOSED
- exhaust_air_isolation_damper_status:
  - OPEN
  - CLOSED

# Damper status
- damper_status:
  - OPEN
  - CLOSED

- lighting_percentage_sensor # For relative ranged illuminance inputs.

# Air Quality Data
- outside_air_aqi_sensor
- zone_air_aqi_sensor
- outside_air_water_vapor_density_sensor # Equivalent field for absolute humidity
- outside_air_water_vapor_concentration_sensor # Equivalent field for absolute humidity
- zone_air_water_vapor_density_sensor # Equivalent field for absolute humidity
- zone_air_water_vapor_concentration_sensor # Equivalent field for absolute humidity

- zone_air_h2s_concentration_sensor
- zone_air_so2_concentration_sensor
- zone_air_no2_concentration_sensor
- zone_air_formaldehyde_concentration_sensor
- zone_air_ozone_concentration_sensor

- zone_air_h2s_density_sensor
- zone_air_so2_density_sensor
- zone_air_no2_density_sensor
- zone_air_formaldehyde_density_sensor
- zone_air_ozone_density_sensor

# First set of PM2.5, PM10, etc. fields. Note that density and concentration
# are differentiated since they return different units of measurement.
- zone_air_pm0pt5_density_sensor
- zone_air_pm1pt0_density_sensor
- zone_air_pm2pt5_density_sensor
- zone_air_pm4pt0_density_sensor
- zone_air_pm10pt0_density_sensor

- zone_air_pm0pt5_concentration_sensor
- zone_air_pm1pt0_concentration_sensor
- zone_air_pm2pt5_concentration_sensor
- zone_air_pm4pt0_concentration_sensor
- zone_air_pm10pt0_concentration_sensor

- zone_air_pm0pt5_volumetricconcentration_sensor
- zone_air_pm1pt0_volumetricconcentration_sensor
- zone_air_pm2pt5_volumetricconcentration_sensor
- zone_air_pm4pt0_volumetricconcentration_sensor
- zone_air_pm10pt0_volumetricconcentration_sensor

## New fields for IoT vibration sensor pilot
- fivesecondrolling_max_xaxis_linearacceleration_sensor
- fivesecondrolling_max_yaxis_linearacceleration_sensor
- fivesecondrolling_max_zaxis_linearacceleration_sensor
- fivesecondrolling_min_xaxis_linearacceleration_sensor
- fivesecondrolling_min_yaxis_linearacceleration_sensor
- fivesecondrolling_min_zaxis_linearacceleration_sensor
- fivesecondrolling_rootmeansquare_xaxis_linearacceleration_sensor
- fivesecondrolling_rootmeansquare_yaxis_linearacceleration_sensor
- fivesecondrolling_rootmeansquare_zaxis_linearacceleration_sensor
- local_air_temperature_sensor

# New fields for ERV bypass
- bypass_air_damper_command:
  - OPEN
  - CLOSED
- bypass_air_damper_status:
  - OPEN
  - CLOSED

## New fields for IoT Vibration devices
- tenminutefixed_max_xaxis_linearvelocity_sensor
- tenminutefixed_max_yaxis_linearvelocity_sensor
- tenminutefixed_max_zaxis_linearvelocity_sensor
- tenminutefixed_max_xaxis_frequency_sensor
- tenminutefixed_max_yaxis_frequency_sensor
- tenminutefixed_max_zaxis_frequency_sensor
- signal_strength_percentage_sensor
- dutycycle_percentage_sensor
- min_zone_air_relative_humidity_sensor
- min_zone_air_relative_humidity_setpoint

## New fields for air quality sensors
- thirtysecondrolling_average_zone_air_co_concentration_sensor
- thirtysecondrolling_average_zone_air_particle_diameter_sensor
- zone_air_no2_probability_percentage_sensor
- zone_air_no2_ozone_concentration_sensor

- heat_recovery_water_isolation_valve_command:
  - OPEN
  - CLOSED
- heat_recovery_return_water_isolation_valve_command:
  - OPEN
  - CLOSED
- heat_recovery_return_water_isolation_valve_status:
  - OPEN
  - CLOSED
- heat_recovery_supply_water_isolation_valve_command:
  - OPEN
  - CLOSED
- heat_recovery_supply_water_isolation_valve_status:
  - OPEN
  - CLOSED
- heat_recovery_run_command:
  - ON
  - OFF
- exhaust_air_differential_pressure_sensor
- leaving_heat_recovery_coil_temperature_sensor
- zone_floor_temperature_sensor
- zone_floor_temperature_setpoint
- entering_heat_recovery_coil_temperature_sensor
- carbon_filter_differential_pressure_sensor
- heating_supply_water_isolation_valve_status:
  - OPEN
  - CLOSED
- leaving_coil_temperature_sensor
- heat_recovery_supply_water_temperature_sensor
- heat_recovery_return_water_temperature_sensor
- hot_water_tank_temperature_sensor
- hot_water_tank_temperature_setpoint
- preheating_water_tank_temperature_sensor
- preheating_water_tank_temperature_setpoint
- potable_hot_leaving_water_temperature_sensor
- potable_hot_leaving_water_temperature_setpoint

## New fields for electrical system additions
- voltage_sensor
- input_frequency_sensor
- output_frequency_sensor
- bypass_frequency_sensor
- input_phase1_phase2_voltage_sensor
- input_phase2_phase3_voltage_sensor
- input_phase3_phase1_voltage_sensor
- input_phase1_neutral_voltage_sensor
- input_phase2_neutral_voltage_sensor
- input_phase3_neutral_voltage_sensor
- input_phase1_current_sensor
- input_phase2_current_sensor
- input_phase3_current_sensor
- output_phase1_phase2_voltage_sensor
- output_phase2_phase3_voltage_sensor
- output_phase3_phase1_voltage_sensor
- output_phase1_neutral_voltage_sensor
- output_phase2_neutral_voltage_sensor
- output_phase3_neutral_voltage_sensor
- output_phase1_current_sensor
- output_phase2_current_sensor
- output_phase3_current_sensor
- bypass_phase1_neutral_voltage_sensor
- bypass_phase2_neutral_voltage_sensor
- bypass_phase3_neutral_voltage_sensor
- remaining_charge_time_sensor


## Refrigerant monitoring fields for AHUs
- condensing_fan_current_sensor
- discharge_air_specificenthalpy_sensor
- refrigerant_discharge_pressure_sensor
- refrigerant_liquid_pressure_sensor
- refrigerant_liquid_temperature_sensor
- refrigerant_liquid_saturation_temperature_sensor
- refrigerant_subcooling_temperature_sensor
- refrigerant_suction_pressure_sensor
- refrigerant_suction_saturation_temperature_sensor
- refrigerant_suction_superheat_temperature_sensor
- return_air_specificenthalpy_sensor
- compressor_current_sensor

## Water Level status
- water_level_status:
  - HIGH
  - MEDIUM
  - LOW
## New fields for steam/water heat exchanger
- supply_steam_static_pressure_sensor
- supply_steam_static_pressure_setpoint
- steam_valve_percentage_command

# Open-loop CDW system
- outside_condensing_loop_return_water_isolation_valve_status:
  - OPEN
  - CLOSED
- outside_condensing_loop_return_water_isolation_valve_command:
  - OPEN
  - CLOSED
- outside_condensing_loop_return_water_isolation_valve_percentage_command
- outside_condensing_loop_return_water_isolation_valve_percentage_sensor
- outside_condensing_loop_return_water_temperature_sensor

# Buffer tanks with temperature sensors
- chilled_water_temperature_sensor
- heating_water_temperature_sensor
- leaving_water_tank_temperature_sensor
- entering_water_tank_temperature_sensor

# Tank level
- percentage_sensor
- secondary_heating_supply_water_temperature_sensor
- secondary_heating_return_water_temperature_sensor
- primary_heating_supply_water_temperature_sensor
- primary_heating_return_water_temperature_sensor
- secondary_chilled_supply_water_temperature_sensor
- secondary_chilled_return_water_temperature_sensor
- primary_chilled_supply_water_temperature_sensor
- primary_chilled_return_water_temperature_sensor
- secondary_chilled_return_water_isolation_valve_percentage_sensor
- secondary_chilled_return_water_isolation_valve_percentage_command
- thermal_energy_accumulator
- ground_isolation_command:
  - ON
  - OFF
- ground_temperature_sensor


## Addition of new fields#

## New fields for Freezer (Walk in Cold room)
- defrost_run_status:
  - ON
  - OFF
- defrost_temperature_sensor
- discharge_fan_run_time_accumulator
- defrost_temperature_setpoint
- defrost_run_command
- input_motor_frequency_sensor
- input_motor_power_sensor
- motor_powerfactor_sensor
- average_input_inter_line_motor_voltage_sensor
- average_input_line_motor_current_sensor
- input_phase1_line_motor_current_sensor
- input_phase2_line_motor_current_sensor
- input_phase3_line_motor_current_sensor
- input_phase1_phase3_line_motor_voltage_sensor
- input_phase1_phase2_line_motor_voltage_sensor
- input_phase2_phase3_line_motor_voltage_sensor
- input_phase1_line_inverter_current_sensor
- input_phase2_line_inverter_current_sensor
- input_phase3_line_inverter_current_sensor
- output_inverter_voltage_sensor
- input_inverter_frequency_sensor
- output_inverter_power_sensor
- refrigerant_differential_pressure_sensor

- chilled_side_ground_supply_economizer_isolation_valve_status:
  - OPEN
  - CLOSED
- chilled_side_ground_return_economizer_isolation_valve_status:
  - OPEN
  - CLOSED
- chilled_side_ground_return_economizer_isolation_valve_command:
  - OPEN
  - CLOSED
- heating_side_ground_supply_economizer_isolation_valve_status:
  - OPEN
  - CLOSED
- heating_side_ground_return_economizer_isolation_valve_status:
  - OPEN
  - CLOSED
- heating_side_ground_return_economizer_isolation_valve_command:
  - OPEN
  - CLOSED
- chilled_side_ground_return_water_isolation_valve_status:
  - OPEN
  - CLOSED
- chilled_side_ground_supply_water_isolation_valve_status:
  - OPEN
  - CLOSED
- chilled_side_ground_supply_water_isolation_valve_command:
  - OPEN
  - CLOSED
- heating_side_ground_return_water_isolation_valve_status:
  - OPEN
  - CLOSED
- heating_side_ground_supply_water_isolation_valve_status:
  - OPEN
  - CLOSED
- heating_side_ground_supply_water_isolation_valve_command:
  - OPEN
  - CLOSED

## New fields for Fresh Air Fan With VFD
- output_voltage_sensor
- run_time_accumulator

# Addition of telemetry for parking exhaust fan
- low_limit_zone_air_co_concentration_setpoint
- high_limit_zone_air_co_concentration_setpoint
- low_limit_zone_air_no_concentration_setpoint
- high_limit_zone_air_no_concentration_setpoint
- zone_air_no_concentration_sensor
- low_exhaust_fan_speed_command:
  - ON
  - OFF
- high_exhaust_fan_speed_command:
  - ON
  - OFF
- low_exhaust_fan_speed_status:
  - ON
  - OFF
- high_exhaust_fan_speed_status:
  - ON
  - OFF

<<<<<<< HEAD
##Fields for generator##
- oil_temperature_sensor
- oil_pressure_sensor
- tank_level_status
- battery_voltage_sensor
- battery_current_sensor

  
=======

#Telemetry addition for MAU#

# Addition of telemetry for outside sensors
- outside_air_co2_concentration_sensor

#Addition of new fields for Tanks##
- level_status:
  - LOW
  - MEDIUM
  - HIGH
- line_pressure_sensor

>>>>>>> 849ca05f
  ## New fields for EM##

- return_air_isolation_damper_status
- return_air_isolation_damper_command:
  - OPEN
  - CLOSED

- supply_fan_speed_mode:
  - BYPASS
<<<<<<< HEAD
  
=======
  - VFD
  
- supply_fan_run_mode:
  - AUTO
  - MANUAL

>>>>>>> 849ca05f
- supply_fan_run_time_accumulator
- supply_fan_energy_accumulator
- supply_fan_voltage_sensor
<<<<<<< HEAD
=======
- discharge_fan_energy_accumulator
- discharge_fan_voltage_sensor
>>>>>>> 849ca05f

- supply_fan_power_status:
  - ON
  - OFF

- discharge_fan_run_mode:
  - AUTO
  - MANUAL
 
## New fields for EM##
- electricalgrid_energy_accumulator
- generator_run_time_accumulator
- electricalgrid_run_time_accumulator 
- generator_energy_accumulator 
<<<<<<< HEAD
- supply_fan_energy_accumulator
- compressor_run_time_accumulator
=======
- compressor_run_time_accumulator
>>>>>>> 849ca05f
<|MERGE_RESOLUTION|>--- conflicted
+++ resolved
@@ -1378,7 +1378,7 @@
   - ON
   - OFF
 
-<<<<<<< HEAD
+
 ##Fields for generator##
 - oil_temperature_sensor
 - oil_pressure_sensor
@@ -1387,7 +1387,7 @@
 - battery_current_sensor
 
   
-=======
+
 
 #Telemetry addition for MAU#
 
@@ -1401,7 +1401,7 @@
   - HIGH
 - line_pressure_sensor
 
->>>>>>> 849ca05f
+
   ## New fields for EM##
 
 - return_air_isolation_damper_status
@@ -1411,24 +1411,24 @@
 
 - supply_fan_speed_mode:
   - BYPASS
-<<<<<<< HEAD
+
   
-=======
+
   - VFD
   
 - supply_fan_run_mode:
   - AUTO
   - MANUAL
 
->>>>>>> 849ca05f
+
 - supply_fan_run_time_accumulator
 - supply_fan_energy_accumulator
 - supply_fan_voltage_sensor
-<<<<<<< HEAD
-=======
+
+
 - discharge_fan_energy_accumulator
 - discharge_fan_voltage_sensor
->>>>>>> 849ca05f
+
 
 - supply_fan_power_status:
   - ON
@@ -1443,9 +1443,9 @@
 - generator_run_time_accumulator
 - electricalgrid_run_time_accumulator 
 - generator_energy_accumulator 
-<<<<<<< HEAD
+
 - supply_fan_energy_accumulator
 - compressor_run_time_accumulator
-=======
+
+
 - compressor_run_time_accumulator
->>>>>>> 849ca05f
