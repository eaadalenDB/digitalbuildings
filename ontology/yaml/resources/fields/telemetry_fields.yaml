# Copyright 2020 Google LLC
#
# Licensed under the Apache License, Version 2.0 (the License);
# you may not use this file except in compliance with the License.
# You may obtain a copy of the License at
#
#    https://www.apache.org/licenses/LICENSE-2.0
#
# Unless required by applicable law or agreed to in writing, software
# distributed under the License is distributed on an AS IS BASIS,
# WITHOUT WARRANTIES OR CONDITIONS OF ANY KIND, either express or implied.
# See the License for the specific language governing permissions and
# limitations under the License.

# Original Field set

literals:
- building_air_static_pressure_sensor
- building_air_static_pressure_setpoint
- bypass_valve_percentage_command
- chilled_return_water_temperature_sensor
- chilled_supply_water_flowrate_sensor
- chilled_supply_water_temperature_sensor
- chilled_supply_water_temperature_setpoint
- chilled_water_bypass_valve_percentage_command
- chilled_water_bypass_valve_percentage_sensor
- chilled_water_differential_pressure_sensor
- chilled_water_differential_pressure_setpoint
- chilled_water_isolation_valve_percentage_command
- chilled_water_isolation_valve_percentage_sensor
- chilled_water_isolation_valve_command:
  - OPEN
  - CLOSED
- chilled_water_valve_percentage_command
- circulation_pump_run_status:
  - ON
  - OFF
- compressor_run_command:
  - ON
  - OFF
  - UNKNOWN
- compressor_run_status:
  - ON
  - OFF
  - UNKNOWN
- compressor_speed_percentage_sensor
- refrigerant_condenser_saturation_temperature_sensor
- condensing_return_water_temperature_sensor
- condensing_supply_water_temperature_sensor
- condensing_supply_water_temperature_setpoint
- condensing_water_flowrate_sensor
- cooling_output_percentage_command
- current_sensor
- torque_sensor
- differential_pressure_sensor
- differential_pressure_setpoint
- discharge_air_cooling_temperature_setpoint
- discharge_air_heating_temperature_setpoint
- discharge_air_temperature_sensor
- discharge_air_temperature_setpoint
- discharge_fan_current_sensor
- discharge_fan_run_command:
  - ON
  - OFF
  - AUTO
  - UNKNOWN
- discharge_fan_run_status:
  - ON
  - OFF
  - AUTO
  - UNKNOWN
- discharge_fan_speed_mode:
  - AUTO
  - LOW
  - MEDIUM
  - HIGH
  - OFF
  - VFD
- discharge_fan_speed_percentage_command
- dryer_run_status:
  - ON
  - OFF
- economizer_mode:
  - ON
  - OFF
  - AUTO
- evaporator_pressure_sensor
- refrigerant_evaporator_saturation_temperature_sensor
- exhaust_air_damper_percentage_command
- exhaust_air_temperature_sensor
- exhaust_fan_current_sensor
- exhaust_fan_power_sensor
- exhaust_fan_run_command:
  - ON
  - OFF
- exhaust_fan_run_status:
  - ON
  - OFF
  - UNKNOWN
- exhaust_fan_speed_frequency_sensor
- exhaust_fan_speed_percentage_command
- exhaust_fan_speed_percentage_sensor
- fan_run_status:
  - ON
  - OFF
- fan_speed_percentage_command
- flowrate_sensor
- heater_run_command:
  - ON
  - OFF
- heating_water_valve_percentage_command
- inlet_guidevane_percentage_sensor
- isolation_damper_status:
  - OPEN
  - CLOSED
- isolation_damper_percentage_sensor
- line_current_sensor
- line_powerfactor_sensor
- loop_chilled_water_differential_pressure_sensor
- loop_differential_pressure_sensor
- min_flowrate_setpoint
- min_chilled_water_flowrate_setpoint
- ventilation_outside_air_damper_percentage_command
- ventilation_outside_air_flowrate_sensor
- ventilation_outside_air_flowrate_setpoint
- mixed_air_temperature_sensor
- outside_air_damper_percentage_command
- outside_air_specificenthalpy_sensor
- outside_air_flowrate_sensor
- outside_air_flowrate_setpoint
- outside_air_pressure_sensor
- outside_air_relative_humidity_sensor
- outside_air_temperature_sensor
- outside_air_wetbulb_temperature_sensor
- power_sensor
- return_air_relative_humidity_sensor
- return_air_temperature_sensor
- return_air_temperature_setpoint
- return_water_temperature_sensor
- reversing_valve_command:
  - AUTO
  - CLOSED
  - OPEN
  - UNKNOWN
- run_command:
  - ON
  - OFF
- run_status:
  - ON
  - OFF
  - STANDBY
- speed_frequency_sensor
- speed_percentage_command
- speed_percentage_sensor
- supply_air_damper_percentage_command
- supply_air_flowrate_sensor
- supply_air_flowrate_setpoint
- supply_air_static_pressure_sensor
- supply_air_static_pressure_setpoint
- supply_air_temperature_sensor
- supply_air_temperature_setpoint
- supply_fan_current_sensor
- supply_fan_power_sensor
- supply_fan_torque_sensor
- supply_fan_run_command:
  - ON
  - OFF
- supply_fan_run_status:
  - ON
  - OFF
  - UNKNOWN
- supply_fan_speed_frequency_command
- supply_fan_speed_frequency_sensor
- supply_fan_speed_percentage_command
- supply_fan_speed_percentage_sensor
- supply_water_flowrate_sensor
- supply_water_temperature_sensor
- supply_water_temperature_setpoint
- cooling_request_count
- heating_request_count
- pressurization_request_count
- zone_air_co2_concentration_sensor
- zone_air_co2_concentration_setpoint
- zone_air_co_concentration_setpoint
- zone_air_cooling_temperature_setpoint
- zone_air_heating_temperature_setpoint
- zone_air_refrigerant_concentration_sensor
- zone_air_relative_humidity_sensor
- zone_air_deadband_temperature_setpoint
- zone_air_temperature_sensor

---

# Additional fields added to cover first hundred buildings

literals:
- bypass_air_damper_percentage_command
- bypass_return_air_temperature_sensor
- bypass_valve_percentage_sensor
- chilled_water_isolation_valve_status:
  - OPEN
  - CLOSED
- circulation_changeover_isolation_valve_status:
  - OPEN
  - CLOSED
- circulation_pump_run_command:
  - ON
  - OFF
- cogeneration_return_water_temperature_sensor
- cogeneration_return_water_temperature_setpoint
- cogeneration_supply_water_temperature_sensor
- cold_aisle_air_temperature_sensor
- cooling_air_damper_percentage_command
- cooling_air_flowrate_sensor
- cooling_air_flowrate_setpoint
- dehumidification_run_command:
  - ON
  - OFF
- dehumidification_run_status:
  - ON
  - OFF
- discharge_air_relative_humidity_sensor
- discharge_fan_speed_frequency_sensor
- dishwasher_run_status:
  - ON
  - OFF
- east_illuminance_sensor
- evaporative_cooler_run_command:
  - ON
  - OFF
- exhaust_air_damper_percentage_sensor
- exhaust_air_static_pressure_sensor
- exhaust_air_static_pressure_setpoint
- filter_differential_pressure_sensor
- flowrate_setpoint
- flue_gas_temperature_sensor
- heating_stage_run_count
- heating_air_damper_percentage_command
- heating_air_flowrate_sensor
- heating_air_flowrate_setpoint
- heating_cooling_valve_percentage_command
- heating_water_valve_status:
  - OPEN
  - CLOSED
- high_discharge_fan_speed_command:
  - ON
  - OFF
- hot_aisle_air_temperature_sensor
- humidification_percentage_sensor
- humidification_run_command:
  - ON
  - OFF
- humidification_run_status:
  - ON
  - OFF
- discharge_air_damper_command:
  - OPEN
  - CLOSED
- isolation_valve_percentage_command
- isolation_valve_percentage_sensor
- leaving_heating_coil_temperature_sensor
- low_discharge_fan_speed_command:
  - ON
  - OFF
- makeup_water_flowrate_sensor
- makeup_water_valve_percentage_command
- medium_discharge_fan_speed_command:
  - ON
  - OFF
- min_outside_air_damper_command:
  - OPEN
  - CLOSED
- min_outside_air_damper_status:
  - OPEN
  - CLOSED
- mixed_air_temperature_setpoint
- outside_air_damper_command:
  - OPEN
  - CLOSED
- outside_air_damper_percentage_sensor
- outside_air_dewpoint_temperature_sensor
- primary_return_water_temperature_sensor
- production_differential_pressure_sensor
- return_air_damper_percentage_command
- return_air_dehumidification_relative_humidity_setpoint
- return_air_humidification_relative_humidity_setpoint
- return_air_relative_humidity_setpoint
- return_water_valve_command:
  - OPEN
  - CLOSED
- return_water_isolation_valve_percentage_command
- return_water_isolation_valve_percentage_sensor
- return_water_valve_status:
  - OPEN
  - CLOSED
- return_water_temperature_setpoint
- secondary_return_water_temperature_sensor
- secondary_supply_water_temperature_sensor
- shade_extent_percentage_command
- shade_tilt_percentage_command
- southeast_illuminance_sensor
- southwest_illuminance_sensor
- speed_frequency_command
- spray_pump_run_command:
  - ON
  - OFF
- spray_pump_run_status:
  - ON
  - OFF
- supply_air_cooling_temperature_setpoint
- supply_air_heating_temperature_setpoint
- supply_air_relative_humidity_sensor
- supply_water_valve_command:
  - OPEN
  - CLOSED
- supply_water_isolation_valve_percentage_command
- supply_water_isolation_valve_percentage_sensor
- supply_water_valve_status:
  - OPEN
  - CLOSED
- west_illuminance_sensor
- zone_air_co_concentration_sensor
- zone_air_dehumidification_relative_humidity_setpoint
- zone_air_humidification_relative_humidity_setpoint
- zone_air_relative_humidity_setpoint
- zone_air_temperature_setpoint

## added on 10/13/2018
- condensing_water_isolation_valve_command:
  - OPEN
  - CLOSED
- condensing_water_isolation_valve_percentage_command
- condensing_water_isolation_valve_percentage_sensor


## Added on 10/25/2018
- compressor_speed_percentage_command
- east_wind_linearvelocity_sensor
- west_wind_linearvelocity_sensor
- condenser_pressure_sensor
- chilled_water_valve_command:
  - OPEN
  - CLOSED
- heating_percentage_command

## Added on 10/30
- thermal_power_sensor
- discharge_air_flowrate_sensor
- exercise_mode:
  - ON
  - OFF

# Alarms updated to convert the alarm subfield to a point type from measurement descriptor.

- run_mode:
  - COMMISSIONING
  - FLUSHING
  - HEATING
  - COOLING
  - NEUTRAL
  - OFF
  - AUTO
  - MANUAL
- dial_resistance_sensor
- zone_occupancy_status:
  - OCCUPIED
  - UNKNOWN
  - UNOCCUPIED


## Added on 12/12
- leaving_cooling_coil_temperature_sensor
- leaving_cooling_coil_temperature_setpoint
- heating_water_valve_command:
  - OPEN
  - CLOSED
- heating_water_valve_percentage_sensor
- chilled_water_valve_percentage_sensor
- exhaust_air_damper_command:
  - OPEN
  - CLOSED
## Added on 2019/02/19
- heating_stage_run_command:
  - ON
  - OFF
## Added on 2019/02/21
- return_air_cooling_temperature_setpoint
- return_air_heating_temperature_setpoint

## Added on 2019/02/25 for US-MTV-45
- condensing_fan_speed_percentage_command

## Added on 2019/02/27
- boost_fan_run_command:
  - ON
  - OFF
- boost_fan_run_status:
  - ON
  - OFF
- chilled_water_flowrate_sensor
- compressor_speed_frequency_sensor
- condensing_water_isolation_valve_status:
  - OPEN
  - CLOSED
- east_building_air_static_pressure_sensor
- east_exhaust_air_damper_percentage_command
- exhaust_air_flowrate_sensor
- exhaust_air_flowrate_setpoint
- fan_speed_mode:
  - OFF
  - LOW
  - HIGH
- heat_exchange_isolation_valve_command:
  - OPEN
  - CLOSED
- heat_exchange_isolation_valve_percentage_command
- humidifier_percentage_command
- mixing_valve_percentage_command
- preheating_water_valve_percentage_command
- return_air_damper_command:
  - OPEN
  - CLOSED
- return_air_damper_status:
  - OPEN
  - CLOSED
- return_air_flowrate_sensor
- return_air_flowrate_setpoint
- return_air_static_pressure_sensor
- return_air_static_pressure_setpoint
- supply_air_dehumidification_relative_humidity_setpoint
- supply_air_humidification_relative_humidity_setpoint
- supply_air_isolation_damper_command:
  - OPEN
  - CLOSED
- west_building_air_static_pressure_sensor
- west_exhaust_air_damper_percentage_command
- zone_air_static_pressure_sensor
- zone_air_static_pressure_setpoint
- zone_air_voc_concentration_sensor
- zone_air_voc_concentration_setpoint

## Added on 2019/03/12
- cooling_percentage_command
- primary_supply_water_temperature_sensor
- supply_air_isolation_damper_status:
  - OPEN
  - CLOSED

## Added on 2019/03/19
- cooling_thermal_power_sensor
- cooling_percentage_sensor
- exhaust_air_damper_status:
  - OPEN
  - CLOSED
- east_flowrate_sensor
- west_flowrate_sensor
- east_differential_pressure_sensor
- west_differential_pressure_sensor
- east_supply_water_temperature_sensor
- west_supply_water_temperature_sensor
- process_chilled_return_water_temperature_sensor
- process_chilled_supply_water_temperature_sensor
- leaving_air_preheating_coil_temperature_sensor

## Added on 2019/03/20
- cooling_stage_run_count
- min_return_water_temperature_setpoint
- process_cooling_thermal_power_sensor
- process_return_water_temperature_sensor
- process_supply_water_temperature_sensor
- process_supply_water_temperature_setpoint
- process_water_differential_pressure_sensor
- process_water_differential_pressure_setpoint
- process_water_flowrate_sensor
- process_water_flowrate_setpoint
- process_water_isolation_valve_command:
  - OPEN
  - CLOSED
- process_water_valve_percentage_command

## Added on 2019/03/26
- zone_air_refrigerant_concentration_setpoint

# Added on 2019/06/03
- apparent_power_sensor
- energy_accumulator
- average_line_current_sensor
- average_line_neutral_voltage_sensor
- average_inter_line_voltage_sensor
- phase1_line_current_sensor
- phase1_neutral_line_voltage_sensor
- phase1_phase2_line_voltage_sensor
- phase1_phase3_line_voltage_sensor
- phase1_power_sensor
- phase1_powerfactor_sensor
- phase2_line_current_sensor
- phase2_neutral_line_voltage_sensor
- phase2_phase3_line_voltage_sensor
- phase2_power_sensor
- phase2_powerfactor_sensor
- phase3_line_current_sensor
- phase3_neutral_line_voltage_sensor
- phase3_power_sensor
- phase3_powerfactor_sensor
- powerfactor_sensor
- reactive_power_sensor

# Added on 2019/06/27 for Enlighted
- dimmer_percentage_command # Should be adjusted to brightness_percentage_command


# Added on 2019/08/13 primarily for GVC
- calendar_sync_status:
  - ACCESS_FAILED
  - CALENDAR_STARTUP
  - CALENDAR_SUCCESS
  - SUBSCRIPTION_FAILED
  - WAITING_FOR_RESPONSE
- conference_id_hash_label
- conference_id_match_status:
  - DOES_NOT_MATCH
  - MATCHES
- conference_call_status:
  - ACTIVE
  - INACTIVE
- matched_event_id_label
- message_counter
- next_event_end_timestamp
- next_event_start_timestamp
- ongoing_event_end_timestamp
- ongoing_event_start_timestamp
- ongoing_event_id_label
- room_calendar_email_label
- user_occupancy_override_status:
  - DISABLED
  - ENABLED

# Added on 2019/09/12 for Enlighted: generic light level sensor
- illuminance_sensor

# Added on 2019/09/26 for US-NYC-9TH
- condensing_water_bypass_valve_percentage_command
- condensing_water_valve_percentage_command

- heater_run_status: # Added 10/2/2019
  - ON
  - OFF
- discharge_fan_power_sensor
- outside_air_damper_status
- humidification_percentage_command
- discharge_fan_speed_percentage_sensor
- discharge_air_heating_percentage_command
- discharge_fan_voltage_sensor
- discharge_fan_torque_sensor
- supply_air_damper_command:
  - OPEN
  - CLOSED
- supply_air_damper_status:
  - OPEN
  - CLOSED

# Added 11/6/2019
- low_limit_flowrate_setpoint
- return_water_valve_percentage_sensor
- return_water_valve_percentage_command

# Added 11/12/2019
- gas_flowrate_sensor
- gas_volume_accumulator
- water_volume_accumulator
- gas_temperature_sensor

# Added 12/17/2019 for UK-LON-S2 FCU
- cooling_water_valve_percentage_command
- cooling_water_valve_percentage_sensor
- cooling_water_flowrate_sensor
- heating_water_flowrate_sensor
- zone_air_offset_temperature_setpoint

# Added 1/16/2020
- discharge_air_damper_percentage_command

# Added 2/10/2020
- supply_water_isolation_valve_command
- supply_water_isolation_valve_status:
  - OPEN
  - CLOSED
- return_water_isolation_valve_command
- return_water_isolation_valve_status:
  - OPEN
  - CLOSED
- chilled_return_water_isolation_valve_command
- condensing_return_water_isolation_valve_percentage_command
- condensing_return_water_isolation_valve_percentage_sensor
- chilled_supply_water_isolation_valve_command
- chilled_return_water_isolation_valve_status:
  - OPEN
  - CLOSED

# Added 2/11/2020
- discharge_air_static_pressure_sensor

# Added 2/12/2020
- heat_exchange_supply_water_isolation_valve_command
- heat_exchange_return_water_isolation_valve_command
- heat_exchange_supply_water_isolation_valve_percentage_command
- heat_exchange_return_water_isolation_valve_percentage_command
- heat_exchange_supply_water_isolation_valve_status:
  - OPEN
  - CLOSED
- heat_exchange_return_water_isolation_valve_status:
  - OPEN
  - CLOSED
- heat_exchange_supply_water_isolation_valve_percentage_sensor
- heat_exchange_return_water_isolation_valve_percentage_sensor

- condensing_return_water_isolation_valve_command
- chilled_return_water_isolation_valve_percentage_sensor
- chilled_return_water_isolation_valve_percentage_command

# Added 2/24/2020
- chilled_supply_water_isolation_valve_percentage_sensor
- chilled_supply_water_isolation_valve_percentage_command
- chilled_supply_water_isolation_valve_status:
  - OPEN
  - CLOSED
- condensing_return_water_isolation_valve_status:
  - OPEN
  - CLOSED
- condensing_supply_water_isolation_valve_percentage_sensor
- condensing_supply_water_isolation_valve_percentage_command
- condensing_supply_water_isolation_valve_status:
  - OPEN
  - CLOSED
- condensing_supply_water_isolation_valve_command


# Added 4/12/20
- supply_air_damper_percentage_sensor

# Added 6/4/20
- ventilation_request_count
- refrigerant_evaporator_pressure_sensor
- refrigerant_condenser_pressure_sensor
- refrigerant_suction_temperature_sensor
- refrigerant_discharge_temperature_sensor
- low_limit_outside_air_damper_percentage_command

- sweeper_pump_run_status:
  - ON
  - OFF
- sweeper_pump_run_command:
  - ON
  - OFF
- evaporative_cooler_run_status:
  - ON
  - OFF

# Added 10/5/20 for TW-NTC-TPKD
# Additional functionality for alarms and status points.
# For alarms, they will end in `alarm` and be two-state. 
# Status fields must be distinguished from alarms in that status is an objective qualitative state (flowing/not) whereas alarms are judgmental interpretations of such statuses to draww a conclusion about function (alarm/normal) 

- average_supply_air_temperature_sensor
- control_mode:
  - AUTO
  - MANUAL
  - OFF
- cooling_thermal_energy_accumulator
- particle_concentration_sensor
- high_limit_supply_air_cooling_flowrate_setpoint
- high_limit_supply_air_heating_flowrate_setpoint
- low_limit_supply_air_ventilation_flowrate_setpoint
- low_limit_supply_air_flowrate_setpoint 
- high_limit_supply_air_flowrate_setpoint # used when the device doesn't necessarily provide a cooling max flow
- schedule_run_command:
  - ON
  - OFF
- supply_air_dewpoint_temperature_sensor
- supply_air_dewpoint_temperature_setpoint
- ultraviolet_lamp_run_command:
  - ON
  - OFF
- ultraviolet_lamp_run_status:
  - ON
  - OFF

# added for ETIQA
- water_leak_cable_distance_sensor
- discharge_air_linearvelocity_setpoint

# New usage of status as an override for the measurement.
- chilled_water_flowrate_status:
  - PRESENT
  - ABSENT
- condensing_water_flowrate_status:
  - PRESENT
  - ABSENT
- discharge_air_static_pressure_status:
  - PRESENT
  - ABSENT
- filter_differential_pressure_status:
  - PRESENT
  - ABSENT
- high_level_status:
  - PRESENT
  - ABSENT
- low_level_status:
  - PRESENT
  - ABSENT
- power_status:
  - PRESENT
  - ABSENT

# New alarms using alarm as a point type, and existing alarms moved here
# TODO (tsodorff): change these to ALARM/NORMAL after determining how this can be done safely to existing translations. 
- fabric_protection_alarm:
  - ACTIVE
  - INACTIVE
- failed_alarm:
  - ACTIVE
  - INACTIVE
- filter_alarm:
  - ACTIVE
  - INACTIVE
- master_alarm:
  - ACTIVE
  - INACTIVE
- supply_fan_failed_alarm:
  - ACTIVE
  - INACTIVE
- smoke_alarm:
  - ACTIVE
  - INACTIVE
- water_leak_alarm:
  - ACTIVE
  - INACTIVE
- low_differential_pressure_alarm:
  - ACTIVE
  - INACTIVE
- lost_power_alarm:
  - ACTIVE
  - INACTIVE

# New fields for lighting and fire systems.
- motion_status:
  - PRESENT
  - ABSENT
- battery_charge_status:
  - CHARGING
  - DISCHARGING
  - STANDBY
- battery_charge_percentage_sensor
- brightness_percentage_command

# New fields for emergency systems
- broken_cable_alarm:
  - ACTIVE
  - INACTIVE
- gas_leak_detection_alarm:
  - ACTIVE
  - INACTIVE
- ammonia_leak_detection_alarm:
  - ACTIVE
  - INACTIVE
- water_leak_detection_alarm:
  - ACTIVE
  - INACTIVE
- fire_alarm:
  - ACTIVE
  - INACTIVE

- emergency_release_status:
  - ACTIVE
  - INACTIVE
- position_status:
  - OPEN
  - CLOSED
- condensing_water_valve_percentage_sensor
- entering_cooling_coil_temperature_sensor

 # We should not use this... represents scavenged outside air from near some heat pumps...
- mixed_outside_air_temperature_sensor

- discharge_fan_lost_power_alarm:
  - ACTIVE
  - INACTIVE
- low_discharge_air_flowrate_alarm:
  - ACTIVE
  - INACTIVE
- frequency_sensor
- discharge_fan_failed_alarm:
  - ACTIVE
  - INACTIVE
- discharge_air_linearvelocity_sensor
- condensing_water_bypass_valve_percentage_sensor
- scene_index_command

# This is a change
- line_frequency_sensor
- phase1_apparent_power_sensor
- phase2_apparent_power_sensor
- phase3_apparent_power_sensor

# Added for Automatic transfer switch
- source1_phase1_phase2_voltage_sensor
- source1_phase2_phase3_voltage_sensor
- source1_phase3_phase1_voltage_sensor
- source1_frequency_sensor
- source2_phase1_phase2_voltage_sensor
- source2_phase2_phase3_voltage_sensor
- source2_phase3_phase1_voltage_sensor
- source2_frequency_sensor
- master_mode:
  - SOURCEA
  - NOSOURCE
  - REMOTE
  - MANUAL
- source1_lost_power_alarm:
  - ACTIVE
  - INACTIVE 
- source2_lost_power_alarm:
  - ACTIVE
  - INACTIVE
- generator_status:
  - ON
  - OFF
- source1_phase1_phase2_over_voltage_status:
  - PRESENT
  - ABSENT
- source1_phase2_phase3_over_voltage_status:
  - PRESENT
  - ABSENT
- source1_phase3_phase1_over_voltage_status:
  - PRESENT
  - ABSENT
- source1_over_voltage_status:
  - PRESENT
  - ABSENT
- source2_phase1_phase2_over_voltage_status:
  - PRESENT
  - ABSENT
- source2_phase2_phase3_over_voltage_status:
  - PRESENT
  - ABSENT
- source2_phase3_phase1_over_voltage_status:
  - PRESENT
  - ABSENT
- source2_over_voltage_status:
  - ACTIVE
  - INACTIVE
- switch_position_mode:
  - POSITIONA
  - POSITIONB
  - POSITIONC


# Added for UK-LON-S2

- zone_air_voc_percentage_setpoint
- zone_air_voc_percentage_sensor

# Added for US-NYC-9TH
- zone_air_unoccupied_heating_temperature_setpoint
- zone_air_occupied_heating_temperature_setpoint
- mixed_air_relative_humidity_sensor
- mixed_air_dewpoint_temperature_sensor

# Added for TW
- supply_air_isolation_damper_closed_status
- supply_air_isolation_damper_open_status
- control_status:
  - REMOTE
  - LOCAL
- zone_scene_command
- scene_command
- cooling_run_status:
  - ON
  - OFF
- high_return_air_temperature_alarm:
  - ACTIVE
  - INACTIVE
- low_return_air_temperature_alarm:
  - ACTIVE
  - INACTIVE
- high_return_air_relative_humidity_alarm:
  - ACTIVE
  - INACTIVE
- low_return_air_relative_humidity_alarm:
  - ACTIVE
  - INACTIVE
- chilled_water_valve_failed_alarm:
  - ACTIVE
  - INACTIVE
- discharge_fan_speed_frequency_command
- ultraviolet_lamp_run_mode:
  - AUTO
  - MANUAL
- discharge_air_flowrate_status:
  - ON
  - OFF
- damper_percentage_command
- damper_percentage_sensor
- supply_fan_lost_power_alarm:
  - ACTIVE
  - INACTIVE
- panel_alarm
- supply_air_flowrate_status:
  - ON
  - OFF

# Added for ETIQA
- return_air_co2_concentration_sensor
- return_air_co2_concentration_setpoint

# Added for Machine Learning Pilot
- supervisor_control_mode:
  - ENABLED
  - DISABLED
- supervisor_supply_air_static_pressure_setpoint
- supervisor_supply_air_temperature_setpoint
- program_supply_air_static_pressure_setpoint
- program_supply_air_temperature_setpoint
- supervisor_supply_water_temperature_setpoint
- supervisor_differential_pressure_setpoint
- program_supply_water_temperature_setpoint
- program_differential_pressure_setpoint

#Additional fields for CH ZRH EURD - radiant panels
- condensate_water_alarm:
  - ACTIVE
  - INACTIVE
- supply_water_valve_percentage_command
- supply_water_valve_percentage_sensor
- supply_water_valve_flowrate_sensor
- total_request_count
- zone_conditioning_mode:
  - HEATING
  - COOLING
  - AUTO
  - OFF
- water_riser_mode:
  - OFF
  - HEATING
  - COOLING
  - AUTO
- average_zone_air_temperature_sensor
- heating_supply_water_isolation_valve_command:
  - OPEN
  - CLOSED
- heating_return_water_isolation_valve_command:
  - OPEN
  - CLOSED
- heating_return_water_isolation_valve_status:
  - OPEN
  - CLOSED
- cooling_supply_water_isolation_valve_command
- cooling_return_water_isolation_valve_command
- heating_supply_water_isolation_valve_percentage_command
- heating_return_water_isolation_valve_percentage_command
- heating_supply_water_isolation_valve_percentage_sensor
- heating_return_water_isolation_valve_percentage_sensor

#Additional fields for CH ZRH EURD - FCU's
- maintenance_alarm:
  - ACTIVE
  - INACTIVE
- condensate_water_pump_alarm:
  - ACTIVE
  - INACTIVE

#Additional fields for CH ZRH EURD - Lighting
- average_illuminance_sensor
- illuminance_setpoint
- scene_dimmer_percentage_command
- scene_dimmer_percentage_sensor
- low_scene_dimmer_percentage_setpoint
- high_scene_dimmer_percentage_setpoint
- red_scene_dimmer_percentage_command
- green_scene_dimmer_percentage_command
- blue_scene_dimmer_percentage_command
- dimmer_fade_rate_setpoint
- dimmer_fade_time_setpoint
- startup_dimmer_percentage_setpoint
- dimmer_mode:
  - FADING
  - RAMPING
- dimmer_failed_alarm:
  - ACTIVE
  - INACTIVE
- power_command:
  - ON
  - OFF
- switch_command:
  - ON
  - OFF
- lighting_switch_status:
  - ON
  - OFF
- scene_dimmer_command:
  - ACTIVE
  - INACTIVE
- scene_status:
  - ACTIVE
  - INACTIVE
- room_occupancy_status:
  - OCCUPIED
  - UNKNOWN
  - UNOCCUPIED
  - BYPASS
  - STANDBY

#Additional fields for CH ZRH EURD HVAC
- bypass_air_damper_percentage_sensor
- circulation_pump_speed_percentage_command
- circulation_pump_speed_percentage_setpoint
- frost_alarm:
  - ACTIVE
  - INACTIVE
- supply_air_static_pressure_status:
  - PRESENT
  - ABSENT
- exhaust_air_static_pressure_status:
  - PRESENT
  - ABSENT
- exhaust_fan_failed_alarm:
  - ACTIVE
  - INACTIVE
- return_air_damper_percentage_sensor
- mixing_valve_percentage_sensor
- potable_hot_water_temperature_sensor
- potable_hot_supply_water_temperature_sensor
- potable_hot_return_water_temperature_sensor
- potable_hot_water_temperature_setpoint
- heating_supply_water_temperature_sensor
- heating_return_water_temperature_sensor
- heating_thermal_power_sensor
- heating_thermal_energy_accumulator
- max_flowrate_setpoint
- potable_water_high_temperature_sensor
- potable_water_medium_temperature_sensor
- potable_water_low_temperature_sensor
- heating_supply_water_temperature_setpoint

#Discharge air flow control
- discharge_air_flowrate_setpoint

#Electrical meter fields
- neutral_line_current_sensor # A measure of current on the neutral line
- apparent_energy_accumulator

#Lighting controller battery status
- emergency_battery_status

# Condensing water monitoring
- condensing_water_differential_pressure_sensor
- condensing_water_differential_pressure_setpoint

# Heat Wheel Telemetry Fields
- heat_wheel_speed_percentage_sensor
- heat_wheel_speed_percentage_command
- heat_wheel_run_command:
  - ON
  - OFF
- heat_wheel_run_status:
  - ON
  - OFF

# Outside air Isolation Dampers
- outside_air_isolation_damper_command:
  - OPEN
  - CLOSED
- outside_air_isolation_damper_status:
  - OPEN
  - CLOSED

# Exhaust air Isolation Dampers
- exhaust_air_isolation_damper_command:
  - OPEN
  - CLOSED
- exhaust_air_isolation_damper_status:
  - OPEN
  - CLOSED

# Damper status
- damper_status:
  - OPEN
  - CLOSED

- lighting_percentage_sensor # For relative ranged illuminance inputs.

# Air Quality Data
- outside_air_aqi_sensor
- zone_air_aqi_sensor
- outside_air_water_vapor_density_sensor # Equivalent field for absolute humidity
- outside_air_water_vapor_concentration_sensor # Equivalent field for absolute humidity
- zone_air_water_vapor_density_sensor # Equivalent field for absolute humidity
- zone_air_water_vapor_concentration_sensor # Equivalent field for absolute humidity

- zone_air_h2s_concentration_sensor
- zone_air_so2_concentration_sensor
- zone_air_no2_concentration_sensor
- zone_air_formaldehyde_concentration_sensor
- zone_air_ozone_concentration_sensor

- zone_air_h2s_density_sensor
- zone_air_so2_density_sensor
- zone_air_no2_density_sensor
- zone_air_formaldehyde_density_sensor
- zone_air_ozone_density_sensor

# First set of PM2.5, PM10, etc. fields. Note that density and concentration
# are differentiated since they return different units of measurement.
- zone_air_pm0pt5_density_sensor
- zone_air_pm1pt0_density_sensor
- zone_air_pm2pt5_density_sensor
- zone_air_pm4pt0_density_sensor
- zone_air_pm10pt0_density_sensor

- zone_air_pm0pt5_concentration_sensor
- zone_air_pm1pt0_concentration_sensor
- zone_air_pm2pt5_concentration_sensor
- zone_air_pm4pt0_concentration_sensor
- zone_air_pm10pt0_concentration_sensor

- zone_air_pm0pt5_volumetricconcentration_sensor
- zone_air_pm1pt0_volumetricconcentration_sensor
- zone_air_pm2pt5_volumetricconcentration_sensor
- zone_air_pm4pt0_volumetricconcentration_sensor
- zone_air_pm10pt0_volumetricconcentration_sensor

## New fields for IoT vibration sensor pilot
- fivesecondrolling_max_xaxis_linearacceleration_sensor
- fivesecondrolling_max_yaxis_linearacceleration_sensor
- fivesecondrolling_max_zaxis_linearacceleration_sensor
- fivesecondrolling_min_xaxis_linearacceleration_sensor
- fivesecondrolling_min_yaxis_linearacceleration_sensor
- fivesecondrolling_min_zaxis_linearacceleration_sensor
- fivesecondrolling_rootmeansquare_xaxis_linearacceleration_sensor
- fivesecondrolling_rootmeansquare_yaxis_linearacceleration_sensor
- fivesecondrolling_rootmeansquare_zaxis_linearacceleration_sensor
- local_air_temperature_sensor

# New fields for ERV bypass
- bypass_air_damper_command:
  - OPEN
  - CLOSED
- bypass_air_damper_status:
  - OPEN
  - CLOSED

## New fields for IoT Vibration devices
- tenminutefixed_max_xaxis_linearvelocity_sensor
- tenminutefixed_max_yaxis_linearvelocity_sensor
- tenminutefixed_max_zaxis_linearvelocity_sensor
- tenminutefixed_max_xaxis_frequency_sensor
- tenminutefixed_max_yaxis_frequency_sensor
- tenminutefixed_max_zaxis_frequency_sensor
- signal_strength_percentage_sensor
- dutycycle_percentage_sensor
- min_zone_air_relative_humidity_sensor
- min_zone_air_relative_humidity_setpoint

## New fields for air quality sensors
- thirtysecondrolling_average_zone_air_co_concentration_sensor
- thirtysecondrolling_average_zone_air_particle_diameter_sensor
- zone_air_no2_probability_percentage_sensor
- zone_air_no2_ozone_concentration_sensor

- heat_recovery_water_isolation_valve_command:
  - OPEN
  - CLOSED
- heat_recovery_return_water_isolation_valve_command:
  - OPEN
  - CLOSED
- heat_recovery_return_water_isolation_valve_status:
  - OPEN
  - CLOSED
- heat_recovery_supply_water_isolation_valve_command:
  - OPEN
  - CLOSED
- heat_recovery_supply_water_isolation_valve_status:
  - OPEN
  - CLOSED
- heat_recovery_run_command:
  - ON
  - OFF
- exhaust_air_differential_pressure_sensor
- leaving_heat_recovery_coil_temperature_sensor
- zone_floor_temperature_sensor
- zone_floor_temperature_setpoint
- entering_heat_recovery_coil_temperature_sensor
- carbon_filter_differential_pressure_sensor
- heating_supply_water_isolation_valve_status:
  - OPEN
  - CLOSED
- leaving_coil_temperature_sensor
- heat_recovery_supply_water_temperature_sensor
- heat_recovery_return_water_temperature_sensor
- hot_water_tank_temperature_sensor
- hot_water_tank_temperature_setpoint
- preheating_water_tank_temperature_sensor
- preheating_water_tank_temperature_setpoint
- potable_hot_leaving_water_temperature_sensor
- potable_hot_leaving_water_temperature_setpoint

## New fields for electrical system additions
- voltage_sensor
- input_frequency_sensor
- output_frequency_sensor
- bypass_frequency_sensor
- input_phase1_phase2_voltage_sensor
- input_phase2_phase3_voltage_sensor
- input_phase3_phase1_voltage_sensor
- input_phase1_neutral_voltage_sensor
- input_phase2_neutral_voltage_sensor
- input_phase3_neutral_voltage_sensor
- input_phase1_current_sensor
- input_phase2_current_sensor
- input_phase3_current_sensor
- output_phase1_phase2_voltage_sensor
- output_phase2_phase3_voltage_sensor
- output_phase3_phase1_voltage_sensor
- output_phase1_neutral_voltage_sensor
- output_phase2_neutral_voltage_sensor
- output_phase3_neutral_voltage_sensor
- output_phase1_current_sensor
- output_phase2_current_sensor
- output_phase3_current_sensor
- bypass_phase1_neutral_voltage_sensor
- bypass_phase2_neutral_voltage_sensor
- bypass_phase3_neutral_voltage_sensor
- remaining_charge_time_sensor


## Refrigerant monitoring fields for AHUs
- condensing_fan_current_sensor
- discharge_air_specificenthalpy_sensor
- refrigerant_discharge_pressure_sensor
- refrigerant_liquid_pressure_sensor
- refrigerant_liquid_temperature_sensor
- refrigerant_liquid_saturation_temperature_sensor
- refrigerant_subcooling_temperature_sensor
- refrigerant_suction_pressure_sensor
- refrigerant_suction_saturation_temperature_sensor
- refrigerant_suction_superheat_temperature_sensor
- return_air_specificenthalpy_sensor
- compressor_current_sensor

## Water Level status
- water_level_status:
  - HIGH
  - MEDIUM
  - LOW
## New fields for steam/water heat exchanger
- supply_steam_static_pressure_sensor
- supply_steam_static_pressure_setpoint
- steam_valve_percentage_command

# Open-loop CDW system
- outside_condensing_loop_return_water_isolation_valve_status:
  - OPEN
  - CLOSED
- outside_condensing_loop_return_water_isolation_valve_command:
  - OPEN
  - CLOSED
- outside_condensing_loop_return_water_isolation_valve_percentage_command
- outside_condensing_loop_return_water_isolation_valve_percentage_sensor
- outside_condensing_loop_return_water_temperature_sensor

# Buffer tanks with temperature sensors
- chilled_water_temperature_sensor
- heating_water_temperature_sensor
- leaving_water_tank_temperature_sensor
- entering_water_tank_temperature_sensor

# Tank level
- percentage_sensor
- secondary_heating_supply_water_temperature_sensor
- secondary_heating_return_water_temperature_sensor
- primary_heating_supply_water_temperature_sensor
- primary_heating_return_water_temperature_sensor
- secondary_chilled_supply_water_temperature_sensor
- secondary_chilled_return_water_temperature_sensor
- primary_chilled_supply_water_temperature_sensor
- primary_chilled_return_water_temperature_sensor
- secondary_chilled_return_water_isolation_valve_percentage_sensor
- secondary_chilled_return_water_isolation_valve_percentage_command
- thermal_energy_accumulator
- ground_isolation_command:
  - ON
  - OFF
- ground_temperature_sensor


## Addition of new fields#

## New fields for Freezer (Walk in Cold room)
- defrost_run_status:
  - ON
  - OFF
- defrost_temperature_sensor



- discharge_fan_run_time_accumulator

- defrost_temperature_setpoint
- defrost_run_command
- input_motor_frequency_sensor
- input_motor_power_sensor
- motor_powerfactor_sensor
- average_input_inter_line_motor_voltage_sensor
- average_input_line_motor_current_sensor
- input_phase1_line_motor_current_sensor
- input_phase2_line_motor_current_sensor
- input_phase3_line_motor_current_sensor
- input_phase1_phase3_line_motor_voltage_sensor
- input_phase1_phase2_line_motor_voltage_sensor
- input_phase2_phase3_line_motor_voltage_sensor
- input_phase1_line_inverter_current_sensor
- input_phase2_line_inverter_current_sensor
- input_phase3_line_inverter_current_sensor
- output_inverter_voltage_sensor
- input_inverter_frequency_sensor
- output_inverter_power_sensor
- refrigerant_differential_pressure_sensor

- chilled_side_ground_supply_economizer_isolation_valve_status:
  - OPEN
  - CLOSED
- chilled_side_ground_return_economizer_isolation_valve_status:
  - OPEN
  - CLOSED
- chilled_side_ground_return_economizer_isolation_valve_command:
  - OPEN
  - CLOSED
- heating_side_ground_supply_economizer_isolation_valve_status:
  - OPEN
  - CLOSED
- heating_side_ground_return_economizer_isolation_valve_status:
  - OPEN
  - CLOSED
- heating_side_ground_return_economizer_isolation_valve_command:
  - OPEN
  - CLOSED
- chilled_side_ground_return_water_isolation_valve_status:
  - OPEN
  - CLOSED
- chilled_side_ground_supply_water_isolation_valve_status:
  - OPEN
  - CLOSED
- chilled_side_ground_supply_water_isolation_valve_command:
  - OPEN
  - CLOSED
- heating_side_ground_return_water_isolation_valve_status:
  - OPEN
  - CLOSED
- heating_side_ground_supply_water_isolation_valve_status:
  - OPEN
  - CLOSED
- heating_side_ground_supply_water_isolation_valve_command:
  - OPEN
  - CLOSED

## New fields for Fresh Air Fan With VFD
- output_voltage_sensor
- run_time_accumulator

# Addition of telemetry for parking exhaust fan
- low_limit_zone_air_co_concentration_setpoint
- high_limit_zone_air_co_concentration_setpoint
- low_limit_zone_air_no_concentration_setpoint
- high_limit_zone_air_no_concentration_setpoint
- zone_air_no_concentration_sensor
- low_exhaust_fan_speed_command:
  - ON
  - OFF
- high_exhaust_fan_speed_command:
  - ON
  - OFF
- low_exhaust_fan_speed_status:
  - ON
  - OFF
- high_exhaust_fan_speed_status:
  - ON
  - OFF

##Fields for generator##
- oil_temperature_sensor
- oil_pressure_sensor
- tank_level_status
- battery_voltage_sensor
- battery_current_sensor

#telemetry fields for discharge fan#
- discharge_fan_voltage_sensor

#Telemetry addition for MAU#


# Addition of telemetry for outside sensors
- outside_air_co2_concentration_sensor

#Addition of new fields for Tanks##
- level_status:
  - LOW
  - MEDIUM
  - HIGH
- line_pressure_sensor


  ## New fields for EM##

- return_air_isolation_damper_status
- return_air_isolation_damper_command:
  - OPEN
  - CLOSED

- supply_fan_speed_mode:
  - BYPASS
  - VFD
  
- supply_fan_run_mode:
  - AUTO
  - MANUAL


- supply_fan_run_time_accumulator
- supply_fan_voltage_sensor
<<<<<<< HEAD

- supply_fan_power_status:
  - ON
  - OFF
  
=======
- discharge_fan_energy_accumulator
- supply_fan_power_status:
  - ON
  - OFF

>>>>>>> ecd6a564
- discharge_fan_run_mode:
  - AUTO
  - MANUAL
 
## New fields for EM##
- electricalgrid_energy_accumulator
- generator_run_time_accumulator


## New fields for fans##
- discharge_fan_energy_accumulator
- electricalgrid_run_time_accumulator
- generator_energy_accumulator 
- supply_fan_energy_accumulator
- compressor_run_time_accumulator<|MERGE_RESOLUTION|>--- conflicted
+++ resolved
@@ -1428,19 +1428,19 @@
 
 - supply_fan_run_time_accumulator
 - supply_fan_voltage_sensor
-<<<<<<< HEAD
+
 
 - supply_fan_power_status:
   - ON
   - OFF
   
-=======
+
 - discharge_fan_energy_accumulator
 - supply_fan_power_status:
   - ON
   - OFF
 
->>>>>>> ecd6a564
+
 - discharge_fan_run_mode:
   - AUTO
   - MANUAL
