--- conflicted
+++ resolved
@@ -1487,7 +1487,6 @@
   - ON
   - OFF
 
-<<<<<<< HEAD
 # Addition of telemetry for UPS battery monitoring
 - battery_status:
   - ACTIVE
@@ -1519,7 +1518,6 @@
 - inverter_status:
   - OFF
   - ON
-=======
 
 # telemetry fields for exhaust fan#
 
@@ -1535,7 +1533,7 @@
 - exhaust_fan_run_mode:
   - AUTO
   - MANUAL
->>>>>>> e2169b56
+
 
 ##Fields for generator##
 - oil_temperature_sensor
@@ -1543,11 +1541,10 @@
 - tank_level_status
 - battery_voltage_sensor
 - battery_current_sensor
-<<<<<<< HEAD
 - battery_percentage_sensor
 
 #Telemetry addition for MAU#
-=======
+
  
 #Telemetry fields for APU(MAU)# 
 - dc_voltage_sensor
@@ -1556,7 +1553,6 @@
   - AUTO
   - MANUAL 
 - supply_fan_run_time_accumulator  
->>>>>>> e2169b56
 
 # Addition of telemetry for outside sensors
 - outside_air_co2_concentration_sensor
