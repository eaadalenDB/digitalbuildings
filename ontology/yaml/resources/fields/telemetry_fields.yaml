--- conflicted
+++ resolved
@@ -835,29 +835,6 @@
 - program_supply_water_temperature_setpoint
 - program_differential_pressure_setpoint
 
-<<<<<<< HEAD
-# Heat Wheel Telemetry Fields
-- heat_wheel_speed_percentage_sensor
-- heat_wheel_speed_percentage_command
-- heat_wheel_run_command
-- heat_wheel_run_status
-
-# Outside air Isolation Dampers
-- outside_air_isolation_damper_command:
-  - OPEN
-  - CLOSED
-- outside_air_isolation_damper_status:
-  - OPEN
-  - CLOSED
-
-# Exhaust air Isolation Dampers
-- exhaust_air_isolation_damper_command:
-  - OPEN
-  - CLOSED
-- exhaust_air_isolation_damper_status:
-  - OPEN
-  - CLOSED
-=======
 #Additional fields for CH ZRH EURD - radiant panels
 - condensate_water_alarm:
   - ACTIVE
@@ -960,4 +937,25 @@
 - potable_water_medium_temperature_sensor
 - potable_water_low_temperature_sensor
 - heating_supply_water_temperature_setpoint
->>>>>>> 34badcec
+
+# Heat Wheel Telemetry Fields
+- heat_wheel_speed_percentage_sensor
+- heat_wheel_speed_percentage_command
+- heat_wheel_run_command
+- heat_wheel_run_status
+
+# Outside air Isolation Dampers
+- outside_air_isolation_damper_command:
+  - OPEN
+  - CLOSED
+- outside_air_isolation_damper_status:
+  - OPEN
+  - CLOSED
+
+# Exhaust air Isolation Dampers
+- exhaust_air_isolation_damper_command:
+  - OPEN
+  - CLOSED
+- exhaust_air_isolation_damper_status:
+  - OPEN
+  - CLOSED