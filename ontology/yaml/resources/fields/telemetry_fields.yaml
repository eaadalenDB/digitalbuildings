--- conflicted
+++ resolved
@@ -1412,14 +1412,10 @@
   - MANUAL
 
 - supply_fan_run_time_accumulator
-<<<<<<< HEAD
-=======
 - supply_fan_energy_accumulator
 - supply_fan_voltage_sensor
 - discharge_fan_energy_accumulator
 - discharge_fan_voltage_sensor
-
->>>>>>> 92e752e9
 - supply_fan_power_status:
   - ON
   - OFF
