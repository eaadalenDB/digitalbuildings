# Copyright 2020 Google LLC
#
# Licensed under the Apache License, Version 2.0 (the License);
# you may not use this file except in compliance with the License.
# You may obtain a copy of the License at
#
#    https://www.apache.org/licenses/LICENSE-2.0
#
# Unless required by applicable law or agreed to in writing, software
# distributed under the License is distributed on an AS IS BASIS,
# WITHOUT WARRANTIES OR CONDITIONS OF ANY KIND, either express or implied.
# See the License for the specific language governing permissions and
# limitations under the License.

# Original Field set

literals:
- building_air_static_pressure_sensor
- building_air_static_pressure_setpoint
- bypass_valve_percentage_command
- chilled_return_water_temperature_sensor
- chilled_supply_water_flowrate_sensor
- chilled_supply_water_temperature_sensor
- chilled_supply_water_temperature_setpoint
- chilled_water_bypass_valve_percentage_command
- chilled_water_bypass_valve_percentage_sensor
- chilled_water_differential_pressure_sensor
- chilled_water_differential_pressure_setpoint
- chilled_water_isolation_valve_percentage_command
- chilled_water_isolation_valve_percentage_sensor
- chilled_water_isolation_valve_command:
  - OPEN
  - CLOSED
- chilled_water_valve_percentage_command
- circulation_pump_run_status:
  - ON
  - OFF
- compressor_run_command:
  - ON
  - OFF
  - UNKNOWN
- compressor_run_status:
  - ON
  - OFF
  - UNKNOWN
- compressor_speed_percentage_sensor
- refrigerant_condenser_saturation_temperature_sensor
- condensing_return_water_temperature_sensor
- condensing_supply_water_temperature_sensor
- condensing_supply_water_temperature_setpoint
- condensing_water_flowrate_sensor
- water_linearvelocity_sensor
- cooling_output_percentage_command
- current_sensor
- torque_sensor
- differential_pressure_sensor
- differential_pressure_setpoint
- discharge_air_cooling_temperature_setpoint
- discharge_air_heating_temperature_setpoint
- discharge_air_temperature_sensor
- discharge_air_temperature_setpoint
- discharge_fan_current_sensor
- discharge_fan_run_command:
  - ON
  - OFF
  - AUTO
  - UNKNOWN
- discharge_fan_run_status:
  - ON
  - OFF
  - AUTO
  - UNKNOWN
- discharge_fan_speed_mode:
  - AUTO
  - LOW
  - MEDIUM
  - HIGH
  - OFF
  - VFD
- discharge_fan_speed_percentage_command
- dryer_run_status:
  - ON
  - OFF
- economizer_mode:
  - ON
  - OFF
  - AUTO
- evaporator_pressure_sensor
- refrigerant_evaporator_saturation_temperature_sensor
- exhaust_air_damper_percentage_command
- exhaust_air_temperature_sensor
- exhaust_fan_current_sensor
- exhaust_fan_power_sensor
- exhaust_fan_run_command:
  - ON
  - OFF
- exhaust_fan_run_status:
  - ON
  - OFF
  - UNKNOWN
- exhaust_fan_speed_frequency_sensor
- exhaust_fan_speed_percentage_command
- exhaust_fan_speed_percentage_sensor
- fan_run_status:
  - ON
  - OFF
- fan_speed_percentage_command
- flowrate_sensor
- heater_run_command:
  - ON
  - OFF
- heating_water_valve_percentage_command
- inlet_guidevane_percentage_sensor
- isolation_damper_status:
  - OPEN
  - CLOSED
- isolation_damper_percentage_sensor
- line_current_sensor
- line_powerfactor_sensor
- loop_chilled_water_differential_pressure_sensor
- loop_differential_pressure_sensor
- min_flowrate_setpoint
- min_chilled_water_flowrate_setpoint
- ventilation_outside_air_damper_percentage_command
- ventilation_outside_air_flowrate_sensor
- ventilation_outside_air_flowrate_setpoint
- mixed_air_temperature_sensor
- outside_air_damper_percentage_command
- outside_air_specificenthalpy_sensor
- outside_air_flowrate_sensor
- outside_air_flowrate_setpoint
- outside_air_pressure_sensor
- outside_air_relative_humidity_sensor
- outside_air_temperature_sensor
- outside_air_wetbulb_temperature_sensor
- wind_linearvelocity_sensor
- wind_direction_angle_sensor
- outside_air_rain_level_sensor
- outside_air_voc_concentration_sensor
- power_sensor
- return_air_relative_humidity_sensor
- return_air_temperature_sensor
- return_air_temperature_setpoint
- return_fan_current_sensor
- return_fan_power_sensor
- return_fan_torque_sensor
- return_fan_run_command:
  - ON
  - OFF
- return_fan_run_status:
  - ON
  - OFF
  - UNKNOWN
- return_fan_speed_frequency_command
- return_fan_speed_frequency_sensor
- return_fan_speed_percentage_command
- return_fan_speed_percentage_sensor
- return_water_temperature_sensor
- reversing_valve_command:
  - AUTO
  - CLOSED
  - OPEN
  - UNKNOWN
- run_command:
  - ON
  - OFF
- run_status:
  - ON
  - OFF
  - STANDBY
- speed_frequency_sensor
- speed_percentage_command
- speed_percentage_sensor
- supply_air_damper_percentage_command
- supply_air_flowrate_sensor
- supply_air_flowrate_setpoint
- supply_air_static_pressure_sensor
- supply_air_static_pressure_setpoint
- supply_air_temperature_sensor
- supply_air_temperature_setpoint
- supply_fan_current_sensor
- supply_fan_power_sensor
- supply_fan_torque_sensor
- supply_fan_run_command:
  - ON
  - OFF
- supply_fan_run_status:
  - ON
  - OFF
  - UNKNOWN
- supply_fan_speed_frequency_command
- supply_fan_speed_frequency_sensor
- supply_fan_speed_percentage_command
- supply_fan_speed_percentage_sensor
- supply_water_flowrate_sensor
- supply_water_temperature_sensor
- supply_water_temperature_setpoint
- cooling_request_count
- heating_request_count
- pressurization_request_count
- zone_air_co2_concentration_sensor
- zone_air_co2_concentration_setpoint
- max_zone_air_co2_concentration_sensor
- average_zone_air_co2_concentration_sensor
- zone_air_co_concentration_setpoint
- zone_air_cooling_temperature_setpoint
- zone_air_heating_temperature_setpoint
- zone_air_refrigerant_concentration_sensor
- zone_air_relative_humidity_sensor
- zone_air_deadband_temperature_setpoint
- zone_air_temperature_sensor
- outside_air_co_concentration_sensor
- outside_air_so2_concentration_sensor
- outside_air_no2_concentration_sensor
- outside_air_no_concentration_sensor
- outside_air_h2s_concentration_sensor
- outside_air_ozone_concentration_sensor
- outside_air_pm2pt5_density_sensor
- outside_air_pm10pt0_density_sensor

---

# Additional fields added to cover first hundred buildings

literals:
- bypass_air_damper_percentage_command
- bypass_return_air_temperature_sensor
- bypass_valve_percentage_sensor
- chilled_water_isolation_valve_status:
  - OPEN
  - CLOSED
- circulation_changeover_isolation_valve_status:
  - OPEN
  - CLOSED
- circulation_pump_run_command:
  - ON
  - OFF
- cogeneration_return_water_temperature_sensor
- cogeneration_return_water_temperature_setpoint
- cogeneration_supply_water_temperature_sensor
- cold_aisle_air_temperature_sensor
- cooling_air_damper_percentage_command
- cooling_air_flowrate_sensor
- cooling_air_flowrate_setpoint
- dehumidification_run_command:
  - ON
  - OFF
- dehumidification_run_status:
  - ON
  - OFF
- discharge_air_relative_humidity_sensor
- discharge_fan_speed_frequency_sensor
- dishwasher_run_status:
  - ON
  - OFF
- east_illuminance_sensor
- evaporative_cooler_run_command:
  - ON
  - OFF
- exhaust_air_damper_percentage_sensor
- exhaust_air_static_pressure_sensor
- exhaust_air_static_pressure_setpoint
- filter_differential_pressure_sensor
- flowrate_setpoint
- flue_gas_temperature_sensor
- heating_stage_run_count
- heating_air_damper_percentage_command
- heating_air_flowrate_sensor
- heating_air_flowrate_setpoint
- heating_cooling_valve_percentage_command
- heating_water_valve_status:
  - OPEN
  - CLOSED
- high_discharge_fan_speed_command:
  - ON
  - OFF
- hot_aisle_air_temperature_sensor
- humidification_percentage_sensor
- humidification_run_command:
  - ON
  - OFF
- humidification_run_status:
  - ON
  - OFF
- discharge_air_damper_command:
  - OPEN
  - CLOSED
- isolation_valve_percentage_command
- isolation_valve_percentage_sensor
- leaving_heating_coil_temperature_sensor
- low_discharge_fan_speed_command:
  - ON
  - OFF
- makeup_water_flowrate_sensor
- makeup_water_valve_percentage_command
- medium_discharge_fan_speed_command:
  - ON
  - OFF
- min_outside_air_damper_command:
  - OPEN
  - CLOSED
- min_outside_air_damper_status:
  - OPEN
  - CLOSED
- mixed_air_temperature_setpoint
- outside_air_damper_command:
  - OPEN
  - CLOSED
- outside_air_damper_percentage_sensor
- outside_air_dewpoint_temperature_sensor
- primary_return_water_temperature_sensor
- production_differential_pressure_sensor
- return_air_damper_percentage_command
- return_air_dehumidification_relative_humidity_setpoint
- return_air_humidification_relative_humidity_setpoint
- return_air_relative_humidity_setpoint
- return_water_valve_command:
  - OPEN
  - CLOSED
- return_water_isolation_valve_percentage_command
- return_water_isolation_valve_percentage_sensor
- return_water_valve_status:
  - OPEN
  - CLOSED
- return_water_temperature_setpoint
- secondary_return_water_temperature_sensor
- secondary_supply_water_temperature_sensor
- shade_extent_percentage_command
- shade_tilt_percentage_command
- southeast_illuminance_sensor
- southwest_illuminance_sensor
- speed_frequency_command
- spray_pump_run_command:
  - ON
  - OFF
- spray_pump_run_status:
  - ON
  - OFF
- supply_air_cooling_temperature_setpoint
- supply_air_heating_temperature_setpoint
- supply_air_relative_humidity_sensor
- supply_water_valve_command:
  - OPEN
  - CLOSED
- supply_water_isolation_valve_percentage_command
- supply_water_isolation_valve_percentage_sensor
- supply_water_valve_status:
  - OPEN
  - CLOSED
- west_illuminance_sensor
- zone_air_co_concentration_sensor
- zone_air_dehumidification_relative_humidity_setpoint
- zone_air_humidification_relative_humidity_setpoint
- zone_air_relative_humidity_setpoint
- zone_air_temperature_setpoint

## added on 10/13/2018
- condensing_water_isolation_valve_command:
  - OPEN
  - CLOSED
- condensing_water_isolation_valve_percentage_command
- condensing_water_isolation_valve_percentage_sensor


## Added on 10/25/2018
- compressor_speed_percentage_command
- compressor_voltage_sensor
- compressor_lost_power_alarm
- east_wind_linearvelocity_sensor
- west_wind_linearvelocity_sensor
- condenser_pressure_sensor
- chilled_water_valve_command:
  - OPEN
  - CLOSED
- heating_percentage_command

## Added on 10/30
- thermal_power_sensor
- discharge_air_flowrate_sensor
- exercise_mode:
  - ON
  - OFF

# Alarms updated to convert the alarm subfield to a point type from measurement descriptor.

- run_mode:
  - COMMISSIONING
  - FLUSHING
  - HEATING
  - COOLING
  - NEUTRAL
  - OFF
  - AUTO
  - MANUAL
  - DEHUMIDIFY
  - FAN_ONLY
- dial_resistance_sensor
- zone_occupancy_status:
  - OCCUPIED
  - UNKNOWN
  - UNOCCUPIED
  - INACTIVE

 # INACTIVE indicates the device is being overridden to not run, irrespective of occupancy status.


## Added on 12/12
- leaving_cooling_coil_temperature_sensor
- leaving_cooling_coil_temperature_setpoint
- heating_water_valve_command:
  - OPEN
  - CLOSED
- heating_water_valve_percentage_sensor
- chilled_water_valve_percentage_sensor
- exhaust_air_damper_command:
  - OPEN
  - CLOSED
## Added on 2019/02/19
- heating_stage_run_command:
  - ON
  - OFF
## Added on 2019/02/21
- return_air_cooling_temperature_setpoint
- return_air_heating_temperature_setpoint

## Added on 2019/02/25 for US-MTV-45
- condensing_fan_speed_percentage_command

## Added on 2019/02/27
- boost_fan_run_command:
  - ON
  - OFF
- boost_fan_run_status:
  - ON
  - OFF
- chilled_water_flowrate_sensor
- compressor_speed_frequency_sensor
- condensing_water_isolation_valve_status:
  - OPEN
  - CLOSED
- east_building_air_static_pressure_sensor
- east_exhaust_air_damper_percentage_command
- exhaust_air_flowrate_sensor
- exhaust_air_flowrate_setpoint
- fan_speed_mode:
  - OFF
  - LOW
  - MEDIUM
  - HIGH
  - AUTO
  - MANUAL
- heat_exchange_isolation_valve_command:
  - OPEN
  - CLOSED
- heat_exchange_isolation_valve_percentage_command
- humidifier_percentage_command
- mixing_valve_percentage_command
- preheating_water_valve_percentage_command
- return_air_damper_command:
  - OPEN
  - CLOSED
- return_air_damper_status:
  - OPEN
  - CLOSED
- return_air_flowrate_sensor
- return_air_flowrate_setpoint
- return_air_static_pressure_sensor
- return_air_static_pressure_setpoint
- supply_air_dehumidification_relative_humidity_setpoint
- supply_air_humidification_relative_humidity_setpoint
- supply_air_isolation_damper_command:
  - OPEN
  - CLOSED
- west_building_air_static_pressure_sensor
- west_exhaust_air_damper_percentage_command
- zone_air_static_pressure_sensor
- zone_air_static_pressure_setpoint
- zone_air_voc_concentration_sensor
- zone_air_voc_concentration_setpoint
- return_air_voc_concentration_sensor
- return_air_voc_concentration_setpoint

## Added on 2019/03/12
- cooling_percentage_command
- primary_supply_water_temperature_sensor
- supply_air_isolation_damper_status:
  - OPEN
  - CLOSED

## Added on 2019/03/19
- cooling_thermal_power_sensor
- cooling_percentage_sensor
- exhaust_air_damper_status:
  - OPEN
  - CLOSED
- east_flowrate_sensor
- west_flowrate_sensor
- east_differential_pressure_sensor
- west_differential_pressure_sensor
- east_supply_water_temperature_sensor
- west_supply_water_temperature_sensor
- process_chilled_return_water_temperature_sensor
- process_chilled_supply_water_temperature_sensor
- leaving_air_preheating_coil_temperature_sensor

## Added on 2019/03/20
- cooling_stage_run_count
- min_return_water_temperature_setpoint
- process_cooling_thermal_power_sensor
- process_return_water_temperature_sensor
- process_supply_water_temperature_sensor
- process_supply_water_temperature_setpoint
- process_water_differential_pressure_sensor
- process_water_differential_pressure_setpoint
- process_water_flowrate_sensor
- process_water_flowrate_setpoint
- process_water_isolation_valve_command:
  - OPEN
  - CLOSED
- process_water_valve_percentage_command

## Added on 2019/03/26
- zone_air_refrigerant_concentration_setpoint

# Added on 2019/06/03
- apparent_power_sensor
- energy_accumulator
- average_line_current_sensor
- average_line_neutral_voltage_sensor
- average_inter_line_voltage_sensor
- phase1_line_current_sensor
- phase1_neutral_line_voltage_sensor
- phase1_phase2_line_voltage_sensor
- phase1_phase3_line_voltage_sensor
- phase1_power_sensor
- phase1_powerfactor_sensor
- phase2_line_current_sensor
- phase2_neutral_line_voltage_sensor
- phase2_phase3_line_voltage_sensor
- phase2_power_sensor
- phase2_powerfactor_sensor
- phase3_line_current_sensor
- phase3_neutral_line_voltage_sensor
- phase3_power_sensor
- phase3_powerfactor_sensor
- powerfactor_sensor
- reactive_power_sensor
- phase1_reactive_power_sensor
- phase2_reactive_power_sensor
- phase3_reactive_power_sensor

# Added on 2019/06/27 for Enlighted
- dimmer_percentage_command # Should be adjusted to brightness_percentage_command


# Added on 2019/08/13 primarily for GVC
- calendar_sync_status:
  - ACCESS_FAILED
  - CALENDAR_STARTUP
  - CALENDAR_SUCCESS
  - SUBSCRIPTION_FAILED
  - WAITING_FOR_RESPONSE
- conference_id_hash_label
- conference_id_match_status:
  - DOES_NOT_MATCH
  - MATCHES
- conference_call_status:
  - ACTIVE
  - INACTIVE
- matched_event_id_label
- message_counter
- next_event_end_timestamp
- next_event_start_timestamp
- ongoing_event_end_timestamp
- ongoing_event_start_timestamp
- ongoing_event_id_label
- room_calendar_email_label
- user_occupancy_override_status:
  - DISABLED
  - ENABLED

# Added on 2019/09/12 for Enlighted: generic light level sensor
- illuminance_sensor

# Added on 2019/09/26 for US-NYC-9TH
- condensing_water_bypass_valve_percentage_command
- condensing_water_valve_percentage_command

- heater_run_status: # Added 10/2/2019
  - ON
  - OFF
- discharge_fan_power_sensor
- outside_air_damper_status
- humidification_percentage_command
- discharge_fan_speed_percentage_sensor
- discharge_air_heating_percentage_command
- discharge_fan_voltage_sensor
- discharge_fan_torque_sensor
- supply_air_damper_command:
  - OPEN
  - CLOSED
- supply_air_damper_status:
  - OPEN
  - CLOSED

# Added 11/6/2019
- low_limit_flowrate_setpoint
- return_water_valve_percentage_sensor
- return_water_valve_percentage_command

# Added 11/12/2019
- gas_flowrate_sensor
- gas_volume_accumulator
- water_volume_accumulator
- gas_temperature_sensor

# Added 12/17/2019 for UK-LON-S2 FCU
- cooling_water_valve_percentage_command
- cooling_water_valve_percentage_sensor
- cooling_water_flowrate_sensor
- heating_water_flowrate_sensor
- zone_air_offset_temperature_setpoint

# Added 1/16/2020
- discharge_air_damper_percentage_command

# Added 2/10/2020
- supply_water_isolation_valve_command
- supply_water_isolation_valve_status:
  - OPEN
  - CLOSED
- return_water_isolation_valve_command
- return_water_isolation_valve_status:
  - OPEN
  - CLOSED
- chilled_return_water_isolation_valve_command
- condensing_return_water_isolation_valve_percentage_command
- condensing_return_water_isolation_valve_percentage_sensor
- chilled_supply_water_isolation_valve_command
- chilled_return_water_isolation_valve_status:
  - OPEN
  - CLOSED

# Added 2/11/2020
- discharge_air_static_pressure_sensor

# Added 2/12/2020
- heat_exchange_supply_water_isolation_valve_command
- heat_exchange_return_water_isolation_valve_command
- heat_exchange_supply_water_isolation_valve_percentage_command
- heat_exchange_return_water_isolation_valve_percentage_command
- heat_exchange_supply_water_isolation_valve_status:
  - OPEN
  - CLOSED
- heat_exchange_return_water_isolation_valve_status:
  - OPEN
  - CLOSED
- heat_exchange_supply_water_isolation_valve_percentage_sensor
- heat_exchange_return_water_isolation_valve_percentage_sensor

- condensing_return_water_isolation_valve_command
- chilled_return_water_isolation_valve_percentage_sensor
- chilled_return_water_isolation_valve_percentage_command

# Added 2/24/2020
- chilled_supply_water_isolation_valve_percentage_sensor
- chilled_supply_water_isolation_valve_percentage_command
- chilled_supply_water_isolation_valve_status:
  - OPEN
  - CLOSED
- condensing_return_water_isolation_valve_status:
  - OPEN
  - CLOSED
- condensing_supply_water_isolation_valve_percentage_sensor
- condensing_supply_water_isolation_valve_percentage_command
- condensing_supply_water_isolation_valve_status:
  - OPEN
  - CLOSED
- condensing_supply_water_isolation_valve_command


# Added 4/12/20
- supply_air_damper_percentage_sensor

# Added 6/4/20
- ventilation_request_count
- refrigerant_evaporator_pressure_sensor
- refrigerant_condenser_pressure_sensor
- refrigerant_suction_temperature_sensor
- refrigerant_discharge_temperature_sensor
- low_limit_outside_air_damper_percentage_command

- sweeper_pump_run_status:
  - ON
  - OFF
- sweeper_pump_run_command:
  - ON
  - OFF
- evaporative_cooler_run_status:
  - ON
  - OFF

- drain_pump_run_status:
  - ON
  - OFF
- drain_pump_failed_alarm:
  - ACTIVE
  - INACTIVE
- water_low_level_status:
  - ACTIVE
  - INACTIVE
- water_high_level_status:
  - ACTIVE
  - INACTIVE
- input_motor_power_status:
  - ON
  - OFF

# Added 10/5/20 for TW-NTC-TPKD
# Additional functionality for alarms and status points.
# For alarms, they will end in `alarm` and be two-state. 
# Status fields must be distinguished from alarms in that status is an objective qualitative state (flowing/not) whereas alarms are judgmental interpretations of such statuses to draww a conclusion about function (alarm/normal) 

- average_supply_air_temperature_sensor
- average_supply_air_static_pressure_sensor
- control_mode:
  - AUTO
  - MANUAL
  - OFF
- cooling_thermal_energy_accumulator
- particle_concentration_sensor
- high_limit_supply_air_cooling_flowrate_setpoint
- high_limit_supply_air_heating_flowrate_setpoint
- low_limit_supply_air_ventilation_flowrate_setpoint
- low_limit_supply_air_flowrate_setpoint 
- high_limit_supply_air_flowrate_setpoint # used when the device doesn't necessarily provide a cooling max flow
- schedule_run_command:
  - ON
  - OFF
- supply_air_dewpoint_temperature_sensor
- supply_air_dewpoint_temperature_setpoint
- ultraviolet_lamp_run_command:
  - ON
  - OFF
- ultraviolet_lamp_run_status:
  - ON
  - OFF

# added for ETIQA
- water_leak_cable_distance_sensor
- discharge_air_linearvelocity_setpoint

# New usage of status as an override for the measurement.
- chilled_water_flowrate_status:
  - PRESENT
  - ABSENT
- condensing_water_flowrate_status:
  - PRESENT
  - ABSENT
- discharge_air_static_pressure_status:
  - PRESENT
  - ABSENT
- filter_differential_pressure_status:
  - PRESENT
  - ABSENT
- electrostatic_filter_run_status:
  - ON
  - OFF
- electrostatic_filter_alarm:
  - ACTIVE
  - INACTIVE
- high_level_status:
  - PRESENT
  - ABSENT
- low_level_status:
  - PRESENT
  - ABSENT
- power_status:
  - PRESENT
  - ABSENT
- low_pressure_status:
  - ON
  - OFF
- high_pressure_status:
  - ON
  - OFF
  
# New alarms using alarm as a point type, and existing alarms moved here
# TODO (tsodorff): change these to ALARM/NORMAL after determining how this can be done safely to existing translations. 
- fabric_protection_alarm:
  - ACTIVE
  - INACTIVE
- failed_alarm:
  - ACTIVE
  - INACTIVE
- filter_alarm:
  - ACTIVE
  - INACTIVE
- master_alarm:
  - ACTIVE
  - INACTIVE
- supply_fan_failed_alarm:
  - ACTIVE
  - INACTIVE
- smoke_alarm:
  - ACTIVE
  - INACTIVE
- water_leak_alarm:
  - ACTIVE
  - INACTIVE
- low_differential_pressure_alarm:
  - ACTIVE
  - INACTIVE
- lost_power_alarm:
  - ACTIVE
  - INACTIVE
- heat_exchange_failed_alarm:
  - ACTIVE
  - INACTIVE
- compressor_failed_alarm:
  - ACTIVE
  - INACTIVE
  
# New fields for lighting and fire systems.
- motion_status:
  - PRESENT
  - ABSENT
- battery_charge_status:
  - CHARGING
  - DISCHARGING
  - STANDBY
- battery_charge_percentage_sensor
- max_battery_temperature_sensor
- max_battery_voltage_sensor
- min_battery_temperature_sensor
- min_battery_voltage_sensor
- battery_failed_alarm:
  - ACTIVE
  - INACTIVE
- brightness_percentage_command

# New fields for emergency systems
- broken_cable_alarm:
  - ACTIVE
  - INACTIVE
- gas_leak_detection_alarm:
  - ACTIVE
  - INACTIVE
- ammonia_leak_detection_alarm:
  - ACTIVE
  - INACTIVE
- water_leak_detection_alarm:
  - ACTIVE
  - INACTIVE
- fire_alarm:
  - ACTIVE
  - INACTIVE

- emergency_release_status:
  - ACTIVE
  - INACTIVE
- position_status:
  - OPEN
  - CLOSED
- condensing_water_valve_percentage_sensor
- entering_cooling_coil_temperature_sensor

 # We should not use this... represents scavenged outside air from near some heat pumps...
- mixed_outside_air_temperature_sensor

- discharge_fan_lost_power_alarm:
  - ACTIVE
  - INACTIVE
- low_discharge_air_flowrate_alarm:
  - ACTIVE
  - INACTIVE
- frequency_sensor
- discharge_fan_failed_alarm:
  - ACTIVE
  - INACTIVE
- discharge_air_linearvelocity_sensor
- condensing_water_bypass_valve_percentage_sensor
- scene_index_command

# This is a change
- line_frequency_sensor
- phase1_apparent_power_sensor
- phase2_apparent_power_sensor
- phase3_apparent_power_sensor

# Added for Automatic transfer switch
- source1_phase1_phase2_voltage_sensor
- source1_phase2_phase3_voltage_sensor
- source1_phase3_phase1_voltage_sensor
- source1_frequency_sensor
- source2_phase1_phase2_voltage_sensor
- source2_phase2_phase3_voltage_sensor
- source2_phase3_phase1_voltage_sensor
- source2_frequency_sensor
- master_mode:
  - SOURCEA
  - NOSOURCE
  - REMOTE
  - MANUAL
- source1_lost_power_alarm:
  - ACTIVE
  - INACTIVE 
- source2_lost_power_alarm:
  - ACTIVE
  - INACTIVE
- generator_status:
  - ON
  - OFF
- source1_phase1_phase2_over_voltage_status:
  - PRESENT
  - ABSENT
- source1_phase2_phase3_over_voltage_status:
  - PRESENT
  - ABSENT
- source1_phase3_phase1_over_voltage_status:
  - PRESENT
  - ABSENT
- source1_over_voltage_status:
  - PRESENT
  - ABSENT
- source2_phase1_phase2_over_voltage_status:
  - PRESENT
  - ABSENT
- source2_phase2_phase3_over_voltage_status:
  - PRESENT
  - ABSENT
- source2_phase3_phase1_over_voltage_status:
  - PRESENT
  - ABSENT
- source2_over_voltage_status:
  - ACTIVE
  - INACTIVE
- switch_position_mode:
  - POSITIONA
  - POSITIONB
  - POSITIONC


# Added for UK-LON-S2

- zone_air_voc_percentage_setpoint
- zone_air_voc_percentage_sensor

# Added for US-NYC-9TH
- zone_air_unoccupied_heating_temperature_setpoint
- zone_air_occupied_heating_temperature_setpoint
- mixed_air_relative_humidity_sensor
- mixed_air_dewpoint_temperature_sensor

# Added for TW
- supply_air_isolation_damper_closed_status
- supply_air_isolation_damper_open_status
- control_status:
  - REMOTE
  - LOCAL
- zone_scene_command
- scene_command
- cooling_run_status:
  - ON
  - OFF
- high_return_air_temperature_alarm:
  - ACTIVE
  - INACTIVE
- low_return_air_temperature_alarm:
  - ACTIVE
  - INACTIVE
- high_return_air_relative_humidity_alarm:
  - ACTIVE
  - INACTIVE
- low_return_air_relative_humidity_alarm:
  - ACTIVE
  - INACTIVE
- chilled_water_valve_failed_alarm:
  - ACTIVE
  - INACTIVE
- discharge_fan_speed_frequency_command
- ultraviolet_lamp_run_mode:
  - AUTO
  - MANUAL
- discharge_air_flowrate_status:
  - ON
  - OFF
- damper_percentage_command
- damper_percentage_sensor
- supply_fan_lost_power_alarm:
  - ACTIVE
  - INACTIVE
- panel_alarm
- supply_air_flowrate_status:
  - ON
  - OFF

# Added for ETIQA
- return_air_co2_concentration_sensor
- return_air_co2_concentration_setpoint

# Added for Machine Learning Pilot
- supervisor_control_mode:
  - ENABLED
  - DISABLED
- supervisor_supply_air_static_pressure_setpoint
- supervisor_supply_air_temperature_setpoint
- program_supply_air_static_pressure_setpoint
- program_supply_air_temperature_setpoint
- supervisor_supply_water_temperature_setpoint
- supervisor_differential_pressure_setpoint
- program_supply_water_temperature_setpoint
- program_differential_pressure_setpoint

#Additional fields for CH ZRH EURD - radiant panels
- condensate_water_alarm:
  - ACTIVE
  - INACTIVE
- supply_water_valve_percentage_command
- supply_water_valve_percentage_sensor
- supply_water_valve_flowrate_sensor
- total_request_count
- zone_conditioning_mode:
  - HEATING
  - COOLING
  - AUTO
  - OFF
- water_riser_mode:
  - OFF
  - HEATING
  - COOLING
  - AUTO
- average_zone_air_temperature_sensor
- heating_supply_water_isolation_valve_command:
  - OPEN
  - CLOSED
- heating_return_water_isolation_valve_command:
  - OPEN
  - CLOSED
- heating_return_water_isolation_valve_status:
  - OPEN
  - CLOSED
- cooling_supply_water_isolation_valve_command
- cooling_return_water_isolation_valve_command
- heating_supply_water_isolation_valve_percentage_command
- heating_return_water_isolation_valve_percentage_command
- heating_supply_water_isolation_valve_percentage_sensor
- heating_return_water_isolation_valve_percentage_sensor

#Additional fields for CH ZRH EURD - FCU's
- maintenance_alarm:
  - ACTIVE
  - INACTIVE
- condensate_water_pump_alarm:
  - ACTIVE
  - INACTIVE

#Additional fields for CH ZRH EURD - Lighting
- average_illuminance_sensor
- illuminance_setpoint
- scene_dimmer_percentage_command
- scene_dimmer_percentage_sensor
- low_scene_dimmer_percentage_setpoint
- high_scene_dimmer_percentage_setpoint
- red_scene_dimmer_percentage_command
- green_scene_dimmer_percentage_command
- blue_scene_dimmer_percentage_command
- dimmer_fade_rate_setpoint
- dimmer_fade_time_setpoint
- startup_dimmer_percentage_setpoint
- dimmer_mode:
  - FADING
  - RAMPING
- dimmer_failed_alarm:
  - ACTIVE
  - INACTIVE
- power_command:
  - ON
  - OFF
- switch_command:
  - ON
  - OFF
- lighting_switch_status:
  - ON
  - OFF
- scene_dimmer_command:
  - ACTIVE
  - INACTIVE
- scene_status:
  - ACTIVE
  - INACTIVE
- room_occupancy_status:
  - OCCUPIED
  - UNKNOWN
  - UNOCCUPIED
  - BYPASS
  - STANDBY

#Additional fields for CH ZRH EURD HVAC
- bypass_air_damper_percentage_sensor
- circulation_pump_speed_percentage_command
- circulation_pump_speed_percentage_setpoint
- frost_alarm:
  - ACTIVE
  - INACTIVE
- supply_air_static_pressure_status:
  - PRESENT
  - ABSENT
- exhaust_air_static_pressure_status:
  - PRESENT
  - ABSENT
- exhaust_fan_failed_alarm:
  - ACTIVE
  - INACTIVE
- return_air_damper_percentage_sensor
- mixing_valve_percentage_sensor
- potable_hot_water_temperature_sensor
- potable_hot_supply_water_temperature_sensor
- potable_hot_return_water_temperature_sensor
- potable_hot_water_temperature_setpoint
- heating_supply_water_temperature_sensor
- heating_return_water_temperature_sensor
- heating_thermal_power_sensor
- heating_thermal_energy_accumulator
- max_flowrate_setpoint
- potable_water_high_temperature_sensor
- potable_water_medium_temperature_sensor
- potable_water_low_temperature_sensor
- heating_supply_water_temperature_setpoint

#Discharge air flow control
- discharge_air_flowrate_setpoint

#Electrical meter fields
- neutral_line_current_sensor # A measure of current on the neutral line
- apparent_energy_accumulator

#Electrical panel fields
- circuitbreaker_status:
  - ON
  - OFF
- circuitbreaker_failed_alarm:
  - ACTIVE
  - INACTIVE

- reactive_energy_accumulator

#Lighting controller battery status
- emergency_battery_status

# Condensing water monitoring
- condensing_water_differential_pressure_sensor
- condensing_water_differential_pressure_setpoint

# Heat Wheel Telemetry Fields
- heat_wheel_speed_percentage_sensor
- heat_wheel_speed_percentage_command
- heat_wheel_run_command:
  - ON
  - OFF
- heat_wheel_run_status:
  - ON
  - OFF

# Outside air Isolation Dampers
- outside_air_isolation_damper_command:
  - OPEN
  - CLOSED
- outside_air_isolation_damper_status:
  - OPEN
  - CLOSED

# Exhaust air Isolation Dampers
- exhaust_air_isolation_damper_command:
  - OPEN
  - CLOSED
- exhaust_air_isolation_damper_status:
  - OPEN
  - CLOSED

# Damper status
- damper_status:
  - OPEN
  - CLOSED

- lighting_percentage_sensor # For relative ranged illuminance inputs.

# Air Quality Data
- outside_air_aqi_sensor
- zone_air_aqi_sensor
- outside_air_water_vapor_density_sensor # Equivalent field for absolute humidity
- outside_air_water_vapor_concentration_sensor # Equivalent field for absolute humidity
- zone_air_water_vapor_density_sensor # Equivalent field for absolute humidity
- zone_air_water_vapor_concentration_sensor # Equivalent field for absolute humidity

- zone_air_h2s_concentration_sensor
- zone_air_so2_concentration_sensor
- zone_air_no2_concentration_sensor
- zone_air_formaldehyde_concentration_sensor
- zone_air_ozone_concentration_sensor
- zone_air_h2_concentration_sensor

- zone_air_h2s_density_sensor
- zone_air_so2_density_sensor
- zone_air_no2_density_sensor
- zone_air_formaldehyde_density_sensor
- zone_air_ozone_density_sensor

# First set of PM2.5, PM10, etc. fields. Note that density and concentration
# are differentiated since they return different units of measurement.
- zone_air_pm0pt5_density_sensor
- zone_air_pm1pt0_density_sensor
- zone_air_pm2pt5_density_sensor
- zone_air_pm4pt0_density_sensor
- zone_air_pm10pt0_density_sensor

- zone_air_pm0pt5_concentration_sensor
- zone_air_pm1pt0_concentration_sensor
- zone_air_pm2pt5_concentration_sensor
- zone_air_pm4pt0_concentration_sensor
- zone_air_pm10pt0_concentration_sensor

- zone_air_pm0pt5_volumetricconcentration_sensor
- zone_air_pm1pt0_volumetricconcentration_sensor
- zone_air_pm2pt5_volumetricconcentration_sensor
- zone_air_pm4pt0_volumetricconcentration_sensor
- zone_air_pm10pt0_volumetricconcentration_sensor

## New fields for IoT vibration sensor pilot
- fivesecondrolling_max_xaxis_linearacceleration_sensor
- fivesecondrolling_max_yaxis_linearacceleration_sensor
- fivesecondrolling_max_zaxis_linearacceleration_sensor
- fivesecondrolling_min_xaxis_linearacceleration_sensor
- fivesecondrolling_min_yaxis_linearacceleration_sensor
- fivesecondrolling_min_zaxis_linearacceleration_sensor
- fivesecondrolling_rootmeansquare_xaxis_linearacceleration_sensor
- fivesecondrolling_rootmeansquare_yaxis_linearacceleration_sensor
- fivesecondrolling_rootmeansquare_zaxis_linearacceleration_sensor
- local_air_temperature_sensor

# New fields for ERV bypass
- bypass_air_damper_command:
  - OPEN
  - CLOSED
- bypass_air_damper_status:
  - OPEN
  - CLOSED

## New fields for IoT Vibration devices
- tenminutefixed_max_xaxis_linearvelocity_sensor
- tenminutefixed_max_yaxis_linearvelocity_sensor
- tenminutefixed_max_zaxis_linearvelocity_sensor
- tenminutefixed_max_xaxis_frequency_sensor
- tenminutefixed_max_yaxis_frequency_sensor
- tenminutefixed_max_zaxis_frequency_sensor
- signal_strength_percentage_sensor
- dutycycle_percentage_sensor
- min_zone_air_relative_humidity_sensor
- min_zone_air_relative_humidity_setpoint

## New fields for air quality sensors
- thirtysecondrolling_average_zone_air_co_concentration_sensor
- thirtysecondrolling_average_zone_air_particle_diameter_sensor
- zone_air_no2_probability_percentage_sensor
- zone_air_no2_ozone_concentration_sensor

- heat_recovery_water_isolation_valve_command:
  - OPEN
  - CLOSED
- heat_recovery_return_water_isolation_valve_command:
  - OPEN
  - CLOSED
- heat_recovery_return_water_isolation_valve_status:
  - OPEN
  - CLOSED
- heat_recovery_supply_water_isolation_valve_command:
  - OPEN
  - CLOSED
- heat_recovery_supply_water_isolation_valve_status:
  - OPEN
  - CLOSED
- heat_recovery_run_command:
  - ON
  - OFF
- exhaust_air_differential_pressure_sensor
- leaving_heat_recovery_coil_temperature_sensor
- zone_floor_temperature_sensor
- zone_floor_temperature_setpoint
- entering_heat_recovery_coil_temperature_sensor
- carbon_filter_differential_pressure_sensor
- heating_supply_water_isolation_valve_status:
  - OPEN
  - CLOSED
- leaving_coil_temperature_sensor
- heat_recovery_supply_water_temperature_sensor
- heat_recovery_return_water_temperature_sensor
- differential_temperature_sensor
- hot_water_tank_temperature_sensor
- hot_water_tank_temperature_setpoint
- preheating_water_tank_temperature_sensor
- preheating_water_tank_temperature_setpoint
- potable_hot_leaving_water_temperature_sensor
- potable_hot_leaving_water_temperature_setpoint

## New fields for electrical system additions
- voltage_sensor
- input_frequency_sensor
- output_frequency_sensor
- bypass_frequency_sensor
- input_phase1_phase2_voltage_sensor
- input_phase2_phase3_voltage_sensor
- input_phase3_phase1_voltage_sensor
- input_phase1_neutral_voltage_sensor
- input_phase2_neutral_voltage_sensor
- input_phase3_neutral_voltage_sensor
- input_phase1_current_sensor
- input_phase2_current_sensor
- input_phase3_current_sensor
- output_phase1_phase2_voltage_sensor
- output_phase2_phase3_voltage_sensor
- output_phase3_phase1_voltage_sensor
- output_phase1_neutral_voltage_sensor
- output_phase2_neutral_voltage_sensor
- output_phase3_neutral_voltage_sensor
- output_phase1_current_sensor
- output_phase2_current_sensor
- output_phase3_current_sensor
- bypass_phase1_neutral_voltage_sensor
- bypass_phase2_neutral_voltage_sensor
- bypass_phase3_neutral_voltage_sensor
- remaining_charge_time_sensor
- output_power_sensor
- output_apparent_power_sensor
- low_battery_charge_alarm:
  - ACTIVE
  - INACTIVE
- load_percentage_sensor
- overload_alarm:
  - ACTIVE
  - INACTIVE
- bypass_status:
  - BYPASS
  - INACTIVE  
- inverter_failed_alarm:
  - ACTIVE
  - INACTIVE



## Refrigerant monitoring fields for AHUs
- condensing_fan_current_sensor
- discharge_air_specificenthalpy_sensor
- refrigerant_discharge_pressure_sensor
- refrigerant_liquid_pressure_sensor
- refrigerant_liquid_temperature_sensor
- refrigerant_liquid_saturation_temperature_sensor
- refrigerant_subcooling_temperature_sensor
- refrigerant_suction_pressure_sensor
- refrigerant_suction_saturation_temperature_sensor
- refrigerant_suction_superheat_temperature_sensor
- return_air_specificenthalpy_sensor
- compressor_current_sensor

## Water Level status
- water_level_status:
  - HIGH
  - MEDIUM
  - LOW
## New fields for steam/water heat exchanger
- supply_steam_static_pressure_sensor
- supply_steam_static_pressure_setpoint
- steam_valve_percentage_command

# Open-loop CDW system
- outside_condensing_loop_return_water_isolation_valve_status:
  - OPEN
  - CLOSED
- outside_condensing_loop_return_water_isolation_valve_command:
  - OPEN
  - CLOSED
- outside_condensing_loop_return_water_isolation_valve_percentage_command
- outside_condensing_loop_return_water_isolation_valve_percentage_sensor
- outside_condensing_loop_return_water_temperature_sensor

# Buffer tanks with temperature sensors
- chilled_water_temperature_sensor
- heating_water_temperature_sensor
- leaving_water_tank_temperature_sensor
- entering_water_tank_temperature_sensor

# Tank level
- percentage_sensor
- secondary_heating_supply_water_temperature_sensor
- secondary_heating_return_water_temperature_sensor
- primary_heating_supply_water_temperature_sensor
- primary_heating_return_water_temperature_sensor
- secondary_chilled_supply_water_temperature_sensor
- secondary_chilled_return_water_temperature_sensor
- primary_chilled_supply_water_temperature_sensor
- primary_chilled_return_water_temperature_sensor
- secondary_chilled_return_water_isolation_valve_percentage_sensor
- secondary_chilled_return_water_isolation_valve_percentage_command
- thermal_energy_accumulator
- ground_isolation_command:
  - ON
  - OFF
- ground_temperature_sensor

## Addition of new fields#

## New fields for Freezer (Walk in Cold room)
- defrost_run_status:
  - ON
  - OFF
- defrost_temperature_sensor
- discharge_fan_run_time_accumulator

- defrost_temperature_setpoint
- defrost_run_command
- input_motor_frequency_sensor
- input_motor_power_sensor
- motor_powerfactor_sensor
- average_input_inter_line_motor_voltage_sensor
- average_input_line_motor_current_sensor
- input_phase1_line_motor_current_sensor
- input_phase2_line_motor_current_sensor
- input_phase3_line_motor_current_sensor
- input_phase1_phase3_line_motor_voltage_sensor
- input_phase1_phase2_line_motor_voltage_sensor
- input_phase2_phase3_line_motor_voltage_sensor
- input_phase1_line_inverter_current_sensor
- input_phase2_line_inverter_current_sensor
- input_phase3_line_inverter_current_sensor
- output_inverter_voltage_sensor
- input_inverter_frequency_sensor
- output_inverter_power_sensor
- refrigerant_differential_pressure_sensor

- chilled_side_ground_supply_economizer_isolation_valve_status:
  - OPEN
  - CLOSED
- chilled_side_ground_return_economizer_isolation_valve_status:
  - OPEN
  - CLOSED
- chilled_side_ground_return_economizer_isolation_valve_command:
  - OPEN
  - CLOSED
- heating_side_ground_supply_economizer_isolation_valve_status:
  - OPEN
  - CLOSED
- heating_side_ground_return_economizer_isolation_valve_status:
  - OPEN
  - CLOSED
- heating_side_ground_return_economizer_isolation_valve_command:
  - OPEN
  - CLOSED
- chilled_side_ground_return_water_isolation_valve_status:
  - OPEN
  - CLOSED
- chilled_side_ground_supply_water_isolation_valve_status:
  - OPEN
  - CLOSED
- chilled_side_ground_supply_water_isolation_valve_command:
  - OPEN
  - CLOSED
- heating_side_ground_return_water_isolation_valve_status:
  - OPEN
  - CLOSED
- heating_side_ground_supply_water_isolation_valve_status:
  - OPEN
  - CLOSED
- heating_side_ground_supply_water_isolation_valve_command:
  - OPEN
  - CLOSED

## New fields for Fresh Air Fan With VFD
- output_voltage_sensor
- run_time_accumulator
- motor_temperature_sensor

# Addition of telemetry for parking exhaust fan
- low_limit_zone_air_co_concentration_setpoint
- high_limit_zone_air_co_concentration_setpoint
- low_limit_zone_air_no_concentration_setpoint
- high_limit_zone_air_no_concentration_setpoint
- zone_air_no_concentration_sensor
- low_exhaust_fan_speed_command:
  - ON
  - OFF
- high_exhaust_fan_speed_command:
  - ON
  - OFF
- low_exhaust_fan_speed_status:
  - ON
  - OFF
- high_exhaust_fan_speed_status:
  - ON
  - OFF

<<<<<<< HEAD
=======
# Addition of telemetry for scrubber
- scrubber_run_mode:
  - AUTO
  - MANUAL
- scrubber_run_command:
  - ON
  - OFF
- scrubber_run_status:
  - ON
  - OFF

>>>>>>> 25792a7d
# telemetry fields for exhaust fan#

- speed_mode:
  - VFD
  - BYPASS
- high_discharge_fan_speed_status:
  - ON
  - OFF
- low_discharge_fan_speed_status:
  - ON
  - OFF 

##Fields for generator##
- oil_temperature_sensor
- oil_pressure_sensor
- tank_level_status
- battery_voltage_sensor
- battery_current_sensor
 
#Telemetry fields for APU(MAU)# 
- dc_voltage_sensor
- ac_voltage_sensor
- supply_fan_run_mode:
  - AUTO
  - MANUAL 
- supply_fan_run_time_accumulator  
- exhaust_fan_run_mode:
  - AUTO
  - MANUAL

# Addition of telemetry for outside sensors
- outside_air_co2_concentration_sensor

#Addition of new fields for Tanks##
- level_status:
  - LOW
  - MEDIUM
  - HIGH
- line_pressure_sensor

- return_air_isolation_damper_status:
  - OPEN
  - CLOSED
- return_air_isolation_damper_command:
  - OPEN
  - CLOSED

- discharge_air_isolation_damper_status:
  - OPEN
  - CLOSED
- discharge_air_isolation_damper_command:
  - OPEN
  - CLOSED

- supply_fan_speed_mode:
  - BYPASS
  - VFD
- supply_fan_voltage_sensor

- supply_fan_power_status:
  - ON
  - OFF
  
- discharge_fan_run_mode:
  - AUTO
  - MANUAL

- exhaust_fan_speed_mode:
  - BYPASS
  - VFD

## New fields for EM##
- electricalgrid_energy_accumulator
- generator_run_time_accumulator
- generator_energy_accumulator
- electricalgrid_run_time_accumulator

## New fields for fans##
- discharge_fan_energy_accumulator
- supply_fan_energy_accumulator
- compressor_run_time_accumulator

- total_lamp_failed_counter
- total_wireless_device_failed_counter
- total_communication_failed_counter

## New fields for seismic detector
- seismic_alarm<|MERGE_RESOLUTION|>--- conflicted
+++ resolved
@@ -1497,8 +1497,6 @@
   - ON
   - OFF
 
-<<<<<<< HEAD
-=======
 # Addition of telemetry for scrubber
 - scrubber_run_mode:
   - AUTO
@@ -1510,7 +1508,7 @@
   - ON
   - OFF
 
->>>>>>> 25792a7d
+
 # telemetry fields for exhaust fan#
 
 - speed_mode:
