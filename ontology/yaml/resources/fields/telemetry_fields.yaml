--- conflicted
+++ resolved
@@ -1512,13 +1512,9 @@
 - supply_fan_energy_accumulator
 - compressor_run_time_accumulator
 
-<<<<<<< HEAD
-## New fields for Lighting 
 - total_lamp_failed_counter
 - wireless_device_failed_counter
 - communication_failed_counter
- 
-=======
+
 ## New fields for seismic detector
-- seismic_alarm
->>>>>>> 39f966ed
+- seismic_alarm