--- conflicted
+++ resolved
@@ -1514,14 +1514,10 @@
 - tank_level_status
 - battery_voltage_sensor
 - battery_current_sensor
-<<<<<<< HEAD
 
 #Telemetry addition for MAU#
 
-  
-=======
  
->>>>>>> e2169b56
 #Telemetry fields for APU(MAU)# 
 - dc_voltage_sensor
 - ac_voltage_sensor
