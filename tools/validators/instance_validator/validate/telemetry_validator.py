--- conflicted
+++ resolved
@@ -23,14 +23,7 @@
 from validate import telemetry
 from validate import telemetry_error
 
-<<<<<<< HEAD
 DEVICE_ID = "deviceId"
-=======
-DEVICE_ID = 'deviceId'
-TRANSLATION = 'translation'
-STATES = 'states'
-UNITS = 'unit_values'
->>>>>>> be9557fb
 
 class TelemetryValidator(object):
   """Validates telemetry messages against a building config file.
