--- conflicted
+++ resolved
@@ -425,27 +425,6 @@
               'Add units.')
         return False
 
-<<<<<<< HEAD
-      if not ft.unit_mappings:
-        print(f'[ERROR]\tEntity {entity.guid} ({entity.code}) defines field '
-              f'{qualified_field_name} without providing at least one unit. '
-              'Add at least one unit.')
-        return False
-
-      is_valid = True
-      for unit in ft.unit_mappings.keys():
-        if unit not in valid_units:
-          print(f'[ERROR]\tEntity {entity.guid} ({entity.code}) defines field '
-                f'{qualified_field_name} with undefined units: {unit}.')
-          is_valid = False
-      return is_valid
-
-    if isinstance(
-        ft, ft_lib.DimensionalValue) and set(ft.unit_mappings) != {'no_units'}:
-      print(f'[ERROR]\tEntity {entity.guid} ({entity.code}) defines '
-            f'{qualified_field_name} with units, but this is not a dimensional '
-            'field. Remove units and add states.')
-=======
       if not ft.unit_mapping:
         print('At least one unit must be provided for dimensional value '
               f'{qualified_field_name}')
@@ -464,7 +443,6 @@
         ft, ft_lib.DimensionalValue) and set(ft.unit_mapping) != {'no_units'}:
       print(f'Units are provided for non-dimensional value '
             f'{qualified_field_name}')
->>>>>>> 6404f0bd
       return False
 
     valid_states = self.universe.GetStatesByField(qualified_field_name)
@@ -642,18 +620,11 @@
     """
 
     if IsEntityIdPresent(entity):
-<<<<<<< HEAD
       print(f'[WARNING]\tEntity {entity.guid} ({entity.code}) defines "id" but '
             'this will be deprecated in future releases. Please review '
             'https://github.com/google/digitalbuildings/'
             'ontology/docs/building_config.md for more '
             'information.')
-=======
-      print('Warning: Entity id detected in block. Planned deprecation , ',
-            'will result in validation error in a future releases. Please ',
-            'review digitalbuildings/ontology/docs/building_config.md for ',
-            'more info')
->>>>>>> 6404f0bd
 
     is_valid = True
 
@@ -975,13 +946,8 @@
       # validate that operation is UPDATE if update_mask is present
       if parse.EntityOperation.FromString(entity_yaml[
           parse.ENTITY_OPERATION_KEY]) != parse.EntityOperation.UPDATE:
-<<<<<<< HEAD
         raise ValueError('Only specify UPDATE operation when '
               '"update_mask" is present.')
-=======
-        raise ValueError(
-            'Only specify "UPDATE" operation when "update_mask" is present.')
->>>>>>> 6404f0bd
       update_mask = entity_yaml[parse.UPDATE_MASK_KEY]
       operation = parse.EntityOperation.UPDATE
     # case 2: update_mask implies update operation
