--- conflicted
+++ resolved
@@ -148,12 +148,8 @@
       self.fail('exception incorrectly raised')
 
   def testValidateMultipleCompliantTranslationWithRequiredFieldMissing(self):
-<<<<<<< HEAD
-    parsed = instance_parser.parse_yaml(os.path.join(_TESTCASE_PATH,
-=======
     parsed = instance_parser.parse_yaml(
           os.path.join(_TESTCASE_PATH,
->>>>>>> 20768d57
                        'BAD',
                        'bad_translation_with_required_field_missing.yaml'))
     parsed = dict(parsed)
@@ -161,9 +157,8 @@
 
     entity = dict(parsed[entity_name])
     instance = entity_instance.EntityInstance(entity,
-<<<<<<< HEAD
-                                                self.universe,
-                                                parsed.keys())
+                                              self.universe,
+                                              parsed.keys())
 
     if instance.IsValidEntityInstance():
       self.fail('exception not raised')
@@ -184,13 +179,6 @@
     instance_lighting = entity_instance.EntityInstance(entity_lighting,
                                                 self.universe,
                                                 parsed.keys())
-=======
-                                              self.universe,
-                                              parsed.keys())
-
-    if instance.IsValidEntityInstance():
-      self.fail('exception not raised')
->>>>>>> 20768d57
 
     if not instance.IsValidEntityInstance():
       self.fail('exception incorrectly raised')
@@ -214,12 +202,8 @@
         self.fail('exception incorrectly raised')
 
   def testValidateMultipleCompliantTranslationWithExtraField(self):
-<<<<<<< HEAD
-    parsed = instance_parser.parse_yaml(os.path.join(_TESTCASE_PATH,
-=======
     parsed = instance_parser.parse_yaml(
           os.path.join(_TESTCASE_PATH,
->>>>>>> 20768d57
                        'BAD',
                        'bad_translation_with_extra_field.yaml'))
     parsed = dict(parsed)
@@ -235,7 +219,8 @@
 
 
   def testValidateTranslationUnitValues(self):
-    parsed = instance_parser.parse_yaml(os.path.join(_TESTCASE_PATH,
+    parsed = instance_parser.parse_yaml(
+        os.path.join(_TESTCASE_PATH,
                      'GOOD',
                      'good_translation_unit_values.yaml'))
     parsed = dict(parsed)
