#!/bin/sh
shopt -s expand_aliases

echo "Starting setup..."

# handle different python alias
echo "Looking through possible python aliases"

REQUIRED_VERSION=3.9
POSSIBLE_ALIAS=("python3" "python" "py")
FOUND=false
for pa in "${POSSIBLE_ALIAS[@]}"
do
  which $pa
  EXIT_STATUS=$?
  if [ $EXIT_STATUS -ne 0 ]; then
    continue
  fi

  PYTHON_VERSION=$($pa -c 'import sys; version=sys.version_info[:2]; print("{}.{}".format(*version))')
  if [ $(printf "%s\n" "$PYTHON_VERSION" "$REQUIRED_VERSION" | sort -V -r | head -1) = "$PYTHON_VERSION" ] ; then
    if [ "$PYTHON_VERSION" = "$REQUIRED_VERSION" ] ; then
      echo "$PYTHON_VERSION is equal to $REQUIRED_VERSION"
    else
      echo "$PYTHON_VERSION is newer than $REQUIRED_VERSION"
    fi
    alias python=$pa
    FOUND=true
    break
  else
    echo "$PYTHON_VERSION is older than $REQUIRED_VERSION"
  fi
done

if ! $FOUND; then
  echo "Could not find a python 3.9 executable"
  exit 125
fi
echo "Python executable found"

ontology_validator_setup()
{
  echo "Starting ontology validator setup"
  cd validators/ontology_validator
  python -m pip install .
  echo "Finished ontology validator setup"
  cd ../..
}

instance_validator_setup()
{
  echo "Starting instance validator setup"
  cd validators/instance_validator
  python -m pip install .
  echo "Finished instance validator setup"
  cd ../..
}

explorer_setup()
{
  echo "Starting explorer setup"
  cd explorer/
  python -m pip install .
  echo "Finished explorer setup"
  cd ..
}

guid_generator_setup()
{
  echo "Starting GUID generator setup"
  cd guid_generator
  python -m pip install .
  echo "Finished GUID generator setup"
  cd ..
}

abel_setup()
{
  echo "Starting ABEL setup"
  cd abel
  python -m pip install .
  echo "Finished ABEL setup"
  cd ..
}
<<<<<<< HEAD
=======


>>>>>>> 3dd8ba91

ontology_validator_setup
instance_validator_setup
explorer_setup
guid_generator_setup
abel_setup
echo "Setup finished!"<|MERGE_RESOLUTION|>--- conflicted
+++ resolved
@@ -82,11 +82,7 @@
   echo "Finished ABEL setup"
   cd ..
 }
-<<<<<<< HEAD
-=======
 
-
->>>>>>> 3dd8ba91
 
 ontology_validator_setup
 instance_validator_setup
